--- conflicted
+++ resolved
@@ -17,13 +17,8 @@
 
 from qiskit.converters import ast_to_dag, circuit_to_dag
 from qiskit import QuantumRegister, ClassicalRegister, QuantumCircuit
-<<<<<<< HEAD
 from qiskit import qasm2
 from qiskit.test import QiskitTestCase, Path
-=======
-from qiskit import qasm
-from qiskit.test import QiskitTestCase
->>>>>>> 869ef8c7
 
 
 class TestAstToDag(QiskitTestCase):
@@ -40,15 +35,10 @@
 
     def test_from_ast_to_dag(self):
         """Test Unroller.execute()"""
-<<<<<<< HEAD
-        ast = qasm2.Qasm(filename=self._get_resource_path('example.qasm',
-                                                         Path.QASMS)).parse()
-=======
         qasm_dir = os.path.join(
             os.path.dirname(os.path.dirname(os.path.abspath(__file__))),
-            'qasm')
-        ast = qasm.Qasm(os.path.join(qasm_dir, 'example.qasm')).parse()
->>>>>>> 869ef8c7
+            'qasm2')
+        ast = qasm2.Qasm(os.path.join(qasm_dir, 'example.qasm')).parse()
         dag_circuit = ast_to_dag(ast)
         expected_result = """\
 OPENQASM 2.0;
