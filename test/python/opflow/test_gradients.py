# This code is part of Qiskit.
#
# (C) Copyright IBM 2019, 2021.
#
# This code is licensed under the Apache License, Version 2.0. You may
# obtain a copy of this license in the LICENSE.txt file in the root directory
# of this source tree or at http://www.apache.org/licenses/LICENSE-2.0.
#
# Any modifications or derivative works of this code must retain this
# copyright notice, and modified files need to carry a notice indicating
# that they have been altered from the originals.
# =============================================================================

""" Test Quantum Gradient Framework """

import unittest
from test.python.opflow import QiskitOpflowTestCase
from itertools import product
import numpy as np
from ddt import ddt, data, idata, unpack

try:
    import symengine
    HAS_SYMENGINE = True
except ImportError:
    from sympy import Symbol, cos
    HAS_SYMENGINE = False

try:
    import jax.numpy as jnp

    _HAS_JAX = True
except ImportError:
    _HAS_JAX = False

from qiskit import QuantumCircuit, QuantumRegister, BasicAer
from qiskit.test import slow_test
from qiskit.utils import QuantumInstance
from qiskit.exceptions import MissingOptionalLibraryError
from qiskit.utils import algorithm_globals
from qiskit.algorithms import VQE
from qiskit.algorithms.optimizers import CG
from qiskit.opflow import I, X, Y, Z, StateFn, CircuitStateFn, ListOp, CircuitSampler, TensoredOp
from qiskit.opflow.gradients import Gradient, NaturalGradient, Hessian
from qiskit.opflow.gradients.qfi import QFI
from qiskit.opflow.gradients.circuit_qfis import LinCombFull, OverlapBlockDiag, OverlapDiag
from qiskit.circuit import Parameter, ParameterExpression
from qiskit.circuit import ParameterVector
from qiskit.circuit.library import RealAmplitudes


@ddt
class TestGradients(QiskitOpflowTestCase):
    """Test Qiskit Gradient Framework"""

    def setUp(self):
        super().setUp()
        algorithm_globals.random_seed = 50

    @data("lin_comb", "param_shift", "fin_diff")
    def test_gradient_p(self, method):
        """Test the state gradient for p
        |psi> = 1/sqrt(2)[[1, exp(ia)]]
        Tr(|psi><psi|Z) = 0
        Tr(|psi><psi|X) = cos(a)
        d<H>/da = - 0.5 sin(a)
        """
        ham = 0.5 * X - 1 * Z
        a = Parameter("a")
        params = a

        q = QuantumRegister(1)
        qc = QuantumCircuit(q)
        qc.h(q)
        qc.p(a, q[0])
        op = ~StateFn(ham) @ CircuitStateFn(primitive=qc, coeff=1.0)

        state_grad = Gradient(grad_method=method).convert(operator=op, params=params)
        values_dict = [{a: np.pi / 4}, {a: 0}, {a: np.pi / 2}]
        correct_values = [-0.5 / np.sqrt(2), 0, -0.5]

        for i, value_dict in enumerate(values_dict):
            np.testing.assert_array_almost_equal(
                state_grad.assign_parameters(value_dict).eval(), correct_values[i], decimal=1
            )

    @data("lin_comb", "param_shift", "fin_diff")
    def test_gradient_u(self, method):
        """Test the state gradient for U
        Tr(|psi><psi|Z) = - 0.5 sin(a)cos(c)
        Tr(|psi><psi|X) = cos^2(a/2) cos(b+c) - sin^2(a/2) cos(b-c)
        """

        ham = 0.5 * X - 1 * Z
        a = Parameter("a")
        b = Parameter("b")
        c = Parameter("c")

        q = QuantumRegister(1)
        qc = QuantumCircuit(q)
        qc.h(q)
        qc.u(a, b, c, q[0])

        op = ~StateFn(ham) @ CircuitStateFn(primitive=qc, coeff=1.0)
        params = [a, b, c]
        state_grad = Gradient(grad_method=method).convert(operator=op, params=params)
        values_dict = [{a: np.pi / 4, b: 0, c: 0}, {a: np.pi / 4, b: np.pi / 4, c: np.pi / 4}]
        correct_values = [[0.3536, 0, 0], [0.3232, -0.42678, -0.92678]]
        for i, value_dict in enumerate(values_dict):
            np.testing.assert_array_almost_equal(
                state_grad.assign_parameters(value_dict).eval(), correct_values[i], decimal=1
            )

        # Tr(|psi><psi|Z) = - 0.5 sin(a)cos(c)
        # Tr(|psi><psi|X) = cos^2(a/2) cos(b+c) - sin^2(a/2) cos(b-c)
        # dTr(|psi><psi|H)/da = 0.5(cos(2a)) + 0.5()

        q = QuantumRegister(1)
        qc = QuantumCircuit(q)
        qc.h(q)
        qc.u(a, a, a, q[0])

        op = ~StateFn(ham) @ CircuitStateFn(primitive=qc, coeff=1.0)
        params = [a]
        state_grad = Gradient(grad_method=method).convert(operator=op, params=params)
        values_dict = [{a: np.pi / 4}, {a: np.pi / 2}]
        correct_values = [[-1.03033], [-1]]
        for i, value_dict in enumerate(values_dict):
            np.testing.assert_array_almost_equal(
                state_grad.assign_parameters(value_dict).eval(), correct_values[i], decimal=1
            )

    @data("lin_comb", "param_shift", "fin_diff")
    def test_gradient_rxx(self, method):
        """Test the state gradient for XX rotation"""
        ham = TensoredOp([Z, X])
        a = Parameter("a")

        q = QuantumRegister(2)
        qc = QuantumCircuit(q)
        qc.h(q[0])
        qc.rxx(a, q[0], q[1])

        op = ~StateFn(ham) @ CircuitStateFn(primitive=qc, coeff=1.0)
        params = [a]
        state_grad = Gradient(grad_method=method).convert(operator=op, params=params)
        values_dict = [{a: np.pi / 4}, {a: np.pi / 2}]
        correct_values = [[-0.707], [-1.0]]
        for i, value_dict in enumerate(values_dict):
            np.testing.assert_array_almost_equal(
                state_grad.assign_parameters(value_dict).eval(), correct_values[i], decimal=1
            )

    @data("lin_comb", "param_shift", "fin_diff")
    def test_gradient_ryy(self, method):
        """Test the state gradient for YY rotation"""
        alpha = Parameter("alpha")
        ham = TensoredOp([Y, alpha * Y])
        a = Parameter("a")

        q = QuantumRegister(2)
        qc = QuantumCircuit(q)
        qc.ryy(a, q[0], q[1])

        op = ~StateFn(ham) @ CircuitStateFn(primitive=qc, coeff=1.0)
        state_grad = Gradient(grad_method=method).convert(operator=op, params=a)
        values_dict = [{a: np.pi / 8}, {a: np.pi}]
        correct_values = [[0], [0]]
        for i, value_dict in enumerate(values_dict):
            value_dict[alpha] = 1.0
            np.testing.assert_array_almost_equal(
                state_grad.assign_parameters(value_dict).eval(), correct_values[i], decimal=1
            )

    @data("lin_comb", "param_shift", "fin_diff")
    def test_gradient_rzz(self, method):
        """Test the state gradient for ZZ rotation"""
        ham = Z ^ X
        a = Parameter("a")

        q = QuantumRegister(2)
        qc = QuantumCircuit(q)
        qc.h(q[0])
        qc.rzz(a, q[0], q[1])

        op = ~StateFn(ham) @ CircuitStateFn(primitive=qc, coeff=1.0)
        params = [a]
        state_grad = Gradient(grad_method=method).convert(operator=op, params=params)
        values_dict = [{a: np.pi / 4}, {a: np.pi / 2}]
        correct_values = [[-0.707], [-1.0]]
        for i, value_dict in enumerate(values_dict):
            np.testing.assert_array_almost_equal(
                state_grad.assign_parameters(value_dict).eval(), correct_values[i], decimal=1
            )

    @data("lin_comb", "param_shift", "fin_diff")
    def test_gradient_rzx(self, method):
        """Test the state gradient for ZX rotation"""
        ham = Z ^ Z
        a = Parameter("a")

        q = QuantumRegister(2)
        qc = QuantumCircuit(q)
        qc.h(q)
        qc.rzx(a, q[0], q[1])

        op = ~StateFn(ham) @ CircuitStateFn(primitive=qc, coeff=1.0)
        params = [a]
        state_grad = Gradient(grad_method=method).convert(operator=op, params=params)
        values_dict = [{a: np.pi / 8}, {a: np.pi / 2}]
        correct_values = [[0.0], [0.0]]
        for i, value_dict in enumerate(values_dict):
            np.testing.assert_array_almost_equal(
                state_grad.assign_parameters(value_dict).eval(), correct_values[i], decimal=1
            )

    @data("lin_comb", "param_shift", "fin_diff")
    def test_state_gradient1(self, method):
        """Test the state gradient

        Tr(|psi><psi|Z) = sin(a)sin(b)
        Tr(|psi><psi|X) = cos(a)
        d<H>/da = - 0.5 sin(a) - 1 cos(a)sin(b)
        d<H>/db = - 1 sin(a)cos(b)
        """

        ham = 0.5 * X - 1 * Z
        a = Parameter("a")
        b = Parameter("b")
        params = [a, b]

        q = QuantumRegister(1)
        qc = QuantumCircuit(q)
        qc.h(q)
        qc.rz(params[0], q[0])
        qc.rx(params[1], q[0])
        op = ~StateFn(ham) @ CircuitStateFn(primitive=qc, coeff=1.0)

        state_grad = Gradient(grad_method=method).convert(operator=op, params=params)
        values_dict = [
            {a: np.pi / 4, b: np.pi},
            {params[0]: np.pi / 4, params[1]: np.pi / 4},
            {params[0]: np.pi / 2, params[1]: np.pi / 4},
        ]
        correct_values = [
            [-0.5 / np.sqrt(2), 1 / np.sqrt(2)],
            [-0.5 / np.sqrt(2) - 0.5, -1 / 2.0],
            [-0.5, -1 / np.sqrt(2)],
        ]

        for i, value_dict in enumerate(values_dict):
            np.testing.assert_array_almost_equal(
                state_grad.assign_parameters(value_dict).eval(), correct_values[i], decimal=1
            )

    @data("lin_comb", "param_shift", "fin_diff")
    def test_state_gradient2(self, method):
        """Test the state gradient 2

        Tr(|psi><psi|Z) = sin(a)sin(a)
        Tr(|psi><psi|X) = cos(a)
        d<H>/da = - 0.5 sin(a) - 2 cos(a)sin(a)
        """
        ham = 0.5 * X - 1 * Z
        a = Parameter("a")
        # b = Parameter('b')
        params = [a]

        q = QuantumRegister(1)
        qc = QuantumCircuit(q)
        qc.h(q)
        qc.rz(a, q[0])
        qc.rx(a, q[0])
        op = ~StateFn(ham) @ CircuitStateFn(primitive=qc, coeff=1.0)

        state_grad = Gradient(grad_method=method).convert(operator=op, params=params)
        values_dict = [{a: np.pi / 4}, {a: 0}, {a: np.pi / 2}]
        correct_values = [-1.353553, -0, -0.5]

        for i, value_dict in enumerate(values_dict):
            np.testing.assert_array_almost_equal(
                state_grad.assign_parameters(value_dict).eval(), correct_values[i], decimal=1
            )

    @data("lin_comb", "param_shift", "fin_diff")
    def test_state_gradient3(self, method):
        """Test the state gradient 3

        Tr(|psi><psi|Z) = sin(a)sin(c(a)) = sin(a)sin(cos(a)+1)
        Tr(|psi><psi|X) = cos(a)
        d<H>/da = - 0.5 sin(a) - 1 cos(a)sin(cos(a)+1) + 1 sin^2(a)cos(cos(a)+1)
        """
        ham = 0.5 * X - 1 * Z
        a = Parameter("a")
        # b = Parameter('b')
        params = a
<<<<<<< HEAD
        if HAS_SYMENGINE:
            x = symengine.Symbol('X')
            expr = symengine.cos(x) + 1
        else:
            x = Symbol('x')
            expr = cos(x) + 1
=======
        x = Symbol("x")
        expr = cos(x) + 1
>>>>>>> 2eee5661
        c = ParameterExpression({a: x}, expr)

        q = QuantumRegister(1)
        qc = QuantumCircuit(q)
        qc.h(q)
        qc.rz(a, q[0])
        qc.rx(c, q[0])
        op = ~StateFn(ham) @ CircuitStateFn(primitive=qc, coeff=1.0)

        state_grad = Gradient(grad_method=method).convert(operator=op, params=params)
        values_dict = [{a: np.pi / 4}, {a: 0}, {a: np.pi / 2}]
        correct_values = [-1.1220, -0.9093, 0.0403]
        for i, value_dict in enumerate(values_dict):
            np.testing.assert_array_almost_equal(
                state_grad.assign_parameters(value_dict).eval(), correct_values[i], decimal=1
            )

    @data("lin_comb", "param_shift", "fin_diff")
    def test_state_gradient4(self, method):
        """Test the state gradient 4
        Tr(|psi><psi|ZX) = -cos(a)
        daTr(|psi><psi|ZX) = sin(a)
        """

        ham = X ^ Z
        a = Parameter("a")
        params = a

        q = QuantumRegister(2)
        qc = QuantumCircuit(q)
        qc.x(q[0])
        qc.h(q[1])
        qc.crz(a, q[0], q[1])
        op = ~StateFn(ham) @ CircuitStateFn(primitive=qc, coeff=1.0)

        state_grad = Gradient(grad_method=method).convert(operator=op, params=params)
        values_dict = [{a: np.pi / 4}, {a: 0}, {a: np.pi / 2}]
        correct_values = [1 / np.sqrt(2), 0, 1]

        for i, value_dict in enumerate(values_dict):
            np.testing.assert_array_almost_equal(
                state_grad.assign_parameters(value_dict).eval(), correct_values[i], decimal=1
            )

    @data("lin_comb", "param_shift", "fin_diff")
    def test_state_gradient5(self, method):
        """Test the state gradient

        Tr(|psi><psi|Z) = sin(a0)sin(a1)
        Tr(|psi><psi|X) = cos(a0)
        d<H>/da0 = - 0.5 sin(a0) - 1 cos(a0)sin(a1)
        d<H>/da1 = - 1 sin(a0)cos(a1)
        """

        ham = 0.5 * X - 1 * Z
        a = ParameterVector("a", 2)
        params = a

        q = QuantumRegister(1)
        qc = QuantumCircuit(q)
        qc.h(q)
        qc.rz(params[0], q[0])
        qc.rx(params[1], q[0])
        op = ~StateFn(ham) @ CircuitStateFn(primitive=qc, coeff=1.0)

        state_grad = Gradient(grad_method=method).convert(operator=op, params=params)
        values_dict = [
            {a: [np.pi / 4, np.pi]},
            {a: [np.pi / 4, np.pi / 4]},
            {a: [np.pi / 2, np.pi / 4]},
        ]
        correct_values = [
            [-0.5 / np.sqrt(2), 1 / np.sqrt(2)],
            [-0.5 / np.sqrt(2) - 0.5, -1 / 2.0],
            [-0.5, -1 / np.sqrt(2)],
        ]

        for i, value_dict in enumerate(values_dict):
            np.testing.assert_array_almost_equal(
                state_grad.assign_parameters(value_dict).eval(), correct_values[i], decimal=1
            )

    @data("lin_comb", "param_shift", "fin_diff")
    def test_state_hessian(self, method):
        """Test the state Hessian

        Tr(|psi><psi|Z) = sin(a)sin(b)
        Tr(|psi><psi|X) = cos(a)
        d^2<H>/da^2 = - 0.5 cos(a) + 1 sin(a)sin(b)
        d^2<H>/dbda = - 1 cos(a)cos(b)
        d^2<H>/dbda = - 1 cos(a)cos(b)
        d^2<H>/db^2 = + 1 sin(a)sin(b)
        """

        ham = 0.5 * X - 1 * Z
        params = ParameterVector("a", 2)

        q = QuantumRegister(1)
        qc = QuantumCircuit(q)
        qc.h(q)
        qc.rz(params[0], q[0])
        qc.rx(params[1], q[0])

        op = ~StateFn(ham) @ CircuitStateFn(primitive=qc, coeff=1.0)
        state_hess = Hessian(hess_method=method).convert(operator=op)

        values_dict = [
            {params[0]: np.pi / 4, params[1]: np.pi},
            {params[0]: np.pi / 4, params[1]: np.pi / 4},
        ]
        correct_values = [
            [[-0.5 / np.sqrt(2), 1 / np.sqrt(2)], [1 / np.sqrt(2), 0]],
            [[-0.5 / np.sqrt(2) + 0.5, -1 / 2.0], [-1 / 2.0, 0.5]],
        ]

        for i, value_dict in enumerate(values_dict):
            np.testing.assert_array_almost_equal(
                state_hess.assign_parameters(value_dict).eval(), correct_values[i], decimal=1
            )

    @unittest.skipIf(not _HAS_JAX, "Skipping test due to missing jax module.")
    @data("lin_comb", "param_shift", "fin_diff")
    def test_state_hessian_custom_combo_fn(self, method):
        """Test the state Hessian with on an operator which includes
            a user-defined combo_fn.

        Tr(|psi><psi|Z) = sin(a)sin(b)
        Tr(|psi><psi|X) = cos(a)
        d^2<H>/da^2 = - 0.5 cos(a) + 1 sin(a)sin(b)
        d^2<H>/dbda = - 1 cos(a)cos(b)
        d^2<H>/dbda = - 1 cos(a)cos(b)
        d^2<H>/db^2 = + 1 sin(a)sin(b)
        """

        ham = 0.5 * X - 1 * Z
        a = Parameter("a")
        b = Parameter("b")
        params = [(a, a), (a, b), (b, b)]

        q = QuantumRegister(1)
        qc = QuantumCircuit(q)
        qc.h(q)
        qc.rz(a, q[0])
        qc.rx(b, q[0])

        op = ListOp(
            [~StateFn(ham) @ CircuitStateFn(primitive=qc, coeff=1.0)],
            combo_fn=lambda x: x[0] ** 3 + 4 * x[0],
        )
        state_hess = Hessian(hess_method=method).convert(operator=op, params=params)

        values_dict = [
            {a: np.pi / 4, b: np.pi},
            {a: np.pi / 4, b: np.pi / 4},
            {a: np.pi / 2, b: np.pi / 4},
        ]

        correct_values = [
            [-1.28163104, 2.56326208, 1.06066017],
            [-0.04495626, -2.40716991, 1.8125],
            [2.82842712, -1.5, 1.76776695],
        ]

        for i, value_dict in enumerate(values_dict):
            np.testing.assert_array_almost_equal(
                state_hess.assign_parameters(value_dict).eval(), correct_values[i], decimal=1
            )

    @data("lin_comb", "param_shift", "fin_diff")
    def test_prob_grad(self, method):
        """Test the probability gradient

        dp0/da = cos(a)sin(b) / 2
        dp1/da = - cos(a)sin(b) / 2
        dp0/db = sin(a)cos(b) / 2
        dp1/db = - sin(a)cos(b) / 2
        """

        a = Parameter("a")
        b = Parameter("b")
        params = [a, b]

        q = QuantumRegister(1)
        qc = QuantumCircuit(q)
        qc.h(q)
        qc.rz(params[0], q[0])
        qc.rx(params[1], q[0])

        op = CircuitStateFn(primitive=qc, coeff=1.0)

        prob_grad = Gradient(grad_method=method).convert(operator=op, params=params)
        values_dict = [
            {a: np.pi / 4, b: 0},
            {params[0]: np.pi / 4, params[1]: np.pi / 4},
            {params[0]: np.pi / 2, params[1]: np.pi},
        ]
        correct_values = [
            [[0, 0], [1 / (2 * np.sqrt(2)), -1 / (2 * np.sqrt(2))]],
            [[1 / 4, -1 / 4], [1 / 4, -1 / 4]],
            [[0, 0], [-1 / 2, 1 / 2]],
        ]
        for i, value_dict in enumerate(values_dict):
            for j, prob_grad_result in enumerate(prob_grad.assign_parameters(value_dict).eval()):
                np.testing.assert_array_almost_equal(
                    prob_grad_result, correct_values[i][j], decimal=1
                )

    @data("lin_comb", "param_shift", "fin_diff")
    def test_prob_hess(self, method):
        """Test the probability Hessian using linear combination of unitaries method

        d^2p0/da^2 = - sin(a)sin(b) / 2
        d^2p1/da^2 =  sin(a)sin(b) / 2
        d^2p0/dadb = cos(a)cos(b) / 2
        d^2p1/dadb = - cos(a)cos(b) / 2
        """

        a = Parameter("a")
        b = Parameter("b")
        params = [(a, a), (a, b)]

        q = QuantumRegister(1)
        qc = QuantumCircuit(q)
        qc.h(q)
        qc.rz(a, q[0])
        qc.rx(b, q[0])

        op = CircuitStateFn(primitive=qc, coeff=1.0)

        prob_hess = Hessian(hess_method=method).convert(operator=op, params=params)
        values_dict = [{a: np.pi / 4, b: 0}, {a: np.pi / 4, b: np.pi / 4}, {a: np.pi / 2, b: np.pi}]
        correct_values = [
            [[0, 0], [1 / (2 * np.sqrt(2)), -1 / (2 * np.sqrt(2))]],
            [[-1 / 4, 1 / 4], [1 / 4, -1 / 4]],
            [[0, 0], [0, 0]],
        ]
        for i, value_dict in enumerate(values_dict):
            for j, prob_hess_result in enumerate(prob_hess.assign_parameters(value_dict).eval()):
                np.testing.assert_array_almost_equal(
                    prob_hess_result, correct_values[i][j], decimal=1
                )

    @idata(
        product(
            ["lin_comb", "param_shift", "fin_diff"],
            [None, "lasso", "ridge", "perturb_diag", "perturb_diag_elements"],
        )
    )
    @unpack
    def test_natural_gradient(self, method, regularization):
        """Test the natural gradient"""
        try:
            for params in (ParameterVector("a", 2), [Parameter("a"), Parameter("b")]):
                ham = 0.5 * X - 1 * Z

                q = QuantumRegister(1)
                qc = QuantumCircuit(q)
                qc.h(q)
                qc.rz(params[0], q[0])
                qc.rx(params[1], q[0])

                op = ~StateFn(ham) @ CircuitStateFn(primitive=qc, coeff=1.0)
                nat_grad = NaturalGradient(
                    grad_method=method, regularization=regularization
                ).convert(operator=op)
                values_dict = [{params[0]: np.pi / 4, params[1]: np.pi / 2}]
                correct_values = (
                    [[-2.36003979, 2.06503481]] if regularization == "ridge" else [[-4.2, 0]]
                )
                for i, value_dict in enumerate(values_dict):
                    np.testing.assert_array_almost_equal(
                        nat_grad.assign_parameters(value_dict).eval(), correct_values[i], decimal=0
                    )
        except MissingOptionalLibraryError as ex:
            self.skipTest(str(ex))

    def test_natural_gradient2(self):
        """Test the natural gradient 2"""
        with self.assertRaises(TypeError):
            _ = NaturalGradient().convert(None, None)

    @idata(
        zip(
            ["lin_comb_full", "overlap_block_diag", "overlap_diag"],
            [LinCombFull, OverlapBlockDiag, OverlapDiag],
        )
    )
    @unpack
    def test_natural_gradient3(self, qfi_method, circuit_qfi):
        """Test the natural gradient 3"""
        nat_grad = NaturalGradient(qfi_method=qfi_method)
        self.assertIsInstance(nat_grad.qfi_method, circuit_qfi)

    @idata(
        product(
            ["lin_comb", "param_shift", "fin_diff"],
            ["lin_comb_full", "overlap_block_diag", "overlap_diag"],
            [None, "ridge", "perturb_diag", "perturb_diag_elements"],
        )
    )
    @unpack
    def test_natural_gradient4(self, grad_method, qfi_method, regularization):
        """Test the natural gradient 4"""

        # Avoid regularization = lasso intentionally because it does not converge
        try:
            ham = 0.5 * X - 1 * Z
            a = Parameter("a")
            params = a

            q = QuantumRegister(1)
            qc = QuantumCircuit(q)
            qc.h(q)
            qc.rz(a, q[0])

            op = ~StateFn(ham) @ CircuitStateFn(primitive=qc, coeff=1.0)
            nat_grad = NaturalGradient(
                grad_method=grad_method, qfi_method=qfi_method, regularization=regularization
            ).convert(operator=op, params=params)
            values_dict = [{a: np.pi / 4}]
            correct_values = [[0.0]] if regularization == "ridge" else [[-1.41421342]]
            for i, value_dict in enumerate(values_dict):
                np.testing.assert_array_almost_equal(
                    nat_grad.assign_parameters(value_dict).eval(), correct_values[i], decimal=0
                )
        except MissingOptionalLibraryError as ex:
            self.skipTest(str(ex))

    @unittest.skipIf(not _HAS_JAX, "Skipping test due to missing jax module.")
    @idata(product(["lin_comb", "param_shift", "fin_diff"], [True, False]))
    @unpack
    def test_jax_chain_rule(self, method: str, autograd: bool):
        """Test the chain rule functionality using Jax

        d<H>/d<X> = 2<X>
        d<H>/d<Z> = - sin(<Z>)
        <Z> = Tr(|psi><psi|Z) = sin(a)sin(b)
        <X> = Tr(|psi><psi|X) = cos(a)
        d<H>/da = d<H>/d<X> d<X>/da + d<H>/d<Z> d<Z>/da = - 2 cos(a)sin(a)
                    - sin(sin(a)sin(b)) * cos(a)sin(b)
        d<H>/db = d<H>/d<X> d<X>/db + d<H>/d<Z> d<Z>/db = - sin(sin(a)sin(b)) * sin(a)cos(b)
        """

        a = Parameter("a")
        b = Parameter("b")
        params = [a, b]

        q = QuantumRegister(1)
        qc = QuantumCircuit(q)
        qc.h(q)
        qc.rz(params[0], q[0])
        qc.rx(params[1], q[0])

        def combo_fn(x):
            return jnp.power(x[0], 2) + jnp.cos(x[1])

        def grad_combo_fn(x):
            return np.array([2 * x[0], -np.sin(x[1])])

        op = ListOp(
            [
                ~StateFn(X) @ CircuitStateFn(primitive=qc, coeff=1.0),
                ~StateFn(Z) @ CircuitStateFn(primitive=qc, coeff=1.0),
            ],
            combo_fn=combo_fn,
            grad_combo_fn=None if autograd else grad_combo_fn,
        )

        state_grad = Gradient(grad_method=method).convert(operator=op, params=params)
        values_dict = [
            {a: np.pi / 4, b: np.pi},
            {params[0]: np.pi / 4, params[1]: np.pi / 4},
            {params[0]: np.pi / 2, params[1]: np.pi / 4},
        ]
        correct_values = [[-1.0, 0.0], [-1.2397, -0.2397], [0, -0.45936]]
        for i, value_dict in enumerate(values_dict):
            np.testing.assert_array_almost_equal(
                state_grad.assign_parameters(value_dict).eval(), correct_values[i], decimal=1
            )

    @data("lin_comb", "param_shift", "fin_diff")
    def test_grad_combo_fn_chain_rule(self, method):
        """Test the chain rule for a custom gradient combo function."""
        np.random.seed(2)

        def combo_fn(x):
            amplitudes = x[0].primitive.data
            pdf = np.multiply(amplitudes, np.conj(amplitudes))
            return np.sum(np.log(pdf)) / (-len(amplitudes))

        def grad_combo_fn(x):
            amplitudes = x[0].primitive.data
            pdf = np.multiply(amplitudes, np.conj(amplitudes))
            grad = []
            for prob in pdf:
                grad += [-1 / prob]
            return grad

        qc = RealAmplitudes(2, reps=1)
        grad_op = ListOp([StateFn(qc)], combo_fn=combo_fn, grad_combo_fn=grad_combo_fn)
        grad = Gradient(grad_method=method).convert(grad_op, qc.ordered_parameters)
        value_dict = dict(zip(qc.ordered_parameters, np.random.rand(len(qc.ordered_parameters))))
        correct_values = [
            [(-0.16666259133549044 + 0j)],
            [(-7.244949702732864 + 0j)],
            [(-2.979791752749964 + 0j)],
            [(-5.310186078432614 + 0j)],
        ]
        np.testing.assert_array_almost_equal(
            grad.assign_parameters(value_dict).eval(), correct_values
        )

    def test_grad_combo_fn_chain_rule_nat_grad(self):
        """Test the chain rule for a custom gradient combo function."""
        np.random.seed(2)

        def combo_fn(x):
            amplitudes = x[0].primitive.data
            pdf = np.multiply(amplitudes, np.conj(amplitudes))
            return np.sum(np.log(pdf)) / (-len(amplitudes))

        def grad_combo_fn(x):
            amplitudes = x[0].primitive.data
            pdf = np.multiply(amplitudes, np.conj(amplitudes))
            grad = []
            for prob in pdf:
                grad += [-1 / prob]
            return grad

        try:
            qc = RealAmplitudes(2, reps=1)
            grad_op = ListOp([StateFn(qc)], combo_fn=combo_fn, grad_combo_fn=grad_combo_fn)
            grad = NaturalGradient(grad_method="lin_comb", regularization="ridge").convert(
                grad_op, qc.ordered_parameters
            )
            value_dict = dict(
                zip(qc.ordered_parameters, np.random.rand(len(qc.ordered_parameters)))
            )
            correct_values = [[0.20777236], [-18.92560338], [-15.89005475], [-10.44002031]]
            np.testing.assert_array_almost_equal(
                grad.assign_parameters(value_dict).eval(), correct_values, decimal=3
            )
        except MissingOptionalLibraryError as ex:
            self.skipTest(str(ex))

    @data("lin_comb", "param_shift", "fin_diff")
    def test_operator_coefficient_gradient(self, method):
        """Test the operator coefficient gradient

        Tr( | psi > < psi | Z) = sin(a)sin(b)
        Tr( | psi > < psi | X) = cos(a)
        """
        a = Parameter("a")
        b = Parameter("b")
        q = QuantumRegister(1)
        qc = QuantumCircuit(q)
        qc.h(q)
        qc.rz(a, q[0])
        qc.rx(b, q[0])

        coeff_0 = Parameter("c_0")
        coeff_1 = Parameter("c_1")
        ham = coeff_0 * X + coeff_1 * Z
        op = StateFn(ham, is_measurement=True) @ CircuitStateFn(primitive=qc, coeff=1.0)
        gradient_coeffs = [coeff_0, coeff_1]
        coeff_grad = Gradient(grad_method=method).convert(op, gradient_coeffs)
        values_dict = [
            {coeff_0: 0.5, coeff_1: -1, a: np.pi / 4, b: np.pi},
            {coeff_0: 0.5, coeff_1: -1, a: np.pi / 4, b: np.pi / 4},
        ]
        correct_values = [[1 / np.sqrt(2), 0], [1 / np.sqrt(2), 1 / 2]]
        for i, value_dict in enumerate(values_dict):
            np.testing.assert_array_almost_equal(
                coeff_grad.assign_parameters(value_dict).eval(), correct_values[i], decimal=1
            )

    @data("lin_comb", "param_shift", "fin_diff")
    def test_operator_coefficient_hessian(self, method):
        """Test the operator coefficient hessian

        <Z> = Tr( | psi > < psi | Z) = sin(a)sin(b)
        <X> = Tr( | psi > < psi | X) = cos(a)
        d<H>/dc_0 = 2 * c_0 * <X> + c_1 * <Z>
        d<H>/dc_1 = c_0 * <Z>
        d^2<H>/dc_0^2 = 2 * <X>
        d^2<H>/dc_0dc_1 = <Z>
        d^2<H>/dc_1dc_0 = <Z>
        d^2<H>/dc_1^2 = 0
        """
        a = Parameter("a")
        b = Parameter("b")
        q = QuantumRegister(1)
        qc = QuantumCircuit(q)
        qc.h(q)
        qc.rz(a, q[0])
        qc.rx(b, q[0])

        coeff_0 = Parameter("c_0")
        coeff_1 = Parameter("c_1")
        ham = coeff_0 * coeff_0 * X + coeff_1 * coeff_0 * Z
        op = StateFn(ham, is_measurement=True) @ CircuitStateFn(primitive=qc, coeff=1.0)
        gradient_coeffs = [(coeff_0, coeff_0), (coeff_0, coeff_1), (coeff_1, coeff_1)]
        coeff_grad = Hessian(hess_method=method).convert(op, gradient_coeffs)
        values_dict = [
            {coeff_0: 0.5, coeff_1: -1, a: np.pi / 4, b: np.pi},
            {coeff_0: 0.5, coeff_1: -1, a: np.pi / 4, b: np.pi / 4},
        ]

        correct_values = [[2 / np.sqrt(2), 0, 0], [2 / np.sqrt(2), 1 / 2, 0]]

        for i, value_dict in enumerate(values_dict):
            np.testing.assert_array_almost_equal(
                coeff_grad.assign_parameters(value_dict).eval(), correct_values[i], decimal=1
            )

    @data("lin_comb", "param_shift", "fin_diff")
    def test_circuit_sampler(self, method):
        """Test the gradient with circuit sampler

        Tr(|psi><psi|Z) = sin(a)sin(b)
        Tr(|psi><psi|X) = cos(a)
        d<H>/da = - 0.5 sin(a) - 1 cos(a)sin(b)
        d<H>/db = - 1 sin(a)cos(b)
        """

        ham = 0.5 * X - 1 * Z
        a = Parameter("a")
        b = Parameter("b")
        params = [a, b]

        q = QuantumRegister(1)
        qc = QuantumCircuit(q)
        qc.h(q)
        qc.rz(params[0], q[0])
        qc.rx(params[1], q[0])
        op = ~StateFn(ham) @ CircuitStateFn(primitive=qc, coeff=1.0)

        shots = 8000
        if method == "fin_diff":
            np.random.seed(8)
            state_grad = Gradient(grad_method=method, epsilon=shots ** (-1 / 6.0)).convert(
                operator=op
            )
        else:
            state_grad = Gradient(grad_method=method).convert(operator=op)
        values_dict = [
            {a: np.pi / 4, b: np.pi},
            {params[0]: np.pi / 4, params[1]: np.pi / 4},
            {params[0]: np.pi / 2, params[1]: np.pi / 4},
        ]
        correct_values = [
            [-0.5 / np.sqrt(2), 1 / np.sqrt(2)],
            [-0.5 / np.sqrt(2) - 0.5, -1 / 2.0],
            [-0.5, -1 / np.sqrt(2)],
        ]

        backend = BasicAer.get_backend("qasm_simulator")
        q_instance = QuantumInstance(backend=backend, shots=shots)

        for i, value_dict in enumerate(values_dict):
            sampler = CircuitSampler(backend=q_instance).convert(
                state_grad, params={k: [v] for k, v in value_dict.items()}
            )
            np.testing.assert_array_almost_equal(sampler.eval()[0], correct_values[i], decimal=1)

    @data("lin_comb", "param_shift", "fin_diff")
    def test_circuit_sampler2(self, method):
        """Test the probability gradient with the circuit sampler

        dp0/da = cos(a)sin(b) / 2
        dp1/da = - cos(a)sin(b) / 2
        dp0/db = sin(a)cos(b) / 2
        dp1/db = - sin(a)cos(b) / 2
        """

        a = Parameter("a")
        b = Parameter("b")
        params = [a, b]

        q = QuantumRegister(1)
        qc = QuantumCircuit(q)
        qc.h(q)
        qc.rz(params[0], q[0])
        qc.rx(params[1], q[0])

        op = CircuitStateFn(primitive=qc, coeff=1.0)

        shots = 8000
        if method == "fin_diff":
            np.random.seed(8)
            prob_grad = Gradient(grad_method=method, epsilon=shots ** (-1 / 6.0)).convert(
                operator=op, params=params
            )
        else:
            prob_grad = Gradient(grad_method=method).convert(operator=op, params=params)
        values_dict = [
            {a: [np.pi / 4], b: [0]},
            {params[0]: [np.pi / 4], params[1]: [np.pi / 4]},
            {params[0]: [np.pi / 2], params[1]: [np.pi]},
        ]
        correct_values = [
            [[0, 0], [1 / (2 * np.sqrt(2)), -1 / (2 * np.sqrt(2))]],
            [[1 / 4, -1 / 4], [1 / 4, -1 / 4]],
            [[0, 0], [-1 / 2, 1 / 2]],
        ]

        backend = BasicAer.get_backend("qasm_simulator")
        q_instance = QuantumInstance(backend=backend, shots=shots)

        for i, value_dict in enumerate(values_dict):
            sampler = CircuitSampler(backend=q_instance).convert(prob_grad, params=value_dict)
            result = sampler.eval()[0]
            self.assertTrue(np.allclose(result[0].toarray(), correct_values[i][0], atol=0.1))
            self.assertTrue(np.allclose(result[1].toarray(), correct_values[i][1], atol=0.1))

    @idata(["statevector_simulator", "qasm_simulator"])
    def test_gradient_wrapper(self, backend_type):
        """Test the gradient wrapper for probability gradients
        dp0/da = cos(a)sin(b) / 2
        dp1/da = - cos(a)sin(b) / 2
        dp0/db = sin(a)cos(b) / 2
        dp1/db = - sin(a)cos(b) / 2
        """
        method = "param_shift"
        a = Parameter("a")
        b = Parameter("b")
        params = [a, b]

        q = QuantumRegister(1)
        qc = QuantumCircuit(q)
        qc.h(q)
        qc.rz(params[0], q[0])
        qc.rx(params[1], q[0])

        op = CircuitStateFn(primitive=qc, coeff=1.0)

        shots = 8000
        backend = BasicAer.get_backend(backend_type)
        q_instance = QuantumInstance(backend=backend, shots=shots)
        if method == "fin_diff":
            np.random.seed(8)
            prob_grad = Gradient(grad_method=method, epsilon=shots ** (-1 / 6.0)).gradient_wrapper(
                operator=op, bind_params=params, backend=q_instance
            )
        else:
            prob_grad = Gradient(grad_method=method).gradient_wrapper(
                operator=op, bind_params=params, backend=q_instance
            )
        values = [[np.pi / 4, 0], [np.pi / 4, np.pi / 4], [np.pi / 2, np.pi]]
        correct_values = [
            [[0, 0], [1 / (2 * np.sqrt(2)), -1 / (2 * np.sqrt(2))]],
            [[1 / 4, -1 / 4], [1 / 4, -1 / 4]],
            [[0, 0], [-1 / 2, 1 / 2]],
        ]
        for i, value in enumerate(values):
            result = prob_grad(value)
            if backend_type == "qasm_simulator":  # sparse result
                result = [result[0].toarray(), result[1].toarray()]

            self.assertTrue(np.allclose(result[0], correct_values[i][0], atol=0.1))
            self.assertTrue(np.allclose(result[1], correct_values[i][1], atol=0.1))

    @slow_test
    def test_vqe(self):
        """Test VQE with gradients"""

        method = "lin_comb"
        backend = "qasm_simulator"
        q_instance = QuantumInstance(
            BasicAer.get_backend(backend), seed_simulator=79, seed_transpiler=2
        )
        # Define the Hamiltonian
        h2_hamiltonian = (
            -1.05 * (I ^ I) + 0.39 * (I ^ Z) - 0.39 * (Z ^ I) - 0.01 * (Z ^ Z) + 0.18 * (X ^ X)
        )
        h2_energy = -1.85727503

        # Define the Ansatz
        wavefunction = QuantumCircuit(2)
        params = ParameterVector("theta", length=8)
        itr = iter(params)
        wavefunction.ry(next(itr), 0)
        wavefunction.ry(next(itr), 1)
        wavefunction.rz(next(itr), 0)
        wavefunction.rz(next(itr), 1)
        wavefunction.cx(0, 1)
        wavefunction.ry(next(itr), 0)
        wavefunction.ry(next(itr), 1)
        wavefunction.rz(next(itr), 0)
        wavefunction.rz(next(itr), 1)

        # Conjugate Gradient algorithm
        optimizer = CG(maxiter=10)

        grad = Gradient(grad_method=method)

        # Gradient callable
        vqe = VQE(
            ansatz=wavefunction, optimizer=optimizer, gradient=grad, quantum_instance=q_instance
        )

        result = vqe.compute_minimum_eigenvalue(operator=h2_hamiltonian)
        np.testing.assert_almost_equal(result.optimal_value, h2_energy, decimal=0)

    def test_qfi_overlap_works_with_bound_parameters(self):
        """Test all QFI methods work if the circuit contains a gate with bound parameters."""

        x = Parameter("x")
        circuit = QuantumCircuit(1)
        circuit.ry(np.pi / 4, 0)
        circuit.rx(x, 0)
        state = StateFn(circuit)

        methods = ["lin_comb_full", "overlap_diag", "overlap_block_diag"]
        reference = 0.5

        for method in methods:
            with self.subTest(method):
                qfi = QFI(method)
                value = np.real(qfi.convert(state, [x]).bind_parameters({x: 0.12}).eval())
                self.assertAlmostEqual(value[0][0], reference)


@ddt
class TestParameterGradients(QiskitOpflowTestCase):
    """Test taking the gradient of parameter expressions."""

    def test_grad(self):
        """Test taking the gradient of parameter expressions."""
        x, y = Parameter("x"), Parameter("y")
        with self.subTest("linear"):
            expr = 2 * x + y

            grad = Gradient.parameter_expression_grad(expr, x)
            self.assertEqual(grad, 2)

            grad = Gradient.parameter_expression_grad(expr, y)
            self.assertEqual(grad, 1)

        with self.subTest("polynomial"):
            expr = x * x * x - x * y + y * y

            grad = Gradient.parameter_expression_grad(expr, x)
            self.assertEqual(grad, 3 * x * x - y)

            grad = Gradient.parameter_expression_grad(expr, y)
            self.assertEqual(grad, -1 * x + 2 * y)

    def test_converted_to_float_if_bound(self):
        """Test the gradient is a float when no free symbols are left."""
        x = Parameter("x")
        expr = 2 * x + 1
        grad = Gradient.parameter_expression_grad(expr, x)
        self.assertIsInstance(grad, float)


@ddt
class TestQFI(QiskitOpflowTestCase):
    """Tests for the quantum Fisher information."""

    @data("lin_comb_full", "overlap_block_diag", "overlap_diag")
    def test_qfi_simple(self, method):
        """Test if the quantum fisher information calculation is correct for a simple test case.

        QFI = [[1, 0], [0, 1]] - [[0, 0], [0, cos^2(a)]]
        """
        # create the circuit
        a, b = Parameter("a"), Parameter("b")
        qc = QuantumCircuit(1)
        qc.h(0)
        qc.rz(a, 0)
        qc.rx(b, 0)

        # convert the circuit to a QFI object
        op = CircuitStateFn(qc)
        qfi = QFI(qfi_method=method).convert(operator=op)

        # test for different values
        values_dict = [{a: np.pi / 4, b: 0.1}, {a: np.pi, b: 0.1}, {a: np.pi / 2, b: 0.1}]
        correct_values = [[[1, 0], [0, 0.5]], [[1, 0], [0, 0]], [[1, 0], [0, 1]]]

        for i, value_dict in enumerate(values_dict):
            actual = qfi.assign_parameters(value_dict).eval()
            np.testing.assert_array_almost_equal(actual, correct_values[i], decimal=1)

    def test_qfi_maxcut(self):
        """Test the QFI for a simple MaxCut problem.

        This is interesting because it contains the same parameters in different gates.
        """
        # create maxcut circuit for the hamiltonian
        # H = (I ^ I ^ Z ^ Z) + (I ^ Z ^ I ^ Z) + (Z ^ I ^ I ^ Z) + (I ^ Z ^ Z ^ I)

        x = ParameterVector("x", 2)
        ansatz = QuantumCircuit(4)

        # initial hadamard layer
        ansatz.h(ansatz.qubits)

        # e^{iZZ} layers
        def expiz(qubit0, qubit1):
            ansatz.cx(qubit0, qubit1)
            ansatz.rz(2 * x[0], qubit1)
            ansatz.cx(qubit0, qubit1)

        expiz(2, 1)
        expiz(3, 0)
        expiz(2, 0)
        expiz(1, 0)

        # mixer layer with RX gates
        for i in range(ansatz.num_qubits):
            ansatz.rx(2 * x[1], i)

        point = {x[0]: 0.4, x[1]: 0.69}

        # reference computed via finite difference
        reference = np.array([[16.0, -5.551], [-5.551, 18.497]])

        # QFI from gradient framework
        qfi = QFI().convert(CircuitStateFn(ansatz), params=x[:])
        actual = np.array(qfi.bind_parameters(point).eval()).real
        np.testing.assert_array_almost_equal(actual, reference, decimal=3)

    def test_qfi_circuit_shared_params(self):
        """Test the QFI circuits for parameters shared across some gates."""
        # create the test circuit
        x = Parameter("x")
        circuit = QuantumCircuit(1)
        circuit.rx(x, 0)
        circuit.rx(x, 0)

        # construct the QFI circuits used in the evaluation

        circuit1 = QuantumCircuit(2)
        circuit1.h(1)
        circuit1.x(1)
        circuit1.cx(1, 0)
        circuit1.x(1)
        circuit1.cx(1, 0)
        # circuit1.rx(x, 0)  # trimmed
        # circuit1.rx(x, 0)  # trimmed
        circuit1.h(1)

        circuit2 = QuantumCircuit(2)
        circuit2.h(1)
        circuit2.x(1)
        circuit2.cx(1, 0)
        circuit2.x(1)
        circuit2.rx(x, 0)
        circuit2.cx(1, 0)
        # circuit2.rx(x, 0)  # trimmed
        circuit2.h(1)

        circuit3 = QuantumCircuit(2)
        circuit3.h(1)
        circuit3.cx(1, 0)
        circuit3.x(1)
        circuit3.rx(x, 0)
        circuit3.cx(1, 0)
        # circuit3.rx(x, 0)  # trimmed
        circuit3.x(1)
        circuit3.h(1)

        circuit4 = QuantumCircuit(2)
        circuit4.h(1)
        circuit4.rx(x, 0)
        circuit4.x(1)
        circuit4.cx(1, 0)
        circuit4.x(1)
        circuit4.cx(1, 0)
        # circuit4.rx(x, 0)  # trimmed
        circuit4.h(1)

        # this naming and adding of register is required bc circuit's are only equal if the
        # register have the same names
        circuit5 = QuantumCircuit(2)
        circuit5.h(1)
        circuit5.sdg(1)
        circuit5.cx(1, 0)
        # circuit5.rx(x, 0)  # trimmed
        circuit5.h(1)

        circuit6 = QuantumCircuit(2)
        circuit6.h(1)
        circuit6.sdg(1)
        circuit6.rx(x, 0)
        circuit6.cx(1, 0)
        circuit6.h(1)

        # compare
        qfi = QFI().convert(StateFn(circuit), params=[x])

        circuit_sets = (
            [circuit1, circuit2, circuit3, circuit4],
            [circuit5, circuit6],
            [circuit5, circuit6],
        )
        list_ops = (
            qfi.oplist[0].oplist[0].oplist[:-1],
            qfi.oplist[0].oplist[0].oplist[-1].oplist[0].oplist,
            qfi.oplist[0].oplist[0].oplist[-1].oplist[1].oplist,
        )

        # compose both on the same circuit such that the comparison works
        base = QuantumCircuit(2)

        for i, (circuit_set, list_op) in enumerate(zip(circuit_sets, list_ops)):
            for j, (reference, composed_op) in enumerate(zip(circuit_set, list_op)):
                with self.subTest(f"set {i} circuit {j}"):
                    self.assertEqual(
                        base.compose(composed_op[1].primitive), base.compose(reference)
                    )

    def test_overlap_qfi_bound_parameters(self):
        """Test the overlap QFI works on a circuit with multi-parameter bound gates."""
        x = Parameter("x")
        circuit = QuantumCircuit(1)
        circuit.u(1, 2, 3, 0)
        circuit.rx(x, 0)

        qfi = QFI("overlap_diag").convert(StateFn(circuit), [x])
        value = qfi.bind_parameters({x: 1}).eval()[0][0]
        ref = 0.87737713
        self.assertAlmostEqual(value, ref)

    def test_overlap_qfi_raises_on_multiparam(self):
        """Test the overlap QFI raises an appropriate error on multi-param unbound gates."""
        x = ParameterVector("x", 2)
        circuit = QuantumCircuit(1)
        circuit.u(x[0], x[1], 2, 0)

        with self.assertRaises(NotImplementedError):
            _ = QFI("overlap_diag").convert(StateFn(circuit), [x])

    def test_overlap_qfi_raises_on_unsupported_gate(self):
        """Test the overlap QFI raises an appropriate error on multi-param unbound gates."""
        x = Parameter("x")
        circuit = QuantumCircuit(1)
        circuit.p(x, 0)

        with self.assertRaises(NotImplementedError):
            _ = QFI("overlap_diag").convert(StateFn(circuit), [x])


if __name__ == "__main__":
    unittest.main()<|MERGE_RESOLUTION|>--- conflicted
+++ resolved
@@ -294,17 +294,12 @@
         a = Parameter("a")
         # b = Parameter('b')
         params = a
-<<<<<<< HEAD
         if HAS_SYMENGINE:
             x = symengine.Symbol('X')
             expr = symengine.cos(x) + 1
         else:
             x = Symbol('x')
             expr = cos(x) + 1
-=======
-        x = Symbol("x")
-        expr = cos(x) + 1
->>>>>>> 2eee5661
         c = ParameterExpression({a: x}, expr)
 
         q = QuantumRegister(1)
