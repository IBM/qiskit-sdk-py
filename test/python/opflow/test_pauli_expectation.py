# This code is part of Qiskit.
#
# (C) Copyright IBM 2018, 2021.
#
# This code is licensed under the Apache License, Version 2.0. You may
# obtain a copy of this license in the LICENSE.txt file in the root directory
# of this source tree or at http://www.apache.org/licenses/LICENSE-2.0.
#
# Any modifications or derivative works of this code must retain this
# copyright notice, and modified files need to carry a notice indicating
# that they have been altered from the originals.

""" Test PauliExpectation """

import itertools
import unittest
from test.python.opflow import QiskitOpflowTestCase

<<<<<<< HEAD
import numpy as np
=======
from qiskit.utils import QuantumInstance
from qiskit.utils import algorithm_globals
from qiskit.opflow import (
    X,
    Y,
    Z,
    I,
    CX,
    H,
    S,
    ListOp,
    Zero,
    One,
    Plus,
    Minus,
    StateFn,
    PauliExpectation,
    CircuitSampler,
)
>>>>>>> fff8ac88

from qiskit import BasicAer
from qiskit.opflow import (
    CX,
    CircuitSampler,
    H,
    I,
    ListOp,
    Minus,
    One,
    PauliExpectation,
    PauliSumOp,
    Plus,
    S,
    StateFn,
    X,
    Y,
    Z,
    Zero,
)
from qiskit.utils import QuantumInstance, algorithm_globals


# pylint: disable=invalid-name


class TestPauliExpectation(QiskitOpflowTestCase):
    """Pauli Change of Basis Expectation tests."""

    def setUp(self) -> None:
        super().setUp()
        self.seed = 97
        backend = BasicAer.get_backend("qasm_simulator")
        q_instance = QuantumInstance(backend, seed_simulator=self.seed, seed_transpiler=self.seed)
        self.sampler = CircuitSampler(q_instance, attach_results=True)
        self.expect = PauliExpectation()

    def test_pauli_expect_pair(self):
        """pauli expect pair test"""
        op = Z ^ Z
        # wf = (Pl^Pl) + (Ze^Ze)
        wf = CX @ (H ^ I) @ Zero

        converted_meas = self.expect.convert(~StateFn(op) @ wf)
        self.assertAlmostEqual(converted_meas.eval(), 0, delta=0.1)
        sampled = self.sampler.convert(converted_meas)
        self.assertAlmostEqual(sampled.eval(), 0, delta=0.1)

    def test_pauli_expect_single(self):
        """pauli expect single test"""
        paulis = [Z, X, Y, I]
        states = [Zero, One, Plus, Minus, S @ Plus, S @ Minus]
        for pauli, state in itertools.product(paulis, states):
            converted_meas = self.expect.convert(~StateFn(pauli) @ state)
            matmulmean = state.adjoint().to_matrix() @ pauli.to_matrix() @ state.to_matrix()
            self.assertAlmostEqual(converted_meas.eval(), matmulmean, delta=0.1)

            sampled = self.sampler.convert(converted_meas)
            self.assertAlmostEqual(sampled.eval(), matmulmean, delta=0.1)

    def test_pauli_expect_op_vector(self):
        """pauli expect op vector test"""
        paulis_op = ListOp([X, Y, Z, I])
        converted_meas = self.expect.convert(~StateFn(paulis_op))

        plus_mean = converted_meas @ Plus
        np.testing.assert_array_almost_equal(plus_mean.eval(), [1, 0, 0, 1], decimal=1)
        sampled_plus = self.sampler.convert(plus_mean)
        np.testing.assert_array_almost_equal(sampled_plus.eval(), [1, 0, 0, 1], decimal=1)

        minus_mean = converted_meas @ Minus
        np.testing.assert_array_almost_equal(minus_mean.eval(), [-1, 0, 0, 1], decimal=1)
        sampled_minus = self.sampler.convert(minus_mean)
        np.testing.assert_array_almost_equal(sampled_minus.eval(), [-1, 0, 0, 1], decimal=1)

        zero_mean = converted_meas @ Zero
        np.testing.assert_array_almost_equal(zero_mean.eval(), [0, 0, 1, 1], decimal=1)
        sampled_zero = self.sampler.convert(zero_mean)
        np.testing.assert_array_almost_equal(sampled_zero.eval(), [0, 0, 1, 1], decimal=1)

        sum_zero = (Plus + Minus) * (0.5 ** 0.5)
        sum_zero_mean = converted_meas @ sum_zero
        np.testing.assert_array_almost_equal(sum_zero_mean.eval(), [0, 0, 1, 1], decimal=1)
        sampled_zero_mean = self.sampler.convert(sum_zero_mean)
        # !!NOTE!!: Depolarizing channel (Sampling) means interference
        # does not happen between circuits in sum, so expectation does
        # not equal expectation for Zero!!
        np.testing.assert_array_almost_equal(sampled_zero_mean.eval(), [0, 0, 0, 1], decimal=1)

        for i, op in enumerate(paulis_op.oplist):
            mat_op = op.to_matrix()
            np.testing.assert_array_almost_equal(
                zero_mean.eval()[i],
                Zero.adjoint().to_matrix() @ mat_op @ Zero.to_matrix(),
                decimal=1,
            )
            np.testing.assert_array_almost_equal(
                plus_mean.eval()[i],
                Plus.adjoint().to_matrix() @ mat_op @ Plus.to_matrix(),
                decimal=1,
            )
            np.testing.assert_array_almost_equal(
                minus_mean.eval()[i],
                Minus.adjoint().to_matrix() @ mat_op @ Minus.to_matrix(),
                decimal=1,
            )

    def test_pauli_expect_state_vector(self):
        """pauli expect state vector test"""
        states_op = ListOp([One, Zero, Plus, Minus])

        paulis_op = X
        converted_meas = self.expect.convert(~StateFn(paulis_op) @ states_op)
        np.testing.assert_array_almost_equal(converted_meas.eval(), [0, 0, 1, -1], decimal=1)

        sampled = self.sampler.convert(converted_meas)
        np.testing.assert_array_almost_equal(sampled.eval(), [0, 0, 1, -1], decimal=1)

        # Small test to see if execution results are accessible
        for composed_op in sampled:
            self.assertIn("counts", composed_op[1].execution_results)

    def test_pauli_expect_op_vector_state_vector(self):
        """pauli expect op vector state vector test"""
        paulis_op = ListOp([X, Y, Z, I])
        states_op = ListOp([One, Zero, Plus, Minus])

        valids = [[+0, 0, 1, -1], [+0, 0, 0, 0], [-1, 1, 0, -0], [+1, 1, 1, 1]]
        converted_meas = self.expect.convert(~StateFn(paulis_op) @ states_op)
        np.testing.assert_array_almost_equal(converted_meas.eval(), valids, decimal=1)

        sampled = self.sampler.convert(converted_meas)
        np.testing.assert_array_almost_equal(sampled.eval(), valids, decimal=1)

    def test_to_matrix_called(self):
        """test to matrix called in different situations"""
        qs = 45
        states_op = ListOp([Zero ^ qs, One ^ qs, (Zero ^ qs) + (One ^ qs)])
        paulis_op = ListOp([Z ^ qs, (I ^ Z ^ I) ^ int(qs / 3)])

        # 45 qubit calculation - throws exception if to_matrix is called
        # massive is False
        with self.assertRaises(ValueError):
            states_op.to_matrix()
            paulis_op.to_matrix()

        # now set global variable or argument
        try:
            algorithm_globals.massive = True
            with self.assertRaises(MemoryError):
                states_op.to_matrix()
                paulis_op.to_matrix()
            algorithm_globals.massive = False
            with self.assertRaises(MemoryError):
                states_op.to_matrix(massive=True)
                paulis_op.to_matrix(massive=True)
        finally:
            algorithm_globals.massive = False

    def test_not_to_matrix_called(self):
        """45 qubit calculation - literally will not work if to_matrix is
        somehow called (in addition to massive=False throwing an error)"""

        qs = 45
        states_op = ListOp([Zero ^ qs, One ^ qs, (Zero ^ qs) + (One ^ qs)])
        paulis_op = ListOp([Z ^ qs, (I ^ Z ^ I) ^ int(qs / 3)])

        converted_meas = self.expect.convert(~StateFn(paulis_op) @ states_op)
        np.testing.assert_array_almost_equal(converted_meas.eval(), [[1, -1, 0], [1, -1, 0]])

    def test_grouped_pauli_expectation(self):
        """grouped pauli expectation test"""
        two_qubit_H2 = (
            (-1.052373245772859 * I ^ I)
            + (0.39793742484318045 * I ^ Z)
            + (-0.39793742484318045 * Z ^ I)
            + (-0.01128010425623538 * Z ^ Z)
            + (0.18093119978423156 * X ^ X)
        )
        wf = CX @ (H ^ I) @ Zero
        expect_op = PauliExpectation(group_paulis=False).convert(~StateFn(two_qubit_H2) @ wf)
        self.sampler._extract_circuitstatefns(expect_op)
        num_circuits_ungrouped = len(self.sampler._circuit_ops_cache)
        self.assertEqual(num_circuits_ungrouped, 5)

        expect_op_grouped = PauliExpectation(group_paulis=True).convert(~StateFn(two_qubit_H2) @ wf)
        q_instance = QuantumInstance(
            BasicAer.get_backend("statevector_simulator"),
            seed_simulator=self.seed,
            seed_transpiler=self.seed,
        )
        sampler = CircuitSampler(q_instance)
        sampler._extract_circuitstatefns(expect_op_grouped)
        num_circuits_grouped = len(sampler._circuit_ops_cache)
        self.assertEqual(num_circuits_grouped, 2)

    @unittest.skip(reason="IBMQ testing not available in general.")
    def test_ibmq_grouped_pauli_expectation(self):
        """pauli expect op vector state vector test"""
        from qiskit import IBMQ

        p = IBMQ.load_account()
        backend = p.get_backend("ibmq_qasm_simulator")
        q_instance = QuantumInstance(backend, seed_simulator=self.seed, seed_transpiler=self.seed)

        paulis_op = ListOp([X, Y, Z, I])
        states_op = ListOp([One, Zero, Plus, Minus])

        valids = [[+0, 0, 1, -1], [+0, 0, 0, 0], [-1, 1, 0, -0], [+1, 1, 1, 1]]
        converted_meas = self.expect.convert(~StateFn(paulis_op) @ states_op)
        sampled = CircuitSampler(q_instance).convert(converted_meas)
        np.testing.assert_array_almost_equal(sampled.eval(), valids, decimal=1)

    def test_multi_representation_ops(self):
        """Test observables with mixed representations"""
        mixed_ops = ListOp([X.to_matrix_op(), H, H + I, X])
        converted_meas = self.expect.convert(~StateFn(mixed_ops))

        plus_mean = converted_meas @ Plus
        sampled_plus = self.sampler.convert(plus_mean)
        np.testing.assert_array_almost_equal(
            sampled_plus.eval(), [1, 0.5 ** 0.5, (1 + 0.5 ** 0.5), 1], decimal=1
        )

    def test_pauli_expectation_non_hermite_op(self):
        """Test PauliExpectation for non hermitian operator"""
        exp = ~StateFn(1j * Z) @ One
        self.assertEqual(self.expect.convert(exp).eval(), 1j)

    def test_list_pauli_sum_op(self):
        """ Test PauliExpectation for List[PauliSumOp] """
        test_op = ListOp([~StateFn(PauliSumOp.from_list([("XX", 1), ("ZI", 3), ("ZZ", 5)]))])
        observable = self.expect.convert(test_op)
        self.assertIsInstance(observable, ListOp)
        self.assertIsInstance(observable[0][0][0].primitive, PauliSumOp)
        self.assertIsInstance(observable[0][1][0].primitive, PauliSumOp)


if __name__ == "__main__":
    unittest.main()<|MERGE_RESOLUTION|>--- conflicted
+++ resolved
@@ -16,29 +16,7 @@
 import unittest
 from test.python.opflow import QiskitOpflowTestCase
 
-<<<<<<< HEAD
 import numpy as np
-=======
-from qiskit.utils import QuantumInstance
-from qiskit.utils import algorithm_globals
-from qiskit.opflow import (
-    X,
-    Y,
-    Z,
-    I,
-    CX,
-    H,
-    S,
-    ListOp,
-    Zero,
-    One,
-    Plus,
-    Minus,
-    StateFn,
-    PauliExpectation,
-    CircuitSampler,
-)
->>>>>>> fff8ac88
 
 from qiskit import BasicAer
 from qiskit.opflow import (
