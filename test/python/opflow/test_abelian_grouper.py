# This code is part of Qiskit.
#
# (C) Copyright IBM 2018, 2020.
#
# This code is licensed under the Apache License, Version 2.0. You may
# obtain a copy of this license in the LICENSE.txt file in the root directory
# of this source tree or at http://www.apache.org/licenses/LICENSE-2.0.
#
# Any modifications or derivative works of this code must retain this
# copyright notice, and modified files need to carry a notice indicating
# that they have been altered from the originals.

"""Test Abelian Grouper"""

import random
import unittest
<<<<<<< HEAD
from itertools import combinations
from test.python.opflow import QiskitOpflowTestCase

from ddt import data, ddt

from qiskit.opflow import (AbelianGrouper, commutator, I, OpflowError, Plus, SummedOp, X,
=======
from itertools import combinations, product
from test.python.opflow import QiskitOpflowTestCase

from ddt import data, ddt, unpack

from qiskit.opflow import (AbelianGrouper, I, OpflowError, Plus, SummedOp, X,
>>>>>>> 77108801
                           Y, Z, Zero)


@ddt
class TestAbelianGrouper(QiskitOpflowTestCase):
    """Abelian Grouper tests."""

<<<<<<< HEAD
    @data("h2_op", "generic")
    def test_abelian_grouper(self, pauli_op):
=======
    @data(*product(["h2_op", "generic"], [True, False]))
    @unpack
    def test_abelian_grouper(self, pauli_op, is_summed_op):
>>>>>>> 77108801
        """Abelian grouper test"""
        if pauli_op == 'h2_op':
            paulis = (-1.052373245772859 * I ^ I) + \
                     (0.39793742484318045 * I ^ Z) + \
                     (-0.39793742484318045 * Z ^ I) + \
                     (-0.01128010425623538 * Z ^ Z) + \
                     (0.18093119978423156 * X ^ X)
            num_groups = 2
        else:
            paulis = (I ^ I ^ X ^ X * 0.2) + \
                     (Z ^ Z ^ X ^ X * 0.3) + \
                     (Z ^ Z ^ Z ^ Z * 0.4) + \
                     (X ^ X ^ Z ^ Z * 0.5) + \
                     (X ^ X ^ X ^ X * 0.6) + \
                     (I ^ X ^ X ^ X * 0.7)
            num_groups = 4
        if is_summed_op:
            paulis = paulis.to_pauli_op()
        grouped_sum = AbelianGrouper().convert(paulis)
        self.assertEqual(len(grouped_sum.oplist), num_groups)
        for group in grouped_sum:
            for op_1, op_2 in combinations(group, 2):
<<<<<<< HEAD
                self.assertTrue(commutator(op_1, op_2).is_zero())

    @data("h2_op", "generic")
    def test_abelian_grouper_summedop(self, pauli_op):
        """Abelian grouper test for summedop"""
        if pauli_op == "h2_op":
            paulis = SummedOp(
                [
                    (-1.052373245772859 * I ^ I),
                    (0.39793742484318045 * I ^ Z),
                    (-0.39793742484318045 * Z ^ I),
                    (-0.01128010425623538 * Z ^ Z),
                    (0.18093119978423156 * X ^ X),
                ]
            )
            num_groups = 2
        else:
            paulis = SummedOp(
                [
                    (I ^ I ^ X ^ X * 0.2),
                    (Z ^ Z ^ X ^ X * 0.3),
                    (Z ^ Z ^ Z ^ Z * 0.4),
                    (X ^ X ^ Z ^ Z * 0.5),
                    (X ^ X ^ X ^ X * 0.6),
                    (I ^ X ^ X ^ X * 0.7),
                ]
            )
            num_groups = 4
        grouped_sum = AbelianGrouper().convert(paulis)
        self.assertEqual(len(grouped_sum.oplist), num_groups)
        for group in grouped_sum:
            for op_1, op_2 in combinations(group, 2):
                self.assertEqual(op_1 @ op_2, op_2 @ op_1)
=======
                if is_summed_op:
                    self.assertTrue(op_1.commutes(op_2))
                else:
                    self.assertTrue(
                        (op_1 @ op_2 - op_1 @ op_2).reduce().primitive.coeffs[0] == 0
                    )
                    # TODO: uncomment after #5537 and remove above assertion
                    # self.assertTrue(commutator(op_1, op_2).is_zero())
>>>>>>> 77108801

    def test_ablian_grouper_no_commute(self):
        """Abelian grouper test when non-PauliOp is given"""
        ops = Zero ^ Plus + X ^ Y
        with self.assertRaises(OpflowError):
            _ = AbelianGrouper.group_subops(ops)

    @data(True, False)
    def test_group_subops(self, is_summed_op):
        """grouper subroutine test"""
        paulis = (I ^ X) + (2 * X ^ X) + (3 * Z ^ Y)
        if is_summed_op:
            paulis = paulis.to_pauli_op()
        grouped_sum = AbelianGrouper.group_subops(paulis)
<<<<<<< HEAD
        with self.subTest("test group subops 1"):
            self.assertEqual(len(grouped_sum), 2)
            self.assertSetEqual(
                frozenset([frozenset(grouped_sum[i].primitive.to_list()) for i in range(2)]),
                frozenset({frozenset({('ZY', 3)}), frozenset({('IX', 1), ('XX', 2)})})
            )
=======
        self.assertEqual(len(grouped_sum), 2)
        with self.subTest("test group subops 1"):
            if is_summed_op:
                expected = SummedOp([
                    SummedOp([
                        I ^ X,
                        2.0 * X ^ X
                    ], abelian=True),
                    SummedOp([
                        3.0 * Z ^ Y
                    ], abelian=True)
                ])
                self.assertEqual(grouped_sum, expected)
            else:
                self.assertSetEqual(
                    frozenset([frozenset(grouped_sum[i].primitive.to_list()) for i in range(2)]),
                    frozenset({frozenset({('ZY', 3)}), frozenset({('IX', 1), ('XX', 2)})})
                )
>>>>>>> 77108801

        paulis = X + (2 * Y) + (3 * Z)
        if is_summed_op:
            paulis = paulis.to_pauli_op()
        grouped_sum = AbelianGrouper.group_subops(paulis)
<<<<<<< HEAD
        with self.subTest("test group subops 2"):
            self.assertEqual(len(grouped_sum), 3)
            self.assertSetEqual(
                frozenset(sum([grouped_sum[i].primitive.to_list() for i in range(3)], [])),
                frozenset([('X', 1), ('Y', 2), ('Z', 3)])
            )
=======
        self.assertEqual(len(grouped_sum), 3)
        with self.subTest("test group subops 2"):
            if is_summed_op:
                self.assertEqual(grouped_sum, paulis)
            else:
                self.assertSetEqual(
                    frozenset(sum([grouped_sum[i].primitive.to_list() for i in range(3)], [])),
                    frozenset([('X', 1), ('Y', 2), ('Z', 3)])
                )
>>>>>>> 77108801

    @data(True, False)
    def test_abelian_grouper_random(self, is_summed_op):
        """Abelian grouper test with random paulis"""
        random.seed(1234)
        k = 10  # size of pauli operators
        n = 100  # number of pauli operators
        num_tests = 20  # number of tests
        for _ in range(num_tests):
            paulis = []
            for _ in range(n):
                pauliop = 1
                for eachop in random.choices([I] * 5 + [X, Y, Z], k=k):
                    pauliop ^= eachop
                paulis.append(pauliop)
            pauli_sum = sum(paulis)
            if is_summed_op:
                pauli_sum = pauli_sum.to_pauli_op()
            grouped_sum = AbelianGrouper().convert(pauli_sum)
            for group in grouped_sum:
                for op_1, op_2 in combinations(group, 2):
<<<<<<< HEAD
                    self.assertTrue(commutator(op_1, op_2).is_zero())
=======
                    if is_summed_op:
                        self.assertTrue(op_1.commutes(op_2))
                    else:
                        self.assertTrue(
                            (op_1 @ op_2 - op_1 @ op_2).reduce().primitive.coeffs[0] == 0
                        )
                        # TODO: uncomment after #5537 and remove above assertion
                        # self.assertTrue(commutator(op_1, op_2).is_zero())
>>>>>>> 77108801


if __name__ == '__main__':
    unittest.main()<|MERGE_RESOLUTION|>--- conflicted
+++ resolved
@@ -14,21 +14,12 @@
 
 import random
 import unittest
-<<<<<<< HEAD
-from itertools import combinations
-from test.python.opflow import QiskitOpflowTestCase
-
-from ddt import data, ddt
-
-from qiskit.opflow import (AbelianGrouper, commutator, I, OpflowError, Plus, SummedOp, X,
-=======
 from itertools import combinations, product
 from test.python.opflow import QiskitOpflowTestCase
 
 from ddt import data, ddt, unpack
 
-from qiskit.opflow import (AbelianGrouper, I, OpflowError, Plus, SummedOp, X,
->>>>>>> 77108801
+from qiskit.opflow import (AbelianGrouper, commutator, I, OpflowError, Plus, SummedOp, X,
                            Y, Z, Zero)
 
 
@@ -36,14 +27,9 @@
 class TestAbelianGrouper(QiskitOpflowTestCase):
     """Abelian Grouper tests."""
 
-<<<<<<< HEAD
-    @data("h2_op", "generic")
-    def test_abelian_grouper(self, pauli_op):
-=======
     @data(*product(["h2_op", "generic"], [True, False]))
     @unpack
     def test_abelian_grouper(self, pauli_op, is_summed_op):
->>>>>>> 77108801
         """Abelian grouper test"""
         if pauli_op == 'h2_op':
             paulis = (-1.052373245772859 * I ^ I) + \
@@ -66,50 +52,10 @@
         self.assertEqual(len(grouped_sum.oplist), num_groups)
         for group in grouped_sum:
             for op_1, op_2 in combinations(group, 2):
-<<<<<<< HEAD
-                self.assertTrue(commutator(op_1, op_2).is_zero())
-
-    @data("h2_op", "generic")
-    def test_abelian_grouper_summedop(self, pauli_op):
-        """Abelian grouper test for summedop"""
-        if pauli_op == "h2_op":
-            paulis = SummedOp(
-                [
-                    (-1.052373245772859 * I ^ I),
-                    (0.39793742484318045 * I ^ Z),
-                    (-0.39793742484318045 * Z ^ I),
-                    (-0.01128010425623538 * Z ^ Z),
-                    (0.18093119978423156 * X ^ X),
-                ]
-            )
-            num_groups = 2
-        else:
-            paulis = SummedOp(
-                [
-                    (I ^ I ^ X ^ X * 0.2),
-                    (Z ^ Z ^ X ^ X * 0.3),
-                    (Z ^ Z ^ Z ^ Z * 0.4),
-                    (X ^ X ^ Z ^ Z * 0.5),
-                    (X ^ X ^ X ^ X * 0.6),
-                    (I ^ X ^ X ^ X * 0.7),
-                ]
-            )
-            num_groups = 4
-        grouped_sum = AbelianGrouper().convert(paulis)
-        self.assertEqual(len(grouped_sum.oplist), num_groups)
-        for group in grouped_sum:
-            for op_1, op_2 in combinations(group, 2):
-                self.assertEqual(op_1 @ op_2, op_2 @ op_1)
-=======
                 if is_summed_op:
-                    self.assertTrue(op_1.commutes(op_2))
+                    self.assertEqual(op_1 @ op_2, op_2 @ op_1)
                 else:
-                    self.assertTrue(
-                        (op_1 @ op_2 - op_1 @ op_2).reduce().primitive.coeffs[0] == 0
-                    )
-                    # TODO: uncomment after #5537 and remove above assertion
-                    # self.assertTrue(commutator(op_1, op_2).is_zero())
->>>>>>> 77108801
+                    self.assertTrue(commutator(op_1, op_2).is_zero())
 
     def test_ablian_grouper_no_commute(self):
         """Abelian grouper test when non-PauliOp is given"""
@@ -124,14 +70,6 @@
         if is_summed_op:
             paulis = paulis.to_pauli_op()
         grouped_sum = AbelianGrouper.group_subops(paulis)
-<<<<<<< HEAD
-        with self.subTest("test group subops 1"):
-            self.assertEqual(len(grouped_sum), 2)
-            self.assertSetEqual(
-                frozenset([frozenset(grouped_sum[i].primitive.to_list()) for i in range(2)]),
-                frozenset({frozenset({('ZY', 3)}), frozenset({('IX', 1), ('XX', 2)})})
-            )
-=======
         self.assertEqual(len(grouped_sum), 2)
         with self.subTest("test group subops 1"):
             if is_summed_op:
@@ -150,20 +88,11 @@
                     frozenset([frozenset(grouped_sum[i].primitive.to_list()) for i in range(2)]),
                     frozenset({frozenset({('ZY', 3)}), frozenset({('IX', 1), ('XX', 2)})})
                 )
->>>>>>> 77108801
 
         paulis = X + (2 * Y) + (3 * Z)
         if is_summed_op:
             paulis = paulis.to_pauli_op()
         grouped_sum = AbelianGrouper.group_subops(paulis)
-<<<<<<< HEAD
-        with self.subTest("test group subops 2"):
-            self.assertEqual(len(grouped_sum), 3)
-            self.assertSetEqual(
-                frozenset(sum([grouped_sum[i].primitive.to_list() for i in range(3)], [])),
-                frozenset([('X', 1), ('Y', 2), ('Z', 3)])
-            )
-=======
         self.assertEqual(len(grouped_sum), 3)
         with self.subTest("test group subops 2"):
             if is_summed_op:
@@ -173,7 +102,6 @@
                     frozenset(sum([grouped_sum[i].primitive.to_list() for i in range(3)], [])),
                     frozenset([('X', 1), ('Y', 2), ('Z', 3)])
                 )
->>>>>>> 77108801
 
     @data(True, False)
     def test_abelian_grouper_random(self, is_summed_op):
@@ -195,18 +123,10 @@
             grouped_sum = AbelianGrouper().convert(pauli_sum)
             for group in grouped_sum:
                 for op_1, op_2 in combinations(group, 2):
-<<<<<<< HEAD
-                    self.assertTrue(commutator(op_1, op_2).is_zero())
-=======
                     if is_summed_op:
-                        self.assertTrue(op_1.commutes(op_2))
+                        self.assertEqual(op_1 @ op_2, op_2 @ op_1)
                     else:
-                        self.assertTrue(
-                            (op_1 @ op_2 - op_1 @ op_2).reduce().primitive.coeffs[0] == 0
-                        )
-                        # TODO: uncomment after #5537 and remove above assertion
-                        # self.assertTrue(commutator(op_1, op_2).is_zero())
->>>>>>> 77108801
+                        self.assertTrue(commutator(op_1, op_2).is_zero())
 
 
 if __name__ == '__main__':
