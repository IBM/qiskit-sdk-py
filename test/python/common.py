# -*- coding: utf-8 -*-

# Copyright 2018, IBM.
#
# This source code is licensed under the Apache License, Version 2.0 found in
# the LICENSE.txt file in the root directory of this source tree.

"""Shared functionality and helpers for the unit tests."""

from enum import Enum
import functools
import inspect
import logging
import os
import unittest
from unittest.util import safe_repr
from qiskit import __path__ as qiskit_path
from qiskit.backends.ibmq import IBMQProvider
from qiskit.wrapper.credentials import discover_credentials, get_account_name
from qiskit.wrapper.defaultqiskitprovider import DefaultQISKitProvider
from .http_recorder import http_recorder

class Path(Enum):
    """Helper with paths commonly used during the tests."""
    # Main SDK path:    qiskit/
    SDK = qiskit_path[0]
    # test.python path: qiskit/test/python/
    TEST = os.path.dirname(__file__)
    # Examples path:    examples/
    EXAMPLES = os.path.join(SDK, '../examples')
    # Schemas path:     qiskit/schemas
    SCHEMAS = os.path.join(SDK, 'schemas')


class QiskitTestCase(unittest.TestCase):
    """Helper class that contains common functionality."""

    @classmethod
    def setUpClass(cls):
        cls.moduleName = os.path.splitext(inspect.getfile(cls))[0]
        cls.log = logging.getLogger(cls.__name__)
        # Determines if the TestCase is using IBMQ credentials.
        cls.using_ibmq_credentials = False

        # Set logging to file and stdout if the LOG_LEVEL environment variable
        # is set.
        if os.getenv('LOG_LEVEL'):
            # Set up formatter.
            log_fmt = ('{}.%(funcName)s:%(levelname)s:%(asctime)s:'
                       ' %(message)s'.format(cls.__name__))
            formatter = logging.Formatter(log_fmt)

            # Set up the file handler.
            log_file_name = '%s.log' % cls.moduleName
            file_handler = logging.FileHandler(log_file_name)
            file_handler.setFormatter(formatter)
            cls.log.addHandler(file_handler)

            # Set the logging level from the environment variable, defaulting
            # to INFO if it is not a valid level.
            level = logging._nameToLevel.get(os.getenv('LOG_LEVEL'),
                                             logging.INFO)
            cls.log.setLevel(level)

    def tearDown(self):
        # Reset the default provider, as in practice it acts as a singleton
        # due to importing the wrapper from qiskit.
        from qiskit.wrapper import _wrapper
        _wrapper._DEFAULT_PROVIDER = DefaultQISKitProvider()

    @staticmethod
    def _get_resource_path(filename, path=Path.TEST):
        """ Get the absolute path to a resource.

        Args:
            filename (string): filename or relative path to the resource.
            path (Path): path used as relative to the filename.
        Returns:
            str: the absolute path to the resource.
        """
        return os.path.normpath(os.path.join(path.value, filename))

    def assertNoLogs(self, logger=None, level=None):
        """
        Context manager to test that no message is sent to the specified
        logger and level (the opposite of TestCase.assertLogs()).
        """
        # pylint: disable=invalid-name
        return _AssertNoLogsContext(self, logger, level)

    def assertDictAlmostEqual(self, dict1, dict2, delta=None, msg=None,
                              places=None, default_value=0):
        """
        Assert two dictionaries with numeric values are almost equal.

        Fail if the two dictionaries are unequal as determined by
        comparing that the difference between values with the same key are
        not greater than delta (default 1e-8), or that difference rounded
        to the given number of decimal places is not zero. If a key in one
        dictionary is not in the other the default_value keyword argument
        will be used for the missing value (default 0). If the two objects
        compare equal then they will automatically compare almost equal.

        Args:
            dict1 (dict): a dictionary.
            dict2 (dict): a dictionary.
            delta (number): threshold for comparison (defaults to 1e-8).
            msg (str): return a custom message on failure.
            places (int): number of decimal places for comparison.
            default_value (number): default value for missing keys.

        Raises:
            TypeError: raises TestCase failureException if the test fails.
        """
        # pylint: disable=invalid-name
        if dict1 == dict2:
            # Shortcut
            return
        if delta is not None and places is not None:
            raise TypeError("specify delta or places not both")

        if places is not None:
            success = True
            standard_msg = ''
            # check value for keys in target
            keys1 = set(dict1.keys())
            for key in keys1:
                val1 = dict1.get(key, default_value)
                val2 = dict2.get(key, default_value)
                if round(abs(val1 - val2), places) != 0:
                    success = False
                    standard_msg += '(%s: %s != %s), ' % (safe_repr(key),
                                                          safe_repr(val1),
                                                          safe_repr(val2))
            # check values for keys in counts, not in target
            keys2 = set(dict2.keys()) - keys1
            for key in keys2:
                val1 = dict1.get(key, default_value)
                val2 = dict2.get(key, default_value)
                if round(abs(val1 - val2), places) != 0:
                    success = False
                    standard_msg += '(%s: %s != %s), ' % (safe_repr(key),
                                                          safe_repr(val1),
                                                          safe_repr(val2))
            if success is True:
                return
            standard_msg = standard_msg[:-2] + ' within %s places' % places

        else:
            if delta is None:
                delta = 1e-8  # default delta value
            success = True
            standard_msg = ''
            # check value for keys in target
            keys1 = set(dict1.keys())
            for key in keys1:
                val1 = dict1.get(key, default_value)
                val2 = dict2.get(key, default_value)
                if abs(val1 - val2) > delta:
                    success = False
                    standard_msg += '(%s: %s != %s), ' % (safe_repr(key),
                                                          safe_repr(val1),
                                                          safe_repr(val2))
            # check values for keys in counts, not in target
            keys2 = set(dict2.keys()) - keys1
            for key in keys2:
                val1 = dict1.get(key, default_value)
                val2 = dict2.get(key, default_value)
                if abs(val1 - val2) > delta:
                    success = False
                    standard_msg += '(%s: %s != %s), ' % (safe_repr(key),
                                                          safe_repr(val1),
                                                          safe_repr(val2))
            if success is True:
                return
            standard_msg = standard_msg[:-2] + ' within %s delta' % delta

        msg = self._formatMessage(msg, standard_msg)
        raise self.failureException(msg)


class _AssertNoLogsContext(unittest.case._AssertLogsContext):
    """A context manager used to implement TestCase.assertNoLogs()."""

    # pylint: disable=inconsistent-return-statements
    def __exit__(self, exc_type, exc_value, tb):
        """
        This is a modified version of TestCase._AssertLogsContext.__exit__(...)
        """
        self.logger.handlers = self.old_handlers
        self.logger.propagate = self.old_propagate
        self.logger.setLevel(self.old_level)
        if exc_type is not None:
            # let unexpected exceptions pass through
            return False

        if self.watcher.records:
            msg = 'logs of level {} or higher triggered on {}:\n'.format(
                logging.getLevelName(self.level), self.logger.name)
            for record in self.watcher.records:
                msg += 'logger %s %s:%i: %s\n' % (record.name, record.pathname,
                                                  record.lineno,
                                                  record.getMessage())

            self._raiseFailure(msg)


def slow_test(func):
    """
    Decorator that signals that the test takes minutes to run.

    Args:
        func (callable): test function to be decorated.

    Returns:
        callable: the decorated function.
    """

    @functools.wraps(func)
    def _(*args, **kwargs):
        if SKIP_SLOW_TESTS:
            raise unittest.SkipTest('Skipping slow tests')
        return func(*args, **kwargs)

    return _


def requires_qe_access(func):
    """
    Decorator that signals that the test uses the online API:
        * determines if the test should be skipped by checking environment
            variables.
        * if the `USE_ALTERNATE_ENV_CREDENTIALS` environment variable is
          set, it reads the credentials from an alternative set of environment
          variables.
        * if the test is not skipped, it reads `QE_TOKEN` and `QE_URL` from
            `Qconfig.py`, environment variables or qiskitrc.
        * if the test is not skipped, it appends `QE_TOKEN` and `QE_URL` as
            arguments to the test function.
    Args:
        func (callable): test function to be decorated.

    Returns:
        callable: the decorated function.
    """
    func = VCR.use_cassette()(func)

    @functools.wraps(func)
    def _(*args, **kwargs):
        # Cleanup the credentials, as this file is shared by the tests.
        from qiskit.wrapper import _wrapper
        _wrapper._DEFAULT_PROVIDER = DefaultQISKitProvider()

        if os.getenv('USE_ALTERNATE_ENV_CREDENTIALS', False):
            # Special case: instead of using the standard credentials mechanism,
            # load them from different environment variables. This assumes they
            # will always be in place, as is used by the Travis setup.
            kwargs.update({
                'QE_TOKEN': os.getenv('IBMQ_TOKEN'),
                'QE_URL': os.getenv('IBMQ_URL'),
                'hub': os.getenv('IBMQ_HUB'),
                'group': os.getenv('IBMQ_GROUP'),
                'project': os.getenv('IBMQ_PROJECT'),
            })
            args[0].using_ibmq_credentials = True
        else:
<<<<<<< HEAD
            if RECORD_TEST_RESPONSE:
                raise Exception('Could not locate valid credentials. You need them for performing'
                                'tests against the remote API.')
            else:
                kwargs.update({
                    'QE_TOKEN': 'dummyapiusersloginWithTokenid01',
                    'QE_URL': 'https://quantumexperience.ng.bluemix.net/api',
                    'hub': None,
                    'group': None,
                    'project': None,
                })
=======
            # Attempt to read the standard credentials.
            account_name = get_account_name(IBMQProvider)
            discovered_credentials = discover_credentials()
            if account_name in discovered_credentials.keys():
                credentials = discovered_credentials[account_name]
                kwargs.update({
                    'QE_TOKEN': credentials.get('token'),
                    'QE_URL': credentials.get('url'),
                    'hub': credentials.get('hub'),
                    'group': credentials.get('group'),
                    'project': credentials.get('project'),
                })
                if (credentials.get('hub') and credentials.get('group') and
                        credentials.get('project')):
                    args[0].using_ibmq_credentials = True
            else:
                raise Exception('Could not locate valid credentials')

>>>>>>> 0ff1c55e
        return func(*args, **kwargs)

    return _


def _is_ci_fork_pull_request():
    """
    Check if the tests are being run in a CI environment and if it is a pull
    request.

    Returns:
        bool: True if the tests are executed inside a CI tool, and the changes
            are not against the "master" branch.
    """
    if os.getenv('TRAVIS'):
        # Using Travis CI.
        if os.getenv('TRAVIS_PULL_REQUEST_BRANCH'):
            return True
    elif os.getenv('APPVEYOR'):
        # Using AppVeyor CI.
        if os.getenv('APPVEYOR_PULL_REQUEST_NUMBER'):
            return True
    return False


SKIP_SLOW_TESTS = os.getenv('SKIP_SLOW_TESTS', True) not in ['false', 'False', '-1']
RECORD_TEST_RESPONSE = os.getenv('RECORD_TEST_RESPONSE', False) is not False
VCR_MODE = 'none'
if RECORD_TEST_RESPONSE:
    SKIP_SLOW_TESTS = True  # TODO Activate later
    VCR_MODE = 'all'

VCR = http_recorder(VCR_MODE)<|MERGE_RESOLUTION|>--- conflicted
+++ resolved
@@ -264,19 +264,6 @@
             })
             args[0].using_ibmq_credentials = True
         else:
-<<<<<<< HEAD
-            if RECORD_TEST_RESPONSE:
-                raise Exception('Could not locate valid credentials. You need them for performing'
-                                'tests against the remote API.')
-            else:
-                kwargs.update({
-                    'QE_TOKEN': 'dummyapiusersloginWithTokenid01',
-                    'QE_URL': 'https://quantumexperience.ng.bluemix.net/api',
-                    'hub': None,
-                    'group': None,
-                    'project': None,
-                })
-=======
             # Attempt to read the standard credentials.
             account_name = get_account_name(IBMQProvider)
             discovered_credentials = discover_credentials()
@@ -293,9 +280,19 @@
                         credentials.get('project')):
                     args[0].using_ibmq_credentials = True
             else:
-                raise Exception('Could not locate valid credentials')
-
->>>>>>> 0ff1c55e
+                if RECORD_TEST_RESPONSE:
+                    raise Exception(
+                        'Could not locate valid credentials. You need them for performing'
+                        'tests against the remote API.')
+                else:
+                    kwargs.update({
+                        'QE_TOKEN': 'dummyapiusersloginWithTokenid01',
+                        'QE_URL': 'https://quantumexperience.ng.bluemix.net/api',
+                        'hub': None,
+                        'group': None,
+                        'project': None,
+                    })
+                    args[0].using_ibmq_credentials = False
         return func(*args, **kwargs)
 
     return _
