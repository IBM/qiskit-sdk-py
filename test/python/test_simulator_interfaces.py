# -*- coding: utf-8 -*-

# Copyright 2018, IBM.
#
# This source code is licensed under the Apache License, Version 2.0 found in
# the LICENSE.txt file in the root directory of this source tree.

# pylint: disable=unused-import

"""Tests for checking qiskit interfaces to simulators."""

import unittest
import qiskit
import qiskit.extensions.simulator
from qiskit.tools.qi.qi import state_fidelity
from qiskit.wrapper import available_backends, register, execute, get_backend
from .common import requires_qe_access, QiskitTestCase, requires_cpp_simulator


@requires_cpp_simulator
class TestCrossSimulation(QiskitTestCase):
    """Test output consistency across simulators.
    """
    _desired_fidelity = 0.99

    def test_statevector(self):
        """statevector from a bell state"""
        qr = qiskit.QuantumRegister(2)
        circuit = qiskit.QuantumCircuit(qr)
        circuit.h(qr[0])
        circuit.cx(qr[0], qr[1])

        sim_cpp = 'local_statevector_simulator_cpp'
        sim_py = 'local_statevector_simulator_py'
        result_cpp = execute(circuit, sim_cpp).result()
        result_py = execute(circuit, sim_py).result()
        statevector_cpp = result_cpp.get_statevector()
        statevector_py = result_py.get_statevector()
        fidelity = state_fidelity(statevector_cpp, statevector_py)
        self.assertGreater(
            fidelity, self._desired_fidelity,
            "cpp vs. py statevector has low fidelity{0:.2g}.".format(fidelity))

    @requires_qe_access
<<<<<<< HEAD
    def test_qasm(self, qe_token, qe_url, hub=None, group=None, project=None):
        """counts from a GHZ state"""
        register(qe_token, qe_url, hub, group, project)
        qr = qiskit.QuantumRegister(3)
        cr = qiskit.ClassicalRegister(3)
        circuit = qiskit.QuantumCircuit(qr, cr)
        circuit.h(qr[0])
        circuit.cx(qr[0], qr[1])
        circuit.cx(qr[1], qr[2])
        circuit.measure(qr, cr)
=======
    def test_qasm(self, QE_TOKEN, QE_URL):
        """counts from a GHZ state"""
        register(QE_TOKEN, QE_URL)
        q = qiskit.QuantumRegister(3)
        c = qiskit.ClassicalRegister(3)
        circ = qiskit.QuantumCircuit(q, c)
        circ.h(q[0])
        circ.cx(q[0], q[1])
        circ.cx(q[1], q[2])
        circ.measure(q, c)
>>>>>>> b2c52515

        sim_cpp = 'local_qasm_simulator_cpp'
        sim_py = 'local_qasm_simulator_py'
        sim_ibmq = 'ibmq_qasm_simulator'
        shots = 2000
        result_cpp = execute(circuit, sim_cpp, shots=shots).result()
        result_py = execute(circuit, sim_py, shots=shots).result()
        result_ibmq = execute(circuit, sim_ibmq, shots=shots).result()
        counts_cpp = result_cpp.get_counts()
        counts_py = result_py.get_counts()
        counts_ibmq = result_ibmq.get_counts()
        self.assertDictAlmostEqual(counts_cpp, counts_py, shots*0.05)
        self.assertDictAlmostEqual(counts_py, counts_ibmq, shots*0.05)

    def test_qasm_snapshot(self):
        """snapshot a circuit at multiple places"""
        qr = qiskit.QuantumRegister(3)
        cr = qiskit.ClassicalRegister(3)
        circuit = qiskit.QuantumCircuit(qr, cr)
        circuit.h(qr[0])
        circuit.cx(qr[0], qr[1])
        circuit.snapshot(1)
        circuit.ccx(qr[0], qr[1], qr[2])
        circuit.snapshot(2)
        circuit.reset(qr)
        circuit.snapshot(3)
        circuit.measure(qr, cr)

        sim_cpp = 'local_qasm_simulator_cpp'
        sim_py = 'local_qasm_simulator_py'
        result_cpp = execute(circuit, sim_cpp, shots=2).result()
        result_py = execute(circuit, sim_py, shots=2).result()
        snapshots_cpp = result_cpp.get_snapshots()
        snapshots_py = result_py.get_snapshots()
        self.assertEqual(snapshots_cpp.keys(), snapshots_py.keys())
        snapshot_cpp_1 = result_cpp.get_snapshot(slot='1')
        snapshot_py_1 = result_py.get_snapshot(slot='1')
        self.assertEqual(len(snapshot_cpp_1), len(snapshot_py_1))
        fidelity = state_fidelity(snapshot_cpp_1[0], snapshot_py_1[0])
        self.assertGreater(fidelity, self._desired_fidelity)

    @requires_qe_access
<<<<<<< HEAD
    def test_qasm_reset_measure(self, qe_token, qe_url, hub=None, group=None, project=None):
        """counts from a qasm program with measure and reset in the middle"""
        register(qe_token, qe_url, hub, group, project)
        qr = qiskit.QuantumRegister(3)
        cr = qiskit.ClassicalRegister(3)
        circuit = qiskit.QuantumCircuit(qr, cr)
        circuit.h(qr[0])
        circuit.cx(qr[0], qr[1])
        circuit.reset(qr[0])
        circuit.cx(qr[1], qr[2])
        circuit.t(qr)
        circuit.measure(qr[1], cr[1])
        circuit.h(qr[2])
        circuit.measure(qr[2], cr[2])
=======
    def test_qasm_reset_measure(self, QE_TOKEN, QE_URL):
        """counts from a qasm program with measure and reset in the middle"""
        register(QE_TOKEN, QE_URL)
        q = qiskit.QuantumRegister(3)
        c = qiskit.ClassicalRegister(3)
        circ = qiskit.QuantumCircuit(q, c)
        circ.h(q[0])
        circ.cx(q[0], q[1])
        circ.reset(q[0])
        circ.cx(q[1], q[2])
        circ.t(q)
        circ.measure(q[1], c[1])
        circ.h(q[2])
        circ.measure(q[2], c[2])
>>>>>>> b2c52515

        # TODO: bring back online simulator tests when reset/measure doesn't
        # get rejected by the api
        sim_cpp = 'local_qasm_simulator_cpp'
        sim_py = 'local_qasm_simulator_py'
        # sim_ibmq = 'ibmq_qasm_simulator'
        shots = 1000
        result_cpp = execute(circuit, sim_cpp, shots=shots, seed=1).result()
        result_py = execute(circuit, sim_py, shots=shots, seed=1).result()
        # result_ibmq = execute(circ, sim_ibmq, {'shots': shots}).result()
        counts_cpp = result_cpp.get_counts()
        counts_py = result_py.get_counts()
        # counts_ibmq = result_ibmq.get_counts()
        self.assertDictAlmostEqual(counts_cpp, counts_py, shots * 0.04)
        # self.assertDictAlmostEqual(counts_py, counts_ibmq, shots*0.04)


if __name__ == '__main__':
    unittest.main(verbosity=2)<|MERGE_RESOLUTION|>--- conflicted
+++ resolved
@@ -42,8 +42,7 @@
             "cpp vs. py statevector has low fidelity{0:.2g}.".format(fidelity))
 
     @requires_qe_access
-<<<<<<< HEAD
-    def test_qasm(self, qe_token, qe_url, hub=None, group=None, project=None):
+    def test_qasm(self, qe_token, qe_url):
         """counts from a GHZ state"""
         register(qe_token, qe_url, hub, group, project)
         qr = qiskit.QuantumRegister(3)
@@ -53,18 +52,6 @@
         circuit.cx(qr[0], qr[1])
         circuit.cx(qr[1], qr[2])
         circuit.measure(qr, cr)
-=======
-    def test_qasm(self, QE_TOKEN, QE_URL):
-        """counts from a GHZ state"""
-        register(QE_TOKEN, QE_URL)
-        q = qiskit.QuantumRegister(3)
-        c = qiskit.ClassicalRegister(3)
-        circ = qiskit.QuantumCircuit(q, c)
-        circ.h(q[0])
-        circ.cx(q[0], q[1])
-        circ.cx(q[1], q[2])
-        circ.measure(q, c)
->>>>>>> b2c52515
 
         sim_cpp = 'local_qasm_simulator_cpp'
         sim_py = 'local_qasm_simulator_py'
@@ -107,10 +94,9 @@
         self.assertGreater(fidelity, self._desired_fidelity)
 
     @requires_qe_access
-<<<<<<< HEAD
-    def test_qasm_reset_measure(self, qe_token, qe_url, hub=None, group=None, project=None):
+    def test_qasm_reset_measure(self, qe_token, qe_url):
         """counts from a qasm program with measure and reset in the middle"""
-        register(qe_token, qe_url, hub, group, project)
+        register(qe_token, qe_url)
         qr = qiskit.QuantumRegister(3)
         cr = qiskit.ClassicalRegister(3)
         circuit = qiskit.QuantumCircuit(qr, cr)
@@ -122,22 +108,6 @@
         circuit.measure(qr[1], cr[1])
         circuit.h(qr[2])
         circuit.measure(qr[2], cr[2])
-=======
-    def test_qasm_reset_measure(self, QE_TOKEN, QE_URL):
-        """counts from a qasm program with measure and reset in the middle"""
-        register(QE_TOKEN, QE_URL)
-        q = qiskit.QuantumRegister(3)
-        c = qiskit.ClassicalRegister(3)
-        circ = qiskit.QuantumCircuit(q, c)
-        circ.h(q[0])
-        circ.cx(q[0], q[1])
-        circ.reset(q[0])
-        circ.cx(q[1], q[2])
-        circ.t(q)
-        circ.measure(q[1], c[1])
-        circ.h(q[2])
-        circ.measure(q[2], c[2])
->>>>>>> b2c52515
 
         # TODO: bring back online simulator tests when reset/measure doesn't
         # get rejected by the api
