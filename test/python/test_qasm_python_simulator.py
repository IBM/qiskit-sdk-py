--- conflicted
+++ resolved
@@ -353,41 +353,6 @@
                                     nCircuits=nCircuits, shots=shots))
             ax.legend()
         self.pdf.savefig(fig)
-<<<<<<< HEAD
-=======
-
-def generateTestSuite():
-    """
-    Generate module test suite.
-    """
-    testSuite = unittest.TestSuite()
-    testSuite.addTest(LocalQasmSimulatorTest('test_qasm_simulator_single_shot'))
-    testSuite.addTest(LocalQasmSimulatorTest('test_qasm_simulator'))
-    testSuite.addTest(LocalQasmSimulatorTest('test_if_statement'))
-    testSuite.addTest(LocalQasmSimulatorTest('test_teleport'))
-    return testSuite
-
-def generateProfileSuite():
-    """
-    Generate module profile suite.
-    """
-    profSuite = unittest.TestSuite()
-    profSuite.addTest(LocalQasmSimulatorTest('profile_qasm_simulator'))
-    profSuite.addTest(LocalQasmSimulatorTest('profile_nqubit_speed_constant_depth'))
-    profSuite.addTest(LocalQasmSimulatorTest('profile_nqubit_speed_grow_depth'))
-    return profSuite
-
-def main():
-    """
-    Optional command line entry point for testing.
-    """
-    moduleName = os.path.splitext(__file__)[0]
-    testSuite = generateTestSuite()
-    profSuite = generateProfileSuite()
-    runner = unittest.TextTestRunner(stream=sys.stdout, verbosity=2)
-    runner.run(testSuite)
-    #runner.run(profSuite)
->>>>>>> 3b69dd54
 
 if __name__ == '__main__':
     unittest.main()