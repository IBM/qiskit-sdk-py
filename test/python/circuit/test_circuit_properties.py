# -*- coding: utf-8 -*-

# This code is part of Qiskit.
#
# (C) Copyright IBM 2017, 2018.
#
# This code is licensed under the Apache License, Version 2.0. You may
# obtain a copy of this license in the LICENSE.txt file in the root directory
# of this source tree or at http://www.apache.org/licenses/LICENSE-2.0.
#
# Any modifications or derivative works of this code must retain this
# copyright notice, and modified files need to carry a notice indicating
# that they have been altered from the originals.

# pylint: disable=invalid-name

"""Test Qiskit's inverse gate operation."""

from collections import OrderedDict
import unittest
from qiskit import QuantumRegister, ClassicalRegister, QuantumCircuit
from qiskit.test import QiskitTestCase
# pylint: disable=unused-import
from qiskit.extensions.simulator import snapshot


class TestCircuitProperties(QiskitTestCase):
    """QuantumCircuit properties tests."""

    def test_circuit_depth_empty(self):
        """Test depth of empty circuity
        """
        q = QuantumRegister(5, 'q')
        qc = QuantumCircuit(q)
        self.assertEqual(qc.depth(), 0)

    def test_circuit_depth_meas_only(self):
        """Test depth of measurement only
        """
        q = QuantumRegister(1, 'q')
        c = ClassicalRegister(1, 'c')
        qc = QuantumCircuit(q, c)
        qc.measure(q, c)
        self.assertEqual(qc.depth(), 1)

    def test_circuit_depth_barrier(self):
        """Make sure barriers do not add to depth
        """
        q = QuantumRegister(5, 'q')
        c = ClassicalRegister(5, 'c')
        qc = QuantumCircuit(q, c)
        qc.h(q[0])
        qc.h(q[1])
        qc.h(q[2])
        qc.h(q[3])
        qc.h(q[4])
        qc.cx(q[0], q[1])
        qc.cx(q[1], q[4])
        qc.cx(q[4], q[2])
        qc.cx(q[2], q[3])
        qc.barrier(q)
        qc.measure(q, c)
        self.assertEqual(qc.depth(), 6)

    def test_circuit_depth_simple(self):
        """Test depth for simple circuit
        """
        q = QuantumRegister(5, 'q')
        c = ClassicalRegister(1, 'c')
        qc = QuantumCircuit(q, c)
        qc.h(q[0])
        qc.cx(q[0], q[4])
        qc.x(q[2])
        qc.x(q[2])
        qc.x(q[2])
        qc.x(q[4])
        qc.cx(q[4], q[1])
        qc.measure(q[1], c[0])
        self.assertEqual(qc.depth(), 5)

    def test_circuit_depth_multi_reg(self):
        """Test depth for multiple registers
        """
        q1 = QuantumRegister(3, 'q1')
        q2 = QuantumRegister(2, 'q2')
        c = ClassicalRegister(5, 'c')
        qc = QuantumCircuit(q1, q2, c)
        qc.h(q1[0])
        qc.h(q1[1])
        qc.h(q1[2])
        qc.h(q2[0])
        qc.h(q2[1])
        qc.cx(q1[0], q1[1])
        qc.cx(q1[1], q2[1])
        qc.cx(q2[1], q1[2])
        qc.cx(q1[2], q2[0])
        self.assertEqual(qc.depth(), 5)

    def test_circuit_depth_3q_gate(self):
        """Test depth for 3q gate
        """
        q1 = QuantumRegister(3, 'q1')
        q2 = QuantumRegister(2, 'q2')
        c = ClassicalRegister(5, 'c')
        qc = QuantumCircuit(q1, q2, c)
        qc.h(q1[0])
        qc.h(q1[1])
        qc.h(q1[2])
        qc.h(q2[0])
        qc.h(q2[1])
        qc.ccx(q2[1], q1[0], q2[0])
        qc.cx(q1[0], q1[1])
        qc.cx(q1[1], q2[1])
        qc.cx(q2[1], q1[2])
        qc.cx(q1[2], q2[0])
        self.assertEqual(qc.depth(), 6)

    def test_circuit_depth_conditionals1(self):
        """Test circuit depth for conditional gates #1.
        """
        size = 4
        q = QuantumRegister(size, 'q')
        c = ClassicalRegister(size, 'c')
        qc = QuantumCircuit(q, c)

        qc.h(q[0])
        qc.h(q[1])
        qc.h(q[2])
        qc.h(q[3])
        qc.cx(q[0], q[1])
        qc.cx(q[2], q[3])
        qc.measure(q[0], c[0])
        qc.measure(q[1], c[1])
        qc.h(q[2]).c_if(c, 2)
        qc.h(q[3]).c_if(c, 4)
        self.assertEqual(qc.depth(), 5)

    def test_circuit_depth_conditionals2(self):
        """Test circuit depth for conditional gates #2.
        """
        size = 4
        q = QuantumRegister(size, 'q')
        c = ClassicalRegister(size, 'c')
        qc = QuantumCircuit(q, c)

        qc.h(q[0])
        qc.h(q[1])
        qc.h(q[2])
        qc.h(q[3])
        qc.cx(q[0], q[1])
        qc.cx(q[2], q[3])
        qc.measure(q[0], c[0])
        qc.measure(q[0], c[0])
        qc.h(q[2]).c_if(c, 2)
        qc.h(q[3]).c_if(c, 4)
        self.assertEqual(qc.depth(), 6)

    def test_circuit_depth_conditionals3(self):
        """Test circuit depth for conditional gates #3.
        """
        size = 4
        q = QuantumRegister(size, 'q')
        c = ClassicalRegister(size, 'c')
        qc = QuantumCircuit(q, c)

        qc.h(q[0])
        qc.h(q[1])
        qc.h(q[2])
        qc.h(q[3])
        qc.measure(q[0], c[0])
        qc.cx(q[0], q[3]).c_if(c, 2)

        qc.measure(q[1], c[1])
        qc.measure(q[2], c[2])
        qc.measure(q[3], c[3])
        self.assertEqual(qc.depth(), 4)

    def test_circuit_depth_measurements1(self):
        """Test circuit depth for measurements #1.
        """
        size = 4
        q = QuantumRegister(size, 'q')
        c = ClassicalRegister(size, 'c')
        qc = QuantumCircuit(q, c)

        qc.h(q[0])
        qc.h(q[1])
        qc.h(q[2])
        qc.h(q[3])
        qc.measure(q[0], c[0])
        qc.measure(q[1], c[1])
        qc.measure(q[2], c[2])
        qc.measure(q[3], c[3])
        self.assertEqual(qc.depth(), 2)

    def test_circuit_depth_measurements2(self):
        """Test circuit depth for measurements #2.
        """
        size = 4
        q = QuantumRegister(size, 'q')
        c = ClassicalRegister(size, 'c')
        qc = QuantumCircuit(q, c)

        qc.h(q[0])
        qc.h(q[1])
        qc.h(q[2])
        qc.h(q[3])
        qc.measure(q[0], c[0])
        qc.measure(q[0], c[1])
        qc.measure(q[0], c[2])
        qc.measure(q[0], c[3])
        self.assertEqual(qc.depth(), 5)

    def test_circuit_depth_measurements3(self):
        """Test circuit depth for measurements #3.
        """
        size = 4
        q = QuantumRegister(size, 'q')
        c = ClassicalRegister(size, 'c')
        qc = QuantumCircuit(q, c)

        qc.h(q[0])
        qc.h(q[1])
        qc.h(q[2])
        qc.h(q[3])
        qc.measure(q[0], c[0])
        qc.measure(q[1], c[0])
        qc.measure(q[2], c[0])
        qc.measure(q[3], c[0])
        self.assertEqual(qc.depth(), 5)

    def test_circuit_depth_barriers1(self):
        """Test circuit depth for barriers #1.
        """
        q = QuantumRegister(4, 'q')
        c = ClassicalRegister(4, 'c')
        circ = QuantumCircuit(q, c)
        circ.h(0)
        circ.cx(0, 1)
        circ.barrier(q)
        circ.h(2)
        circ.cx(2, 3)
        self.assertEqual(circ.depth(), 4)

    def test_circuit_depth_barriers2(self):
        """Test circuit depth for barriers #2.
        """
        q = QuantumRegister(4, 'q')
        c = ClassicalRegister(4, 'c')
        circ = QuantumCircuit(q, c)
        circ.h(0)
        circ.barrier(q)
        circ.cx(0, 1)
        circ.barrier(q)
        circ.h(2)
        circ.barrier(q)
        circ.cx(2, 3)
        self.assertEqual(circ.depth(), 4)

    def test_circuit_depth_barriers3(self):
        """Test circuit depth for barriers #3.
        """
        q = QuantumRegister(4, 'q')
        c = ClassicalRegister(4, 'c')
        circ = QuantumCircuit(q, c)
        circ.h(0)
        circ.barrier(q)
        circ.cx(0, 1)
        circ.barrier(q)
        circ.barrier(q)
        circ.barrier(q)
        circ.h(2)
        circ.barrier(q)
        circ.cx(2, 3)
        self.assertEqual(circ.depth(), 4)

    def test_circuit_depth_snap1(self):
        """Test circuit depth for snapshots #1.
        """
        q = QuantumRegister(4, 'q')
        c = ClassicalRegister(4, 'c')
        circ = QuantumCircuit(q, c)
        circ.h(0)
        circ.cx(0, 1)
        circ.snapshot('snap')
        circ.h(2)
        circ.cx(2, 3)
        self.assertEqual(circ.depth(), 4)

    def test_circuit_depth_snap2(self):
        """Test circuit depth for snapshots #2.
        """
        q = QuantumRegister(4, 'q')
        c = ClassicalRegister(4, 'c')
        circ = QuantumCircuit(q, c)
        circ.h(0)
        circ.snapshot('snap0')
        circ.cx(0, 1)
        circ.snapshot('snap1')
        circ.h(2)
        circ.snapshot('snap2')
        circ.cx(2, 3)
        self.assertEqual(circ.depth(), 4)

    def test_circuit_depth_snap3(self):
        """Test circuit depth for snapshots #3.
        """
        q = QuantumRegister(4, 'q')
        c = ClassicalRegister(4, 'c')
        circ = QuantumCircuit(q, c)
        circ.h(0)
        circ.cx(0, 1)
        circ.snapshot('snap0')
        circ.snapshot('snap1')
        circ.h(2)
        circ.cx(2, 3)
        self.assertEqual(circ.depth(), 4)

    def test_circuit_size_empty(self):
        """Circuit.size should return 0 for an empty circuit."""
        size = 4
        q = QuantumRegister(size, 'q')
        c = ClassicalRegister(size, 'c')
        qc = QuantumCircuit(q, c)

        self.assertEqual(qc.size(), 0)

    def test_circuit_size_single_qubit_gates(self):
        """Circuit.size should increment for each added single qubit gate."""
        size = 4
        q = QuantumRegister(size, 'q')
        c = ClassicalRegister(size, 'c')
        qc = QuantumCircuit(q, c)

        qc.h(q[0])
        self.assertEqual(qc.size(), 1)
        qc.h(q[1])
        self.assertEqual(qc.size(), 2)

    def test_circuit_size_two_qubit_gates(self):
        """Circuit.size should increment for each added two qubit gate."""
        size = 4
        q = QuantumRegister(size, 'q')
        c = ClassicalRegister(size, 'c')
        qc = QuantumCircuit(q, c)

        qc.cx(q[0], q[1])
        self.assertEqual(qc.size(), 1)
        qc.cx(q[2], q[3])
        self.assertEqual(qc.size(), 2)

    def test_circuit_size_ignores_barriers_snapshots(self):
        """Circuit.size should not count barriers or snapshots."""
        q = QuantumRegister(4, 'q')
        c = ClassicalRegister(4, 'c')
        qc = QuantumCircuit(q, c)

        qc.h(q[0])
        qc.cx(q[0], q[1])
        self.assertEqual(qc.size(), 2)
        qc.barrier(q)
        self.assertEqual(qc.size(), 2)
        qc.snapshot('snapshot_label')
        self.assertEqual(qc.size(), 2)

    def test_circuit_count_ops(self):
        """Tet circuit count ops
        """
        q = QuantumRegister(6, 'q')
        qc = QuantumCircuit(q)
        qc.h(q)
        qc.x(q[1])
        qc.y(q[2:4])
        qc.z(q[3:])
        result = qc.count_ops()
<<<<<<< HEAD

        expected = dict([('h', 6), ('z', 3), ('y', 2), ('x', 1)])

        self.assertIsInstance(result, dict)
=======

        expected = OrderedDict([('h', 6), ('z', 3), ('y', 2), ('x', 1)])

        self.assertIsInstance(result, OrderedDict)
>>>>>>> d2b15b13
        self.assertEqual(expected, result)

    def test_circuit_connected_components_empty(self):
        """Verify num_connected_components is width for empty
        """
        q = QuantumRegister(7, 'q')
        qc = QuantumCircuit(q)
        self.assertEqual(7, qc.num_connected_components())

    def test_circuit_connected_components_multi_reg(self):
        """Test tensor factors works over multi registers
        """
        q1 = QuantumRegister(3, 'q1')
        q2 = QuantumRegister(2, 'q2')
        qc = QuantumCircuit(q1, q2)
        qc.h(q1[0])
        qc.h(q1[1])
        qc.h(q1[2])
        qc.h(q2[0])
        qc.h(q2[1])
        qc.cx(q1[0], q1[1])
        qc.cx(q1[1], q2[1])
        qc.cx(q2[1], q1[2])
        qc.cx(q1[2], q2[0])
        self.assertEqual(qc.num_connected_components(), 1)

    def test_circuit_connected_components_multi_reg2(self):
        """Test tensor factors works over multi registers #2
        """
        q1 = QuantumRegister(3, 'q1')
        q2 = QuantumRegister(2, 'q2')
        qc = QuantumCircuit(q1, q2)
        qc.cx(q1[0], q2[1])
        qc.cx(q2[0], q1[2])
        qc.cx(q1[1], q2[0])
        self.assertEqual(qc.num_connected_components(), 2)

    def test_circuit_connected_components_disconnected(self):
        """Test tensor factors works with 2q subspaces
        """
        q1 = QuantumRegister(5, 'q1')
        q2 = QuantumRegister(5, 'q2')
        qc = QuantumCircuit(q1, q2)
        qc.cx(q1[0], q2[4])
        qc.cx(q1[1], q2[3])
        qc.cx(q1[2], q2[2])
        qc.cx(q1[3], q2[1])
        qc.cx(q1[4], q2[0])
        self.assertEqual(qc.num_connected_components(), 5)

    def test_circuit_connected_components_with_clbits(self):
        """Test tensor components with classical register.
        """
        size = 4
        q = QuantumRegister(size, 'q')
        c = ClassicalRegister(size, 'c')
        qc = QuantumCircuit(q, c)
        qc.h(q[0])
        qc.h(q[1])
        qc.h(q[2])
        qc.h(q[3])
        qc.measure(q[0], c[0])
        qc.measure(q[1], c[1])
        qc.measure(q[2], c[2])
        qc.measure(q[3], c[3])
        self.assertEqual(qc.num_connected_components(), 4)

    def test_circuit_connected_components_with_cond(self):
        """Test tensor components with conditional gate.
        """
        size = 4
        q = QuantumRegister(size, 'q')
        c = ClassicalRegister(size, 'c')
        qc = QuantumCircuit(q, c)
        qc.h(q[0])
        qc.h(q[1])
        qc.h(q[2])
        qc.h(q[3])
        qc.measure(q[0], c[0])
        qc.cx(q[0], q[3]).c_if(c, 2)
        qc.measure(q[1], c[1])
        qc.measure(q[2], c[2])
        qc.measure(q[3], c[3])
        self.assertEqual(qc.num_connected_components(), 1)

    def test_circuit_unitary_factors1(self):
        """Test unitary factors empty circuit
        """
        size = 4
        q = QuantumRegister(size, 'q')
        c = ClassicalRegister(size, 'c')
        qc = QuantumCircuit(q, c)
        self.assertEqual(qc.num_unitary_factors(), 4)

    def test_circuit_unitary_factors2(self):
        """Test unitary factors multi qregs
        """
        q1 = QuantumRegister(2, 'q1')
        q2 = QuantumRegister(2, 'q2')
        c = ClassicalRegister(4, 'c')
        qc = QuantumCircuit(q1, q2, c)
        self.assertEqual(qc.num_unitary_factors(), 4)

    def test_circuit_unitary_factors3(self):
        """Test unitary factors measurements and conditionals
        """
        size = 4
        q = QuantumRegister(size, 'q')
        c = ClassicalRegister(size, 'c')
        qc = QuantumCircuit(q, c)
        qc.h(q[0])
        qc.h(q[1])
        qc.h(q[2])
        qc.h(q[3])
        qc.cx(q[1], q[2])
        qc.cx(q[1], q[2])
        qc.cx(q[0], q[3]).c_if(c, 2)
        qc.cx(q[0], q[3])
        qc.cx(q[0], q[3])
        qc.cx(q[0], q[3])
        qc.measure(q[0], c[0])
        qc.measure(q[1], c[1])
        qc.measure(q[2], c[2])
        qc.measure(q[3], c[3])
        self.assertEqual(qc.num_unitary_factors(), 2)

    def test_circuit_unitary_factors4(self):
        """Test unitary factors measurements go to same cbit
        """
        size = 5
        q = QuantumRegister(size, 'q')
        c = ClassicalRegister(size, 'c')
        qc = QuantumCircuit(q, c)
        qc.h(q[0])
        qc.h(q[1])
        qc.h(q[2])
        qc.h(q[3])
        qc.measure(q[0], c[0])
        qc.measure(q[1], c[0])
        qc.measure(q[2], c[0])
        qc.measure(q[3], c[0])
        self.assertEqual(qc.num_unitary_factors(), 5)

    def test_n_qubits_qubitless_circuit(self):
        """Check output in absence of qubits
        """
        c_reg = ClassicalRegister(3)
        circ = QuantumCircuit(c_reg)
        self.assertEqual(circ.n_qubits, 0)

    def test_n_qubits_qubitfull_circuit(self):
        """Check output in presence of qubits
        """
        q_reg = QuantumRegister(4)
        c_reg = ClassicalRegister(3)
        circ = QuantumCircuit(q_reg, c_reg)
        self.assertEqual(circ.n_qubits, 4)

    def test_n_qubits_registerless_circuit(self):
        """Check output for circuits with direct argument for qubits
        """
        circ = QuantumCircuit(5)
        self.assertEqual(circ.n_qubits, 5)

    def test_n_qubits_multiple_register_circuit(self):
        """Check output for circuits with multiple quantum registers
        """
        q_reg1 = QuantumRegister(5)
        q_reg2 = QuantumRegister(6)
        q_reg3 = QuantumRegister(7)
        circ = QuantumCircuit(q_reg1, q_reg2, q_reg3)
        self.assertEqual(circ.n_qubits, 18)


if __name__ == '__main__':
    unittest.main()<|MERGE_RESOLUTION|>--- conflicted
+++ resolved
@@ -373,17 +373,10 @@
         qc.y(q[2:4])
         qc.z(q[3:])
         result = qc.count_ops()
-<<<<<<< HEAD
 
         expected = dict([('h', 6), ('z', 3), ('y', 2), ('x', 1)])
 
         self.assertIsInstance(result, dict)
-=======
-
-        expected = OrderedDict([('h', 6), ('z', 3), ('y', 2), ('x', 1)])
-
-        self.assertIsInstance(result, OrderedDict)
->>>>>>> d2b15b13
         self.assertEqual(expected, result)
 
     def test_circuit_connected_components_empty(self):
