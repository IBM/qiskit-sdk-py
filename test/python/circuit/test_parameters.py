--- conflicted
+++ resolved
@@ -606,14 +606,8 @@
                     circs.append(getattr(qc_aer, assign_fun)({theta: theta_i}))
                 qobj = assemble(circs)
                 for index, theta_i in enumerate(theta_list):
-<<<<<<< HEAD
                     res = float(qobj.experiments[index].instructions[0].params[0])
                     self.assertTrue(math.isclose(res, theta_i), "%s != %s" % (res, theta_i))
-=======
-                    self.assertEqual(
-                        float(qobj.experiments[index].instructions[0].params[0]), theta_i
-                    )
->>>>>>> 2eee5661
 
     def test_circuit_composition(self):
         """Test preservation of parameters when combining circuits."""
@@ -1261,14 +1255,10 @@
                 expr = op(x, const)
                 bound_expr = expr.bind({x: 2.3})
 
-<<<<<<< HEAD
                 res = complex(bound_expr)
                 expected = op(2.3, const)
                 self.assertTrue(cmath.isclose(res, expected),
                                 "%s != %s" % (res, expected))
-=======
-                self.assertEqual(complex(bound_expr), op(2.3, const))
->>>>>>> 2eee5661
 
     def test_complex_parameter_bound_to_real(self):
         """Test a complex parameter expression can be real if bound correctly."""
