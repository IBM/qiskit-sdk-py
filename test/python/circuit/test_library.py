# -*- coding: utf-8 -*-

# This code is part of Qiskit.
#
# (C) Copyright IBM 2017, 2020.
#
# This code is licensed under the Apache License, Version 2.0. You may
# obtain a copy of this license in the LICENSE.txt file in the root directory
# of this source tree or at http://www.apache.org/licenses/LICENSE-2.0.
#
# Any modifications or derivative works of this code must retain this
# copyright notice, and modified files need to carry a notice indicating
# that they have been altered from the originals.

"""Test library of quantum circuits."""

import unittest
from collections import defaultdict
from ddt import ddt, data, unpack
import numpy as np

from qiskit.test.base import QiskitTestCase
from qiskit import BasicAer, execute, transpile
from qiskit.circuit import (QuantumCircuit, QuantumRegister, Parameter, ParameterExpression,
                            ParameterVector)
from qiskit.circuit.exceptions import CircuitError
from qiskit.circuit.library import (BlueprintCircuit, Permutation, QuantumVolume, XOR,
                                    InnerProduct, OR, AND, QFT, IQP,
                                    LinearPauliRotations, PolynomialPauliRotations,
                                    IntegerComparator, PiecewiseLinearPauliRotations,
                                    WeightedAdder, Diagonal, NLocal, TwoLocal, RealAmplitudes,
                                    EfficientSU2, ExcitationPreserving, PauliFeatureMap,
                                    ZFeatureMap, ZZFeatureMap, MCMT, MCMTVChain, GMS,
                                    HiddenLinearFunction, GraphState, PhaseEstimation,
                                    GroverOperator, QuadraticForm)
from qiskit.circuit.random.utils import random_circuit
from qiskit.converters.circuit_to_dag import circuit_to_dag
from qiskit.exceptions import QiskitError
from qiskit.circuit.library import (XGate, RXGate, RYGate, RZGate, CRXGate, CCXGate, SwapGate,
                                    RXXGate, RYYGate, HGate, ZGate, CXGate, CZGate, CHGate)
from qiskit.quantum_info import Statevector, Operator, Clifford
from qiskit.quantum_info.random import random_unitary
from qiskit.quantum_info.states import state_fidelity


class MockBlueprint(BlueprintCircuit):
    """A mock blueprint class."""

    def __init__(self, num_qubits):
        super().__init__(name='mock')
        self.num_qubits = num_qubits

    @property
    def num_qubits(self):
        return self._num_qubits

    @num_qubits.setter
    def num_qubits(self, num_qubits):
        self._invalidate()
        self._num_qubits = num_qubits
        self.qregs = [QuantumRegister(self.num_qubits, name='q')]

    def _check_configuration(self, raise_on_failure=True):
        valid = True
        if self.num_qubits is None:
            valid = False
            if raise_on_failure:
                raise AttributeError('The number of qubits was not set.')

        if self.num_qubits < 1:
            valid = False
            if raise_on_failure:
                raise ValueError('The number of qubits must at least be 1.')

        return valid

    def _build(self):
        super()._build()

        # pylint: disable=no-member
        self.rx(Parameter('angle'), 0)
        self.h(self.qubits)


class TestBlueprintCircuit(QiskitTestCase):
    """Test the blueprint circuit."""

    def test_invalidate_rebuild(self):
        """Test that invalidate and build reset and set _data and _parameter_table."""
        mock = MockBlueprint(5)
        mock._build()

        with self.subTest(msg='after building'):
            self.assertGreater(len(mock._data), 0)
            self.assertEqual(len(mock._parameter_table), 1)

        mock._invalidate()
        with self.subTest(msg='after invalidating'):
            self.assertTrue(mock._data is None)
            self.assertEqual(len(mock._parameter_table), 0)

        mock._build()
        with self.subTest(msg='after re-building'):
            self.assertGreater(len(mock._data), 0)
            self.assertEqual(len(mock._parameter_table), 1)

    def test_calling_attributes_works(self):
        """Test that the circuit is constructed when attributes are called."""
        properties = ['data']
        for prop in properties:
            with self.subTest(prop=prop):
                circuit = MockBlueprint(3)
                getattr(circuit, prop)
                self.assertGreater(len(circuit._data), 0)

        methods = ['qasm', 'count_ops', 'num_connected_components', 'num_nonlocal_gates',
                   'depth', '__len__', 'copy']
        for method in methods:
            with self.subTest(method=method):
                circuit = MockBlueprint(3)
                getattr(circuit, method)()
                self.assertGreater(len(circuit._data), 0)

        with self.subTest(method='__get__[0]'):
            circuit = MockBlueprint(3)
            _ = circuit[2]
            self.assertGreater(len(circuit._data), 0)


class TestPermutationLibrary(QiskitTestCase):
    """Test library of permutation logic quantum circuits."""

    def test_permutation(self):
        """Test permutation circuit."""
        circuit = Permutation(num_qubits=4, pattern=[1, 0, 3, 2])
        expected = QuantumCircuit(4)
        expected.swap(0, 1)
        expected.swap(2, 3)
        expected = Operator(expected)
        simulated = Operator(circuit)
        self.assertTrue(expected.equiv(simulated))

    def test_permutation_bad(self):
        """Test that [0,..,n-1] permutation is required (no -1 for last element)."""
        self.assertRaises(CircuitError, Permutation, 4, [1, 0, -1, 2])


@ddt
class TestHiddenLinearFunctionLibrary(QiskitTestCase):
    """Test library of Hidden Linear Function circuits."""

    def assertHLFIsCorrect(self, hidden_function, hlf):
        """Assert that the HLF circuit produces the correct matrix.

        Number of qubits is equal to the number of rows (or number of columns)
        of hidden_function.
        """
        num_qubits = len(hidden_function)
        hidden_function = np.asarray(hidden_function)
        simulated = Operator(hlf)

        expected = np.zeros((2**num_qubits, 2**num_qubits), dtype=complex)
        for i in range(2**num_qubits):
            i_qiskit = int(bin(i)[2:].zfill(num_qubits)[::-1], 2)
            x_vec = np.asarray(list(map(int, bin(i)[2:].zfill(num_qubits)[::-1])))
            expected[i_qiskit, i_qiskit] = 1j**(np.dot(x_vec.transpose(),
                                                       np.dot(hidden_function, x_vec)))

        qc = QuantumCircuit(num_qubits)
        qc.h(range(num_qubits))
        qc = Operator(qc)
        expected = qc.compose(Operator(expected)).compose(qc)
        self.assertTrue(expected.equiv(simulated))

    @data(
        [[1, 1, 0], [1, 0, 1], [0, 1, 1]]
    )
    def test_hlf(self, hidden_function):
        """Test if the HLF matrix produces the right matrix."""
        hlf = HiddenLinearFunction(hidden_function)
        self.assertHLFIsCorrect(hidden_function, hlf)

    def test_non_symmetric_raises(self):
        """Test that adjacency matrix is required to be symmetric."""
        with self.assertRaises(CircuitError):
            HiddenLinearFunction([[1, 1, 0], [1, 0, 1], [1, 1, 1]])


@ddt
class TestGraphStateLibrary(QiskitTestCase):
    """Test the graph state circuit."""

    def assertGraphStateIsCorrect(self, adjacency_matrix, graph_state):
        """Check the stabilizers of the graph state against the expected stabilizers.
        Based on https://arxiv.org/pdf/quant-ph/0307130.pdf, Eq. (6).
        """

        stabilizers = Clifford(graph_state).stabilizer.pauli.to_labels()

        expected_stabilizers = []  # keep track of all expected stabilizers
        num_vertices = len(adjacency_matrix)
        for vertex_a in range(num_vertices):
            stabilizer = [None] * num_vertices  # Paulis must be put into right place
            for vertex_b in range(num_vertices):
                if vertex_a == vertex_b:  # self-connection --> 'X'
                    stabilizer[vertex_a] = 'X'
                elif adjacency_matrix[vertex_a][vertex_b] != 0:  # vertices connected --> 'Z'
                    stabilizer[vertex_b] = 'Z'
                else:  # else --> 'I'
                    stabilizer[vertex_b] = 'I'

            # need to reverse for Qiskit's tensoring order
            expected_stabilizers.append(''.join(stabilizer)[::-1])

        self.assertListEqual(expected_stabilizers, stabilizers)

    @data(
        [[0, 1, 0, 0, 1], [1, 0, 1, 0, 0], [0, 1, 0, 1, 0], [0, 0, 1, 0, 1], [1, 0, 0, 1, 0]]
    )
    def test_graph_state(self, adjacency_matrix):
        """Verify the GraphState by checking if the circuit has the expected stabilizers."""
        graph_state = GraphState(adjacency_matrix)
        self.assertGraphStateIsCorrect(adjacency_matrix, graph_state)

    @data(
        [[1, 1, 0], [1, 0, 1], [1, 1, 1]]
    )
    def test_non_symmetric_raises(self, adjacency_matrix):
        """Test that adjacency matrix is required to be symmetric."""
        with self.assertRaises(CircuitError):
            GraphState(adjacency_matrix)


class TestIQPLibrary(QiskitTestCase):
    """Test library of IQP quantum circuits."""

    def test_iqp(self):
        """Test iqp circuit."""
        circuit = IQP(interactions=np.array([[6, 5, 1], [5, 4, 3], [1, 3, 2]]))
        expected = QuantumCircuit(3)
        expected.h([0, 1, 2])
        expected.cu1(5*np.pi/2, 0, 1)
        expected.cu1(3*np.pi/2, 1, 2)
        expected.cu1(1*np.pi/2, 0, 2)
        expected.u1(6*np.pi/8, 0)
        expected.u1(4*np.pi/8, 1)
        expected.u1(2*np.pi/8, 2)
        expected.h([0, 1, 2])
        expected = Operator(expected)
        simulated = Operator(circuit)
        self.assertTrue(expected.equiv(simulated))

    def test_iqp_bad(self):
        """Test that [0,..,n-1] permutation is required (no -1 for last element)."""
        self.assertRaises(CircuitError, IQP, [[6, 5], [2, 4]])


@ddt
class TestGMSLibrary(QiskitTestCase):
    """Test library of Global Mølmer–Sørensen gate."""

    def test_twoq_equivalence(self):
        """Test GMS on 2 qubits is same as RXX."""
        circuit = GMS(num_qubits=2, theta=[[0, np.pi/3], [0, 0]])
        expected = RXXGate(np.pi/3)
        expected = Operator(expected)
        simulated = Operator(circuit)
        self.assertTrue(expected.equiv(simulated))


@ddt
class TestQuantumVolumeLibrary(QiskitTestCase):
    """Test library of quantum volume quantum circuits."""

    def test_qv(self):
        """Test qv circuit."""
        seed = 10203
        rng1 = np.random.default_rng(seed)
        rng2 = np.random.default_rng(seed)

        depth = 2
        width = 1
        circuit = QuantumVolume(2, depth, seed=rng1, classical_permutation=False)

        expected = QuantumCircuit(2)
        unitary_seeds = rng2.integers(low=1, high=1000, size=[depth, width])
        for d in range(depth):
            if rng2.permutation([0, 1]).tolist() == [1, 0]:
                expected.swap(0, 1)
            expected.append(random_unitary(4, seed=unitary_seeds[d][0]), [0, 1])
        expected = Operator(expected)
        simulated = Operator(circuit)
        self.assertTrue(expected.equiv(simulated))


@ddt
class TestBooleanLogicLibrary(QiskitTestCase):
    """Test library of boolean logic quantum circuits."""

    def assertBooleanFunctionIsCorrect(self, boolean_circuit, reference):
        """Assert that ``boolean_circuit`` implements the reference boolean function correctly."""
        circuit = QuantumCircuit(boolean_circuit.num_qubits)
        circuit.h(list(range(boolean_circuit.num_variable_qubits)))
        circuit.append(boolean_circuit.to_instruction(), list(range(boolean_circuit.num_qubits)))

        # compute the statevector of the circuit
        statevector = Statevector.from_label('0' * circuit.num_qubits)
        statevector = statevector.evolve(circuit)

        # trace out ancillas
        probabilities = statevector.probabilities(
            qargs=list(range(boolean_circuit.num_variable_qubits + 1))
        )

        # compute the expected outcome by computing the entries of the statevector that should
        # have a 1 / sqrt(2**n) factor
        expectations = np.zeros_like(probabilities)
        for x in range(2 ** boolean_circuit.num_variable_qubits):
            bits = np.array(list(bin(x)[2:].zfill(boolean_circuit.num_variable_qubits)), dtype=int)
            result = reference(bits[::-1])

            entry = int(str(int(result)) + bin(x)[2:].zfill(boolean_circuit.num_variable_qubits), 2)
            expectations[entry] = 1 / 2 ** boolean_circuit.num_variable_qubits

        np.testing.assert_array_almost_equal(probabilities, expectations)

    def test_xor(self):
        """Test xor circuit.

        TODO add a test using assertBooleanFunctionIsCorrect
        """
        circuit = XOR(num_qubits=3, amount=4)
        expected = QuantumCircuit(3)
        expected.x(2)
        self.assertEqual(circuit, expected)

    def test_inner_product(self):
        """Test inner product circuit.

        TODO add a test using assertBooleanFunctionIsCorrect
        """
        circuit = InnerProduct(num_qubits=3)
        expected = QuantumCircuit(*circuit.qregs)
        expected.cz(0, 3)
        expected.cz(1, 4)
        expected.cz(2, 5)
        self.assertEqual(circuit, expected)

    @data(
        (2, None, 'noancilla'),
        (5, None, 'noancilla'),
        (2, [-1, 1], 'v-chain'),
        (2, [-1, 1], 'noancilla'),
        (5, [0, 0, -1, 1, -1], 'noancilla'),
        (5, [-1, 0, 0, 1, 1], 'v-chain'),
    )
    @unpack
    def test_or(self, num_variables, flags, mcx_mode):
        """Test the or circuit."""
        or_circuit = OR(num_variables, flags, mcx_mode=mcx_mode)
        flags = flags or [1] * num_variables

        def reference(bits):
            flagged = []
            for flag, bit in zip(flags, bits):
                if flag < 0:
                    flagged += [1 - bit]
                elif flag > 0:
                    flagged += [bit]
            return np.any(flagged)

        self.assertBooleanFunctionIsCorrect(or_circuit, reference)

    @data(
        (2, None, 'noancilla'),
        (2, [-1, 1], 'v-chain'),
        (5, [0, 0, -1, 1, -1], 'noancilla'),
        (5, [-1, 0, 0, 1, 1], 'v-chain'),
    )
    @unpack
    def test_and(self, num_variables, flags, mcx_mode):
        """Test the and circuit."""
        and_circuit = AND(num_variables, flags, mcx_mode=mcx_mode)
        flags = flags or [1] * num_variables

        def reference(bits):
            flagged = []
            for flag, bit in zip(flags, bits):
                if flag < 0:
                    flagged += [1 - bit]
                elif flag > 0:
                    flagged += [bit]
            return np.all(flagged)

        self.assertBooleanFunctionIsCorrect(and_circuit, reference)


@ddt
class TestBasisChanges(QiskitTestCase):
    """Test the basis changes."""

    def assertQFTIsCorrect(self, qft, num_qubits=None, inverse=False, add_swaps_at_end=False):
        """Assert that the QFT circuit produces the correct matrix.

        Can be provided with an explicit number of qubits, if None is provided the number
        of qubits is set to ``qft.num_qubits``.
        """
        if add_swaps_at_end:
            circuit = QuantumCircuit(*qft.qregs)
            for i in range(circuit.num_qubits // 2):
                circuit.swap(i, circuit.num_qubits - i - 1)

            qft = qft + circuit

        simulated = Operator(qft)

        num_qubits = num_qubits or qft.num_qubits
        expected = np.empty((2 ** num_qubits, 2 ** num_qubits), dtype=complex)
        for i in range(2 ** num_qubits):
            i_qiskit = int(bin(i)[2:].zfill(num_qubits)[::-1], 2)
            for j in range(i, 2 ** num_qubits):
                entry = np.exp(2 * np.pi * 1j * i * j / 2 ** num_qubits) / 2 ** (num_qubits / 2)
                j_qiskit = int(bin(j)[2:].zfill(num_qubits)[::-1], 2)
                expected[i_qiskit, j_qiskit] = entry
                if i != j:
                    expected[j_qiskit, i_qiskit] = entry

        if inverse:
            expected = np.conj(expected)

        expected = Operator(expected)

        self.assertTrue(expected.equiv(simulated))

    @data(True, False)
    def test_qft_matrix(self, inverse):
        """Test the matrix representation of the QFT."""
        num_qubits = 5
        qft = QFT(num_qubits)
        if inverse:
            qft = qft.inverse()
        self.assertQFTIsCorrect(qft, inverse=inverse)

    def test_qft_is_inverse(self):
        """Test the is_inverse() method."""
        qft = QFT(2)

        with self.subTest(msg='initial object is not inverse'):
            self.assertFalse(qft.is_inverse())

        qft = qft.inverse()
        with self.subTest(msg='inverted'):
            self.assertTrue(qft.is_inverse())

        qft = qft.inverse()
        with self.subTest(msg='re-inverted'):
            self.assertFalse(qft.is_inverse())

    def test_qft_mutability(self):
        """Test the mutability of the QFT circuit."""
        qft = QFT()

        with self.subTest(msg='empty initialization'):
            self.assertEqual(qft.num_qubits, 0)
            self.assertEqual(qft.data, [])

        with self.subTest(msg='changing number of qubits'):
            qft.num_qubits = 3
            self.assertQFTIsCorrect(qft, num_qubits=3)

        with self.subTest(msg='test diminishing the number of qubits'):
            qft.num_qubits = 1
            self.assertQFTIsCorrect(qft, num_qubits=1)

        with self.subTest(msg='test with swaps'):
            qft.num_qubits = 4
            qft.do_swaps = False
            self.assertQFTIsCorrect(qft, add_swaps_at_end=True)

        with self.subTest(msg='inverse'):
            qft = qft.inverse()
            qft.do_swaps = True
            self.assertQFTIsCorrect(qft, inverse=True)

        with self.subTest(msg='double inverse'):
            qft = qft.inverse()
            self.assertQFTIsCorrect(qft)

        with self.subTest(msg='set approximation'):
            qft.approximation_degree = 2
            qft.do_swaps = True
            with self.assertRaises(AssertionError):
                self.assertQFTIsCorrect(qft)

    @data(
        (4, 0, False),
        (3, 0, True),
        (6, 2, False),
        (4, 5, True),
    )
    @unpack
    def test_qft_num_gates(self, num_qubits, approximation_degree, insert_barriers):
        """Test the number of gates in the QFT and the approximated QFT."""
        basis_gates = ['h', 'swap', 'cu1']

        qft = QFT(num_qubits, approximation_degree=approximation_degree,
                  insert_barriers=insert_barriers)
        ops = transpile(qft, basis_gates=basis_gates).count_ops()

        with self.subTest(msg='assert H count'):
            self.assertEqual(ops['h'], num_qubits)

        with self.subTest(msg='assert swap count'):
            self.assertEqual(ops['swap'], num_qubits // 2)

        with self.subTest(msg='assert CU1 count'):
            expected = sum(max(0, min(num_qubits - 1 - k, num_qubits - 1 - approximation_degree))
                           for k in range(num_qubits))
            self.assertEqual(ops.get('cu1', 0), expected)

        with self.subTest(msg='assert barrier count'):
            expected = qft.num_qubits if insert_barriers else 0
            self.assertEqual(ops.get('barrier', 0), expected)


@ddt
class TestFunctionalPauliRotations(QiskitTestCase):
    """Test the functional Pauli rotations."""

    def assertFunctionIsCorrect(self, function_circuit, reference):
        """Assert that ``function_circuit`` implements the reference function ``reference``."""
        num_state_qubits = function_circuit.num_state_qubits
        num_ancilla_qubits = function_circuit.num_ancilla_qubits
        circuit = QuantumCircuit(num_state_qubits + 1 + num_ancilla_qubits)
        circuit.h(list(range(num_state_qubits)))
        circuit.append(function_circuit.to_instruction(), list(range(circuit.num_qubits)))

        backend = BasicAer.get_backend('statevector_simulator')
        statevector = execute(circuit, backend).result().get_statevector()

        probabilities = defaultdict(float)
        for i, statevector_amplitude in enumerate(statevector):
            i = bin(i)[2:].zfill(circuit.num_qubits)[num_ancilla_qubits:]
            probabilities[i] += np.real(np.abs(statevector_amplitude) ** 2)

        unrolled_probabilities = []
        unrolled_expectations = []
        for i, probability in probabilities.items():
            x, last_qubit = int(i[1:], 2), i[0]
            if last_qubit == '0':
                expected_amplitude = np.cos(reference(x)) / np.sqrt(2**num_state_qubits)
            else:
                expected_amplitude = np.sin(reference(x)) / np.sqrt(2**num_state_qubits)

            unrolled_probabilities += [probability]
            unrolled_expectations += [np.real(np.abs(expected_amplitude) ** 2)]

        np.testing.assert_almost_equal(unrolled_probabilities, unrolled_expectations)

    @data(
        ([1, 0.1], 3),
        ([0, 0.4, 2], 2),
    )
    @unpack
    def test_polynomial_function(self, coeffs, num_state_qubits):
        """Test the polynomial rotation."""
        def poly(x):
            res = sum(coeff * x**i for i, coeff in enumerate(coeffs))
            return res

        polynome = PolynomialPauliRotations(num_state_qubits, [2 * coeff for coeff in coeffs])
        self.assertFunctionIsCorrect(polynome, poly)

    def test_polynomial_rotations_mutability(self):
        """Test the mutability of the linear rotations circuit."""

        polynomial_rotations = PolynomialPauliRotations()

        with self.subTest(msg='missing number of state qubits'):
            with self.assertRaises(AttributeError):  # no state qubits set
                print(polynomial_rotations.draw())

        with self.subTest(msg='default setup, just setting number of state qubits'):
            polynomial_rotations.num_state_qubits = 2
            self.assertFunctionIsCorrect(polynomial_rotations, lambda x: x / 2)

        with self.subTest(msg='setting non-default values'):
            polynomial_rotations.coeffs = [0, 1.2 * 2, 0.4 * 2]
            self.assertFunctionIsCorrect(polynomial_rotations, lambda x: 1.2 * x + 0.4 * x ** 2)

        with self.subTest(msg='changing of all values'):
            polynomial_rotations.num_state_qubits = 4
            polynomial_rotations.coeffs = [1 * 2, 0, 0, -0.5 * 2]
            self.assertFunctionIsCorrect(polynomial_rotations, lambda x: 1 - 0.5 * x**3)

    @data(
        (2, 0.1, 0),
        (4, -2, 2),
        (1, 0, 0)
    )
    @unpack
    def test_linear_function(self, num_state_qubits, slope, offset):
        """Test the linear rotation arithmetic circuit."""
        def linear(x):
            return offset + slope * x

        linear_rotation = LinearPauliRotations(num_state_qubits, slope * 2, offset * 2)
        self.assertFunctionIsCorrect(linear_rotation, linear)

    def test_linear_rotations_mutability(self):
        """Test the mutability of the linear rotations circuit."""

        linear_rotation = LinearPauliRotations()

        with self.subTest(msg='missing number of state qubits'):
            with self.assertRaises(AttributeError):  # no state qubits set
                print(linear_rotation.draw())

        with self.subTest(msg='default setup, just setting number of state qubits'):
            linear_rotation.num_state_qubits = 2
            self.assertFunctionIsCorrect(linear_rotation, lambda x: x / 2)

        with self.subTest(msg='setting non-default values'):
            linear_rotation.slope = -2.3 * 2
            linear_rotation.offset = 1 * 2
            self.assertFunctionIsCorrect(linear_rotation, lambda x: 1 - 2.3 * x)

        with self.subTest(msg='changing all values'):
            linear_rotation.num_state_qubits = 4
            linear_rotation.slope = 0.2 * 2
            linear_rotation.offset = 0.1 * 2
            self.assertFunctionIsCorrect(linear_rotation, lambda x: 0.1 + 0.2 * x)

    @data(
        (1, [0], [1], [0]),
        (2, [0, 2], [-0.5, 1], [2, 1]),
        (3, [0, 2, 5], [1, 0, -1], [0, 2, 2]),
        (2, [1, 2], [1, -1], [2, 1]),
        (3, [0, 1], [1, 0], [0, 1])
    )
    @unpack
    def test_piecewise_linear_function(self, num_state_qubits, breakpoints, slopes, offsets):
        """Test the piecewise linear rotations."""
        def pw_linear(x):
            for i, point in enumerate(reversed(breakpoints)):
                if x >= point:
                    return offsets[-(i + 1)] + slopes[-(i + 1)] * (x - point)
            return 0

        pw_linear_rotations = PiecewiseLinearPauliRotations(num_state_qubits, breakpoints,
                                                            [2 * slope for slope in slopes],
                                                            [2 * offset for offset in offsets])

        self.assertFunctionIsCorrect(pw_linear_rotations, pw_linear)

    def test_piecewise_linear_rotations_mutability(self):
        """Test the mutability of the linear rotations circuit."""

        pw_linear_rotations = PiecewiseLinearPauliRotations()

        with self.subTest(msg='missing number of state qubits'):
            with self.assertRaises(AttributeError):  # no state qubits set
                print(pw_linear_rotations.draw())

        with self.subTest(msg='default setup, just setting number of state qubits'):
            pw_linear_rotations.num_state_qubits = 2
            self.assertFunctionIsCorrect(pw_linear_rotations, lambda x: x / 2)

        with self.subTest(msg='setting non-default values'):
            pw_linear_rotations.breakpoints = [0, 2]
            pw_linear_rotations.slopes = [-1 * 2, 1 * 2]
            pw_linear_rotations.offsets = [0, -1.2 * 2]
            self.assertFunctionIsCorrect(pw_linear_rotations,
                                         lambda x: -1.2 + (x - 2) if x >= 2 else -x)

        with self.subTest(msg='changing all values'):
            pw_linear_rotations.num_state_qubits = 4
            pw_linear_rotations.breakpoints = [1, 3, 6]
            pw_linear_rotations.slopes = [-1 * 2, 1 * 2, -0.2 * 2]
            pw_linear_rotations.offsets = [0, -1.2 * 2, 2 * 2]

            def pw_linear(x):
                if x >= 6:
                    return 2 - 0.2 * (x - 6)
                if x >= 3:
                    return -1.2 + (x - 3)
                if x >= 1:
                    return -(x - 1)
                return 0

            self.assertFunctionIsCorrect(pw_linear_rotations, pw_linear)


@ddt
class TestIntegerComparator(QiskitTestCase):
    """Text Fixed Value Comparator"""

    def assertComparisonIsCorrect(self, comp, num_state_qubits, value, geq):
        """Assert that the comparator output is correct."""
        qc = QuantumCircuit(comp.num_qubits)  # initialize circuit
        qc.h(list(range(num_state_qubits)))  # set equal superposition state
        qc.append(comp, list(range(comp.num_qubits)))  # add comparator

        # run simulation
        backend = BasicAer.get_backend('statevector_simulator')
        statevector = execute(qc, backend).result().get_statevector()
        for i, amplitude in enumerate(statevector):
            prob = np.abs(amplitude)**2
            if prob > 1e-6:
                # equal superposition
                self.assertEqual(True, np.isclose(1.0, prob * 2.0**num_state_qubits))
                b_value = '{0:b}'.format(i).rjust(qc.width(), '0')
                x = int(b_value[(-num_state_qubits):], 2)
                comp_result = int(b_value[-num_state_qubits-1], 2)
                if geq:
                    self.assertEqual(x >= value, comp_result == 1)
                else:
                    self.assertEqual(x < value, comp_result == 1)

    @data(
        # n, value, geq
        [1, 0, True],
        [1, 1, True],
        [2, -1, True],
        [3, 5, True],
        [3, 2, True],
        [3, 2, False],
        [4, 6, False]
    )
    @unpack
    def test_fixed_value_comparator(self, num_state_qubits, value, geq):
        """Test the fixed value comparator circuit."""
        # build the circuit with the comparator
        comp = IntegerComparator(num_state_qubits, value, geq=geq)
        self.assertComparisonIsCorrect(comp, num_state_qubits, value, geq)

    def test_mutability(self):
        """Test changing the arguments of the comparator."""

        comp = IntegerComparator()

        with self.subTest(msg='missing num state qubits and value'):
            with self.assertRaises(AttributeError):
                print(comp.draw())

        comp.num_state_qubits = 2

        with self.subTest(msg='missing value'):
            with self.assertRaises(AttributeError):
                print(comp.draw())

        comp.value = 0
        comp.geq = True

        with self.subTest(msg='updating num state qubits'):
            comp.num_state_qubits = 1
            self.assertComparisonIsCorrect(comp, 1, 0, True)

        with self.subTest(msg='updating the value'):
            comp.num_state_qubits = 3
            comp.value = 2
            self.assertComparisonIsCorrect(comp, 3, 2, True)

        with self.subTest(msg='updating geq'):
            comp.geq = False
            self.assertComparisonIsCorrect(comp, 3, 2, False)


class TestAquaApplications(QiskitTestCase):
    """Test applications of the arithmetic library in Aqua use-cases."""

    def test_asian_barrier_spread(self):
        """Test the asian barrier spread model."""
        try:
            from qiskit.aqua.circuits import WeightedSumOperator, FixedValueComparator as Comparator
            from qiskit.aqua.components.uncertainty_problems import (
                UnivariatePiecewiseLinearObjective as PwlObjective,
                MultivariateProblem
            )
            from qiskit.aqua.components.uncertainty_models import MultivariateLogNormalDistribution
        except ImportError:
            import warnings
            warnings.warn('Qiskit Aqua is not installed, skipping the application test.')
            return

        # number of qubits per dimension to represent the uncertainty
        num_uncertainty_qubits = 2

        # parameters for considered random distribution
        spot_price = 2.0  # initial spot price
        volatility = 0.4  # volatility of 40%
        interest_rate = 0.05  # annual interest rate of 5%
        time_to_maturity = 40 / 365  # 40 days to maturity

        # resulting parameters for log-normal distribution
        # pylint: disable=invalid-name
        mu = ((interest_rate - 0.5 * volatility**2) * time_to_maturity + np.log(spot_price))
        sigma = volatility * np.sqrt(time_to_maturity)
        mean = np.exp(mu + sigma**2/2)
        variance = (np.exp(sigma**2) - 1) * np.exp(2*mu + sigma**2)
        stddev = np.sqrt(variance)

        # lowest and highest value considered for the spot price; in between,
        # an equidistant discretization is considered.
        low = np.maximum(0, mean - 3*stddev)
        high = mean + 3*stddev

        # map to higher dimensional distribution
        # for simplicity assuming dimensions are independent and identically distributed)
        dimension = 2
        num_qubits = [num_uncertainty_qubits]*dimension
        low = low * np.ones(dimension)
        high = high * np.ones(dimension)
        mu = mu * np.ones(dimension)
        cov = sigma ** 2 * np.eye(dimension)

        # construct circuit factory
        distribution = MultivariateLogNormalDistribution(num_qubits=num_qubits,
                                                         low=low,
                                                         high=high,
                                                         mu=mu,
                                                         cov=cov)

        # determine number of qubits required to represent total loss
        weights = []
        for n in num_qubits:
            for i in range(n):
                weights += [2**i]

        num_sum_qubits = WeightedSumOperator.get_required_sum_qubits(weights)

        # create circuit factoy
        agg = WeightedSumOperator(sum(num_qubits), weights)

        # set the strike price (should be within the low and the high value of the uncertainty)
        strike_price_1 = 3
        strike_price_2 = 4

        # set the barrier threshold
        barrier = 2.5

        # map strike prices and barrier threshold from [low, high] to {0, ..., 2^n-1}
        max_value = 2**num_sum_qubits - 1
        low_ = low[0]
        high_ = high[0]

        mapped_strike_price_1 = (strike_price_1 - dimension*low_) / \
            (high_ - low_) * (2**num_uncertainty_qubits - 1)
        mapped_strike_price_2 = (strike_price_2 - dimension*low_) / \
            (high_ - low_) * (2**num_uncertainty_qubits - 1)
        mapped_barrier = (barrier - low) / (high - low) * (2**num_uncertainty_qubits - 1)

        conditions = []
        for i in range(dimension):
            # target dimension of random distribution and corresponding condition
            conditions += [(i, Comparator(num_qubits[i], mapped_barrier[i] + 1, geq=False))]

        # set the approximation scaling for the payoff function
        c_approx = 0.25

        # setup piecewise linear objective fcuntion
        breakpoints = [0, mapped_strike_price_1, mapped_strike_price_2]
        slopes = [0, 1, 0]
        offsets = [0, 0, mapped_strike_price_2 - mapped_strike_price_1]
        f_min = 0
        f_max = mapped_strike_price_2 - mapped_strike_price_1
        bull_spread_objective = PwlObjective(
            num_sum_qubits, 0, max_value, breakpoints, slopes, offsets, f_min, f_max, c_approx)

        # define overall multivariate problem
        asian_barrier_spread = MultivariateProblem(
            distribution, agg, bull_spread_objective, conditions=conditions)

        num_req_qubits = asian_barrier_spread.num_target_qubits
        num_req_ancillas = asian_barrier_spread.required_ancillas()

        qr = QuantumRegister(num_req_qubits, name='q')
        qr_ancilla = QuantumRegister(num_req_ancillas, name='q_a')
        qc = QuantumCircuit(qr, qr_ancilla)

        asian_barrier_spread.build(qc, qr, qr_ancilla)
        job = execute(qc, backend=BasicAer.get_backend('statevector_simulator'))

        # evaluate resulting statevector
        value = 0
        for i, amplitude in enumerate(job.result().get_statevector()):
            b = ('{0:0%sb}' % asian_barrier_spread.num_target_qubits).format(
                i)[-asian_barrier_spread.num_target_qubits:]
            prob = np.abs(amplitude)**2
            if prob > 1e-4 and b[0] == '1':
                value += prob
                # all other states should have zero probability due to ancilla qubits
                if i > 2**num_req_qubits:
                    break

        # map value to original range
        mapped_value = asian_barrier_spread.value_to_estimation(
            value) / (2**num_uncertainty_qubits - 1) * (high_ - low_)
        expected = 0.83188
        self.assertAlmostEqual(mapped_value, expected, places=5)


@ddt
class TestWeightedAdder(QiskitTestCase):
    """Test the weighted adder circuit."""

    def assertSummationIsCorrect(self, adder):
        """Assert that ``adder`` correctly implements the summation w.r.t. its set weights."""

        circuit = QuantumCircuit(adder.num_qubits)
        circuit.h(list(range(adder.num_state_qubits)))
        circuit.append(adder.to_instruction(), list(range(adder.num_qubits)))

        backend = BasicAer.get_backend('statevector_simulator')
        statevector = execute(circuit, backend).result().get_statevector()

        probabilities = defaultdict(float)
        for i, statevector_amplitude in enumerate(statevector):
            i = bin(i)[2:].zfill(circuit.num_qubits)[adder.num_ancilla_qubits:]
            probabilities[i] += np.real(np.abs(statevector_amplitude) ** 2)

        expectations = defaultdict(float)
        for x in range(2**adder.num_state_qubits):
            bits = np.array(list(bin(x)[2:].zfill(adder.num_state_qubits)), dtype=int)
            summation = bits.dot(adder.weights[::-1])

            entry = bin(summation)[2:].zfill(adder.num_sum_qubits) \
                + bin(x)[2:].zfill(adder.num_state_qubits)
            expectations[entry] = 1 / 2 ** adder.num_state_qubits

        for state, probability in probabilities.items():
            self.assertAlmostEqual(probability, expectations[state])

    @data(
        [0],
        [1, 2, 1],
        [4],
    )
    def test_summation(self, weights):
        """Test the weighted adder on some examples."""
        adder = WeightedAdder(len(weights), weights)
        self.assertSummationIsCorrect(adder)

    def test_mutability(self):
        """Test the mutability of the weighted adder."""
        adder = WeightedAdder()

        with self.subTest(msg='missing number of state qubits'):
            with self.assertRaises(AttributeError):
                print(adder.draw())

        with self.subTest(msg='default weights'):
            adder.num_state_qubits = 3
            default_weights = 3 * [1]
            self.assertListEqual(adder.weights, default_weights)

        with self.subTest(msg='specify weights'):
            adder.weights = [3, 2, 1]
            self.assertSummationIsCorrect(adder)

        with self.subTest(msg='mismatching number of state qubits and weights'):
            with self.assertRaises(ValueError):
                adder.weights = [0, 1, 2, 3]
                print(adder.draw())

        with self.subTest(msg='change all attributes'):
            adder.num_state_qubits = 4
            adder.weights = [2, 0, 1, 1]
            self.assertSummationIsCorrect(adder)


@ddt
class TestMCMT(QiskitTestCase):
    """Test the multi-controlled multi-target circuit."""

    @data(MCMT, MCMTVChain)
    def test_mcmt_as_normal_control(self, mcmt_class):
        """Test that the MCMT can act as normal control gate."""
        qc = QuantumCircuit(2)
        mcmt = mcmt_class(gate=CHGate(), num_ctrl_qubits=1, num_target_qubits=1)
        qc = qc.compose(mcmt, [0, 1])

        ref = QuantumCircuit(2)
        ref.ch(0, 1)

        self.assertEqual(qc, ref)

    def test_missing_qubits(self):
        """Test that an error is raised if qubits are missing."""
        with self.subTest(msg='no control qubits'):
            with self.assertRaises(AttributeError):
                _ = MCMT(XGate(), num_ctrl_qubits=0, num_target_qubits=1)

        with self.subTest(msg='no target qubits'):
            with self.assertRaises(AttributeError):
                _ = MCMT(ZGate(), num_ctrl_qubits=4, num_target_qubits=0)

    def test_different_gate_types(self):
        """Test the different supported input types for the target gate."""
        x_circ = QuantumCircuit(1)
        x_circ.x(0)
        for input_gate in [x_circ, QuantumCircuit.cx, QuantumCircuit.x, 'cx', 'x', CXGate()]:
            with self.subTest(input_gate=input_gate):
                mcmt = MCMT(input_gate, 2, 2)
                if isinstance(input_gate, QuantumCircuit):
                    self.assertEqual(mcmt.gate.definition[0][0], XGate())
                    self.assertEqual(len(mcmt.gate.definition), 1)
                else:
                    self.assertEqual(mcmt.gate, XGate())

    def test_mcmt_v_chain_ancilla_test(self):
        """Test too few and too many ancillas for the MCMT V-chain mode."""
        with self.subTest(msg='insufficient number of ancillas on gate'):
            qc = QuantumCircuit(5)
            mcmt = MCMTVChain(ZGate(), 3, 1)
            with self.assertRaises(QiskitError):
                qc.append(mcmt, [0, 1, 2, 3, 4])

        with self.subTest(msg='insufficient number of ancillas on method'):
            qc = QuantumCircuit(5)
            mcmt = MCMTVChain(ZGate(), 3, 1)
            with self.assertRaises(QiskitError):
                qc.append(mcmt, [0, 1, 2, 3, 4], [])

        with self.subTest(msg='too many ancillas works on method'):
            qc = QuantumCircuit(8)
            qc.mcmt(CZGate(), [0, 1, 2], 3, [4, 5, 6, 7])

    @data(
        [CZGate(), 1, 1], [CHGate(), 1, 1],
        [CZGate(), 3, 3], [CHGate(), 3, 3],
        [CZGate(), 1, 5], [CHGate(), 1, 5],
        [CZGate(), 5, 1], [CHGate(), 5, 1],
    )
    @unpack
    def test_mcmt_v_chain_simulation(self, cgate, num_controls, num_targets):
        """Test the MCMT V-chain implementation test on a simulation."""
        controls = QuantumRegister(num_controls)
        targets = QuantumRegister(num_targets)

        subsets = [tuple(range(i)) for i in range(num_controls + 1)]
        for subset in subsets:
            qc = QuantumCircuit(targets, controls)
            # Initialize all targets to 1, just to be sure that
            # the generic gate has some effect (f.e. Z gate has no effect
            # on a 0 state)
            qc.x(targets)

            num_ancillas = max(0, num_controls - 1)

            if num_ancillas > 0:
                ancillas = QuantumRegister(num_ancillas)
                qc.add_register(ancillas)
                qubits = controls[:] + targets[:] + ancillas[:]
            else:
                qubits = controls[:] + targets[:]

            for i in subset:
                qc.x(controls[i])

            mcmt = MCMTVChain(cgate, num_controls, num_targets)
            qc.compose(mcmt, qubits, inplace=True)

            for i in subset:
                qc.x(controls[i])

            vec = Statevector.from_label('0' * qc.num_qubits).evolve(qc)

            # target register is initially |11...1>, with length equal to 2**(n_targets)
            vec_exp = np.array([0] * (2**(num_targets) - 1) + [1])

            if isinstance(cgate, CZGate):
                # Z gate flips the last qubit only if it's applied an odd number of times
                if len(subset) == num_controls and (num_controls % 2) == 1:
                    vec_exp[-1] = -1
            elif isinstance(cgate, CHGate):
                # if all the control qubits have been activated,
                # we repeatedly apply the kronecker product of the Hadamard
                # with itself and then multiply the results for the original
                # state of the target qubits
                if len(subset) == num_controls:
                    h_i = 1 / np.sqrt(2) * np.array([[1, 1], [1, -1]])
                    h_tot = np.array([1])
                    for _ in range(num_targets):
                        h_tot = np.kron(h_tot, h_i)
                    vec_exp = np.dot(h_tot, vec_exp)
            else:
                raise ValueError('Test not implement for gate: {}'.format(cgate))

            # append the remaining part of the state
            vec_exp = np.concatenate(
                (vec_exp,
                 [0] * (2**(num_controls + num_ancillas + num_targets) - vec_exp.size))
            )
            f_i = state_fidelity(vec, vec_exp)
            self.assertAlmostEqual(f_i, 1)


@ddt
class TestNLocal(QiskitTestCase):
    """Test the n-local circuit class."""

    def assertCircuitEqual(self, qc1, qc2, visual=False, transpiled=True):
        """An equality test specialized to circuits."""
        if transpiled:
            basis_gates = ['id', 'u1', 'u3', 'cx']
            qc1_transpiled = transpile(qc1, basis_gates=basis_gates, optimization_level=0)
            qc2_transpiled = transpile(qc2, basis_gates=basis_gates, optimization_level=0)
            qc1, qc2 = qc1_transpiled, qc2_transpiled

        if visual:
            self.assertEqual(qc1.draw(), qc2.draw())
        else:
            self.assertEqual(qc1, qc2)

    def test_empty_nlocal(self):
        """Test the creation of an empty NLocal."""
        nlocal = NLocal()
        self.assertEqual(nlocal.num_qubits, 0)
        self.assertEqual(nlocal.num_parameters_settable, 0)
        self.assertEqual(nlocal.reps, 1)

        self.assertEqual(nlocal, QuantumCircuit())

        for attribute in [nlocal.rotation_blocks, nlocal.entanglement_blocks]:
            self.assertEqual(len(attribute), 0)

    @data(
        (XGate(), [[0], [2], [1]]),
        (XGate(), [[0]]),
        (CRXGate(-0.2), [[2, 0], [1, 3]]),
    )
    @unpack
    def test_add_layer_to_empty_nlocal(self, block, entangler_map):
        """Test appending gates to an empty nlocal."""
        nlocal = NLocal()
        nlocal.add_layer(block, entangler_map)

        max_num_qubits = max(max(indices) for indices in entangler_map)
        reference = QuantumCircuit(max_num_qubits + 1)
        for indices in entangler_map:
            reference.append(block, indices)

        self.assertCircuitEqual(nlocal, reference)

    @data(
        [5, 3], [1, 5], [1, 1], [1, 2, 3, 10],
    )
    def test_append_circuit(self, num_qubits):
        """Test appending circuits to an nlocal works normally."""
        # fixed depth of 3 gates per circuit
        depth = 3

        # keep track of a reference circuit
        reference = QuantumCircuit(max(num_qubits))

        # construct the NLocal from the first circuit
        first_circuit = random_circuit(num_qubits[0], depth)
        # TODO Terra bug: if this is to_gate it fails, since the QC adds an instruction not gate
        nlocal = NLocal(max(num_qubits), entanglement_blocks=first_circuit.to_instruction(), reps=1)
        reference.append(first_circuit, list(range(num_qubits[0])))

        # append the rest
        for num in num_qubits[1:]:
            circuit = random_circuit(num, depth)
            nlocal.append(circuit, list(range(num)))
            reference.append(circuit, list(range(num)))

        self.assertCircuitEqual(nlocal, reference)

    @data(
        [5, 3], [1, 5], [1, 1], [1, 2, 3, 10],
    )
    def test_add_nlocal(self, num_qubits):
        """Test adding an nlocal to an nlocal (using add_layer)."""
        # fixed depth of 3 gates per circuit
        depth = 3

        # keep track of a reference circuit
        reference = QuantumCircuit(max(num_qubits))

        # construct the NLocal from the first circuit
        first_circuit = random_circuit(num_qubits[0], depth)
        # TODO Terra bug: if this is to_gate it fails, since the QC adds an instruction not gate
        nlocal = NLocal(max(num_qubits), entanglement_blocks=first_circuit.to_instruction(), reps=1)
        reference.append(first_circuit, list(range(num_qubits[0])))

        # append the rest
        for num in num_qubits[1:]:
            circuit = random_circuit(num, depth)
            nlocal.add_layer(NLocal(num, entanglement_blocks=circuit, reps=1))
            reference.append(circuit, list(range(num)))

        self.assertCircuitEqual(nlocal, reference)

    @unittest.skip('Feature missing')
    def test_iadd_overload(self):
        """Test the overloaded + operator."""
        num_qubits, depth = 2, 2

        # construct two circuits for adding
        first_circuit = random_circuit(num_qubits, depth)
        circuit = random_circuit(num_qubits, depth)

        # get a reference
        reference = first_circuit + circuit

        # convert the object to be appended to different types
        others = [circuit, circuit.to_instruction(), circuit.to_gate(), NLocal(circuit)]

        # try adding each type
        for other in others:
            nlocal = NLocal(num_qubits, entanglement_blocks=first_circuit, reps=1)
            nlocal += other
            with self.subTest(msg='type: {}'.format(type(other))):
                self.assertCircuitEqual(nlocal, reference)

    def test_parameter_getter_from_automatic_repetition(self):
        """Test getting and setting of the nlocal parameters."""
        circuit = QuantumCircuit(2)
        circuit.ry(Parameter('a'), 0)
        circuit.crx(Parameter('b'), 0, 1)

        # repeat circuit and check that parameters are duplicated
        reps = 3
        nlocal = NLocal(2, entanglement_blocks=circuit, reps=reps)
        self.assertTrue(nlocal.num_parameters, 6)
        self.assertTrue(len(nlocal.parameters), 6)

    @data(list(range(6)), ParameterVector('θ', length=6), [0, 1, Parameter('theta'), 3, 4, 5])
    def test_parameter_setter_from_automatic_repetition(self, params):
        """Test getting and setting of the nlocal parameters."""
        circuit = QuantumCircuit(2)
        circuit.ry(Parameter('a'), 0)
        circuit.crx(Parameter('b'), 0, 1)

        # repeat circuit and check that parameters are duplicated
        reps = 3
        nlocal = NLocal(2, entanglement_blocks=circuit, reps=reps)
        nlocal.assign_parameters(params, inplace=True)

        param_set = set(p for p in params if isinstance(p, ParameterExpression))
        with self.subTest(msg='Test the parameters of the non-transpiled circuit'):
            # check the parameters of the final circuit
            self.assertEqual(nlocal.parameters, param_set)

        with self.subTest(msg='Test the parameters of the transpiled circuit'):
            basis_gates = ['id', 'u1', 'u2', 'u3', 'cx']
            transpiled_circuit = transpile(nlocal, basis_gates=basis_gates)
            self.assertEqual(transpiled_circuit.parameters, param_set)

    @data(list(range(6)), ParameterVector('θ', length=6), [0, 1, Parameter('theta'), 3, 4, 5])
    def test_parameters_setter(self, params):
        """Test setting the parameters via list."""
        # construct circuit with some parameters
        initial_params = ParameterVector('p', length=6)
        circuit = QuantumCircuit(1)
        for i, initial_param in enumerate(initial_params):
            circuit.ry(i * initial_param, 0)

        # create an NLocal from the circuit and set the new parameters
        nlocal = NLocal(1, entanglement_blocks=circuit, reps=1)
        nlocal.assign_parameters(params, inplace=True)

        param_set = set(p for p in params if isinstance(p, ParameterExpression))
        with self.subTest(msg='Test the parameters of the non-transpiled circuit'):
            # check the parameters of the final circuit
            self.assertEqual(nlocal.parameters, param_set)

        with self.subTest(msg='Test the parameters of the transpiled circuit'):
            basis_gates = ['id', 'u1', 'u2', 'u3', 'cx']
            transpiled_circuit = transpile(nlocal, basis_gates=basis_gates)
            self.assertEqual(transpiled_circuit.parameters, param_set)

    def test_repetetive_parameter_setting(self):
        """Test alternate setting of parameters and circuit construction."""
        x = Parameter('x')
        circuit = QuantumCircuit(1)
        circuit.rx(x, 0)

        nlocal = NLocal(1, entanglement_blocks=circuit, reps=3, insert_barriers=True)
        with self.subTest(msg='immediately after initialization'):
            self.assertEqual(len(nlocal.parameters), 3)

        with self.subTest(msg='after circuit construction'):
            self.assertEqual(len(nlocal.parameters), 3)

        q = Parameter('q')
        nlocal.assign_parameters([x, q, q], inplace=True)
        with self.subTest(msg='setting parameter to Parameter objects'):
            self.assertEqual(nlocal.parameters, set({x, q}))

        nlocal.assign_parameters([0, -1], inplace=True)
        with self.subTest(msg='setting parameter to numbers'):
            self.assertEqual(nlocal.parameters, set())

    def test_skip_unentangled_qubits(self):
        """Test skipping the unentangled qubits."""
        num_qubits = 6
        entanglement_1 = [[0, 1, 3], [1, 3, 5], [0, 1, 5]]
        skipped_1 = [2, 4]

        entanglement_2 = [
            entanglement_1,
            [[0, 1, 2], [2, 3, 5]]
        ]
        skipped_2 = [4]

        for entanglement, skipped in zip([entanglement_1, entanglement_2], [skipped_1, skipped_2]):
            with self.subTest(entanglement=entanglement, skipped=skipped):
                nlocal = NLocal(num_qubits, rotation_blocks=XGate(), entanglement_blocks=CCXGate(),
                                entanglement=entanglement, reps=3, skip_unentangled_qubits=True)

                skipped_set = set(nlocal.qubits[i] for i in skipped)
                dag = circuit_to_dag(nlocal)
                idle = set(dag.idle_wires())
                self.assertEqual(skipped_set, idle)

    @data('linear', 'full', 'circular', 'sca',
          ['linear', 'full'],
          ['circular', 'linear', 'sca']
          )
    def test_entanglement_by_str(self, entanglement):
        """Test setting the entanglement of the layers by str."""
        reps = 3
        nlocal = NLocal(5, rotation_blocks=XGate(), entanglement_blocks=CCXGate(),
                        entanglement=entanglement, reps=reps)

        def get_expected_entangler_map(rep_num, mode):
            if mode == 'linear':
                return [(0, 1, 2), (1, 2, 3), (2, 3, 4)]
            elif mode == 'full':
                return [(0, 1, 2), (0, 1, 3), (0, 1, 4), (0, 2, 3), (0, 2, 4), (0, 3, 4),
                        (1, 2, 3), (1, 2, 4), (1, 3, 4),
                        (2, 3, 4)]
            else:
                circular = [(3, 4, 0), (0, 1, 2), (1, 2, 3), (2, 3, 4)]
                if mode == 'circular':
                    return circular
                sca = circular[-rep_num:] + circular[:-rep_num]
                if rep_num % 2 == 1:
                    sca = [tuple(reversed(indices)) for indices in sca]
                return sca

        for rep_num in range(reps):
            entangler_map = nlocal.get_entangler_map(rep_num, 0, 3)
            if isinstance(entanglement, list):
                mode = entanglement[rep_num % len(entanglement)]
            else:
                mode = entanglement
            expected = get_expected_entangler_map(rep_num, mode)

            with self.subTest(rep_num=rep_num):
                # using a set here since the order does not matter
                self.assertEqual(set(entangler_map), set(expected))

    def test_entanglement_by_list(self):
        """Test setting the entanglement by list.

        This is the circuit we test (times 2, with final X layer)
                ┌───┐                ┌───┐┌───┐                  ┌───┐
        q_0: |0>┤ X ├──■────■───X────┤ X ├┤ X ├──■───X─────── .. ┤ X ├
                ├───┤  │    │   │    ├───┤└─┬─┘  │   │           ├───┤
        q_1: |0>┤ X ├──■────┼───┼──X─┤ X ├──■────┼───X──X──── .. ┤ X ├
                ├───┤┌─┴─┐  │   │  │ ├───┤  │    │      │     x2 ├───┤
        q_2: |0>┤ X ├┤ X ├──■───┼──X─┤ X ├──■────■──────X──X─ .. ┤ X ├
                ├───┤└───┘┌─┴─┐ │    ├───┤     ┌─┴─┐       │     ├───┤
        q_3: |0>┤ X ├─────┤ X ├─X────┤ X ├─────┤ X ├───────X─ .. ┤ X ├
                └───┘     └───┘      └───┘     └───┘             └───┘
        """
        circuit = QuantumCircuit(4)
        for _ in range(2):
            circuit.x([0, 1, 2, 3])
            circuit.barrier()
            circuit.ccx(0, 1, 2)
            circuit.ccx(0, 2, 3)
            circuit.swap(0, 3)
            circuit.swap(1, 2)
            circuit.barrier()
            circuit.x([0, 1, 2, 3])
            circuit.barrier()
            circuit.ccx(2, 1, 0)
            circuit.ccx(0, 2, 3)
            circuit.swap(0, 1)
            circuit.swap(1, 2)
            circuit.swap(2, 3)
            circuit.barrier()
        circuit.x([0, 1, 2, 3])

        layer_1_ccx = [(0, 1, 2), (0, 2, 3)]
        layer_1_swap = [(0, 3), (1, 2)]
        layer_1 = [layer_1_ccx, layer_1_swap]

        layer_2_ccx = [(2, 1, 0), (0, 2, 3)]
        layer_2_swap = [(0, 1), (1, 2), (2, 3)]
        layer_2 = [layer_2_ccx, layer_2_swap]

        entanglement = [layer_1, layer_2]

        nlocal = NLocal(4, rotation_blocks=XGate(), entanglement_blocks=[CCXGate(), SwapGate()],
                        reps=4, entanglement=entanglement, insert_barriers=True)

        self.assertCircuitEqual(nlocal, circuit)


@ddt
class TestTwoLocal(QiskitTestCase):
    """Tests for the TwoLocal circuit."""

    def assertCircuitEqual(self, qc1, qc2, visual=False, transpiled=True):
        """An equality test specialized to circuits."""
        if transpiled:
            basis_gates = ['id', 'u1', 'u3', 'cx']
            qc1_transpiled = transpile(qc1, basis_gates=basis_gates, optimization_level=0)
            qc2_transpiled = transpile(qc2, basis_gates=basis_gates, optimization_level=0)
            qc1, qc2 = qc1_transpiled, qc2_transpiled

        if visual:
            self.assertEqual(qc1.draw(), qc2.draw())
        else:
            self.assertEqual(qc1, qc2)

    def test_skip_final_rotation_layer(self):
        """Test skipping the final rotation layer works."""
        two = TwoLocal(3, ['ry', 'h'], ['cz', 'cx'], reps=2, skip_final_rotation_layer=True)
        self.assertEqual(two.num_parameters, 6)  # would be 9 with a final rotation layer

    @data(
        (5, 'rx', 'cx', 'full', 2, 15),
        (3, 'x', 'z', 'linear', 1, 0),
        (3, ['rx', 'ry'], ['cry', 'cx'], 'circular', 2, 24)
    )
    @unpack
    def test_num_parameters(self, num_qubits, rot, ent, ent_mode, reps, expected):
        """Test the number of parameters."""
        two = TwoLocal(num_qubits, rotation_blocks=rot, entanglement_blocks=ent,
                       entanglement=ent_mode, reps=reps)

        with self.subTest(msg='num_parameters_settable'):
            self.assertEqual(two.num_parameters_settable, expected)

        with self.subTest(msg='num_parameters'):
            self.assertEqual(two.num_parameters, expected)

    def test_empty_two_local(self):
        """Test the setup of an empty two-local circuit."""
        two = TwoLocal()

        with self.subTest(msg='0 qubits'):
            self.assertEqual(two.num_qubits, 0)

        with self.subTest(msg='no blocks are set'):
            self.assertListEqual(two.rotation_blocks, [])
            self.assertListEqual(two.entanglement_blocks, [])

        with self.subTest(msg='equal to empty circuit'):
            self.assertEqual(two, QuantumCircuit())

    @data('rx', RXGate(Parameter('p')), RXGate, 'circuit')
    def test_various_block_types(self, rot):
        """Test setting the rotation blocks to various type and assert the output type is RX."""
        if rot == 'circuit':
            rot = QuantumCircuit(1)
            rot.rx(Parameter('angle'), 0)

        two = TwoLocal(3, rot, 'cz', reps=1)
        self.assertEqual(len(two.rotation_blocks), 1)
        rotation = two.rotation_blocks[0]

        # decompose
        self.assertIsInstance(rotation.data[0][0], RXGate)

    def test_parameter_setters(self):
        """Test different possibilities to set parameters."""
        two = TwoLocal(3, rotation_blocks='rx', entanglement='cz', reps=2)
        params = [0, 1, 2, Parameter('x'), Parameter('y'), Parameter('z'), 6, 7, 0]
        params_set = set(param for param in params if isinstance(param, Parameter))

        with self.subTest(msg='dict assign and copy'):
            ordered = two.ordered_parameters
            bound = two.assign_parameters(dict(zip(ordered, params)), inplace=False)
            self.assertEqual(bound.parameters, params_set)
            self.assertEqual(two.num_parameters, 9)

        with self.subTest(msg='list assign and copy'):
            ordered = two.ordered_parameters
            bound = two.assign_parameters(params, inplace=False)
            self.assertEqual(bound.parameters, params_set)
            self.assertEqual(two.num_parameters, 9)

        with self.subTest(msg='list assign inplace'):
            ordered = two.ordered_parameters
            two.assign_parameters(params, inplace=True)
            self.assertEqual(two.parameters, params_set)
            self.assertEqual(two.num_parameters, 3)
            self.assertEqual(two.num_parameters_settable, 9)

    def test_parameters_settable_is_constant(self):
        """Test the attribute num_parameters_settable does not change on parameter change."""
        two = TwoLocal(3, rotation_blocks='rx', entanglement='cz', reps=2)
        ordered_params = two.ordered_parameters

        x = Parameter('x')
        two.assign_parameters(dict(zip(ordered_params, [x] * two.num_parameters)), inplace=True)

        with self.subTest(msg='num_parameters collapsed to 1'):
            self.assertEqual(two.num_parameters, 1)

        with self.subTest(msg='num_parameters_settable remained constant'):
            self.assertEqual(two.num_parameters_settable, len(ordered_params))

    def test_iadd_to_circuit(self):
        """Test adding a two-local to an existing circuit."""
        two = TwoLocal(3, ['ry', 'rz'], 'cz', 'full', reps=1, insert_barriers=True)
        circuit = QuantumCircuit(3)
        circuit += two

        reference = QuantumCircuit(3)
        param_iter = iter(two.ordered_parameters)
        for i in range(3):
            reference.ry(next(param_iter), i)
        for i in range(3):
            reference.rz(next(param_iter), i)
        reference.barrier()
        reference.cz(0, 1)
        reference.cz(0, 2)
        reference.cz(1, 2)
        reference.barrier()
        for i in range(3):
            reference.ry(next(param_iter), i)
        for i in range(3):
            reference.rz(next(param_iter), i)

        self.assertCircuitEqual(circuit, reference)

    def test_adding_two(self):
        """Test adding two two-local circuits."""
        entangler_map = [[0, 3], [0, 2]]
        two = TwoLocal(4, [], 'cry', entangler_map, reps=1)
        circuit = two + two

        reference = QuantumCircuit(4)
        params = two.ordered_parameters
        for _ in range(2):
            reference.cry(params[0], 0, 3)
            reference.cry(params[1], 0, 2)

        self.assertCircuitEqual(reference, circuit)

    def test_ry_blocks(self):
        """Test that the RealAmplitudes circuit is instantiated correctly."""
        two = RealAmplitudes(4)
        with self.subTest(msg='test rotation gate'):
            self.assertEqual(len(two.rotation_blocks), 1)
            self.assertIsInstance(two.rotation_blocks[0].data[0][0], RYGate)

        with self.subTest(msg='test parameter bounds'):
            expected = [(-np.pi, np.pi)] * two.num_parameters
            np.testing.assert_almost_equal(two.parameter_bounds, expected)

    def test_ry_circuit(self):
        """Test an RealAmplitudes circuit."""
        num_qubits = 3
        reps = 2
        entanglement = 'full'
        parameters = ParameterVector('theta', num_qubits * (reps + 1))
        param_iter = iter(parameters)

        expected = QuantumCircuit(3)
        for _ in range(reps):
            for i in range(num_qubits):
                expected.ry(next(param_iter), i)
            expected.cx(0, 1)
            expected.cx(0, 2)
            expected.cx(1, 2)
        for i in range(num_qubits):
            expected.ry(next(param_iter), i)

        library = RealAmplitudes(num_qubits, reps=reps,
                                 entanglement=entanglement).assign_parameters(parameters)

        self.assertCircuitEqual(library, expected)

    def test_ryrz_blocks(self):
        """Test that the EfficientSU2 circuit is instantiated correctly."""
        two = EfficientSU2(3)
        with self.subTest(msg='test rotation gate'):
            self.assertEqual(len(two.rotation_blocks), 2)
            self.assertIsInstance(two.rotation_blocks[0].data[0][0], RYGate)
            self.assertIsInstance(two.rotation_blocks[1].data[0][0], RZGate)

        with self.subTest(msg='test parameter bounds'):
            expected = [(-np.pi, np.pi)] * two.num_parameters
            np.testing.assert_almost_equal(two.parameter_bounds, expected)

    def test_ryrz_circuit(self):
        """Test an EfficientSU2 circuit."""
        num_qubits = 3
        reps = 2
        entanglement = 'circular'
        parameters = ParameterVector('theta', 2 * num_qubits * (reps + 1))
        param_iter = iter(parameters)

        expected = QuantumCircuit(3)
        for _ in range(reps):
            for i in range(num_qubits):
                expected.ry(next(param_iter), i)
            for i in range(num_qubits):
                expected.rz(next(param_iter), i)
            expected.cx(2, 0)
            expected.cx(0, 1)
            expected.cx(1, 2)
        for i in range(num_qubits):
            expected.ry(next(param_iter), i)
        for i in range(num_qubits):
            expected.rz(next(param_iter), i)

        library = EfficientSU2(num_qubits, reps=reps, entanglement=entanglement).assign_parameters(
            parameters
        )

        self.assertCircuitEqual(library, expected)

    def test_swaprz_blocks(self):
        """Test that the ExcitationPreserving circuit is instantiated correctly."""
        two = ExcitationPreserving(5)
        with self.subTest(msg='test rotation gate'):
            self.assertEqual(len(two.rotation_blocks), 1)
            self.assertIsInstance(two.rotation_blocks[0].data[0][0], RZGate)

        with self.subTest(msg='test entanglement gate'):
            self.assertEqual(len(two.entanglement_blocks), 1)
            block = two.entanglement_blocks[0]
            self.assertEqual(len(block.data), 2)
            self.assertIsInstance(block.data[0][0], RXXGate)
            self.assertIsInstance(block.data[1][0], RYYGate)

        with self.subTest(msg='test parameter bounds'):
            expected = [(-np.pi, np.pi)] * two.num_parameters
            np.testing.assert_almost_equal(two.parameter_bounds, expected)

    def test_swaprz_circuit(self):
        """Test a ExcitationPreserving circuit in iswap mode."""
        num_qubits = 3
        reps = 2
        entanglement = 'linear'
        parameters = ParameterVector('theta', num_qubits * (reps + 1) + reps * (num_qubits - 1))
        param_iter = iter(parameters)

        expected = QuantumCircuit(3)
        for _ in range(reps):
            for i in range(num_qubits):
                expected.rz(next(param_iter), i)
            shared_param = next(param_iter)
            expected.rxx(shared_param, 0, 1)
            expected.ryy(shared_param, 0, 1)
            shared_param = next(param_iter)
            expected.rxx(shared_param, 1, 2)
            expected.ryy(shared_param, 1, 2)
        for i in range(num_qubits):
            expected.rz(next(param_iter), i)

        library = ExcitationPreserving(num_qubits, reps=reps,
                                       entanglement=entanglement).assign_parameters(parameters)

        self.assertCircuitEqual(library, expected)

    def test_fsim_circuit(self):
        """Test a ExcitationPreserving circuit in fsim mode."""
        num_qubits = 3
        reps = 2
        entanglement = 'linear'
        # need the parameters in the entanglement blocks to be the same because the order
        # can get mixed up in ExcitationPreserving (since parameters are not ordered in circuits)
        parameters = [1] * (num_qubits * (reps + 1) + reps * (1 + num_qubits))
        param_iter = iter(parameters)

        expected = QuantumCircuit(3)
        for _ in range(reps):
            for i in range(num_qubits):
                expected.rz(next(param_iter), i)
            shared_param = next(param_iter)
            expected.rxx(shared_param, 0, 1)
            expected.ryy(shared_param, 0, 1)
            expected.cu1(next(param_iter), 0, 1)
            shared_param = next(param_iter)
            expected.rxx(shared_param, 1, 2)
            expected.ryy(shared_param, 1, 2)
            expected.cu1(next(param_iter), 1, 2)
        for i in range(num_qubits):
            expected.rz(next(param_iter), i)

        library = ExcitationPreserving(num_qubits, reps=reps, mode='fsim',
                                       entanglement=entanglement).assign_parameters(parameters)

        self.assertCircuitEqual(library, expected)


@ddt
class TestDataEncoding(QiskitTestCase):
    """Test the data encoding circuits."""

    def test_pauli_empty(self):
        """Test instantiating an empty Pauli expansion."""
        encoding = PauliFeatureMap()

        with self.subTest(msg='equal to empty circuit'):
            self.assertTrue(Operator(encoding).equiv(QuantumCircuit()))

        with self.subTest(msg='rotation blocks is H gate'):
            self.assertEqual(len(encoding.rotation_blocks), 1)
            self.assertIsInstance(encoding.rotation_blocks[0].data[0][0], HGate)

    @data((2, 3, ['X', 'YY']), (5, 2, ['ZZZXZ', 'XZ']))
    @unpack
    def test_num_parameters(self, num_qubits, reps, pauli_strings):
        """Test the number of parameters equals the number of qubits, independent of reps."""
        encoding = PauliFeatureMap(num_qubits, paulis=pauli_strings, reps=reps)
        self.assertEqual(encoding.num_parameters, num_qubits)
        self.assertEqual(encoding.num_parameters_settable, num_qubits)

    def test_pauli_evolution(self):
        """Test the generation of Pauli blocks."""
        encoding = PauliFeatureMap()
        time = 1.4
        with self.subTest(pauli_string='ZZ'):
            evo = QuantumCircuit(2)
            evo.cx(0, 1)
            evo.u1(2 * time, 1)
            evo.cx(0, 1)

            pauli = encoding.pauli_evolution('ZZ', time)
            self.assertTrue(Operator(pauli).equiv(evo))

        with self.subTest(pauli_string='XYZ'):
            evo = QuantumCircuit(3)
            # X on the most-significant, bottom qubit, Z on the top
            evo.h(2)
            evo.rx(np.pi / 2, 1)
            evo.cx(0, 1)
            evo.cx(1, 2)
            evo.u1(2 * time, 2)
            evo.cx(1, 2)
            evo.cx(0, 1)
            evo.rx(-np.pi / 2, 1)
            evo.h(2)

            pauli = encoding.pauli_evolution('XYZ', time)
            self.assertTrue(Operator(pauli).equiv(evo))

        with self.subTest(pauli_string='I'):
            evo = QuantumCircuit(1)
            pauli = encoding.pauli_evolution('I', time)
            self.assertTrue(Operator(pauli).equiv(evo))

    def test_first_order_circuit(self):
        """Test a first order expansion circuit."""
        times = [0.2, 1, np.pi, -1.2]
        encoding = ZFeatureMap(4, reps=3).assign_parameters(times)

        ref = QuantumCircuit(4)
        for _ in range(3):
            ref.h([0, 1, 2, 3])
            for i in range(4):
                ref.u1(2 * times[i], i)

        self.assertTrue(Operator(encoding).equiv(ref))

    def test_second_order_circuit(self):
        """Test a second order expansion circuit."""
        times = [0.2, 1, np.pi]
        encoding = ZZFeatureMap(3, reps=2).assign_parameters(times)

        def zz_evolution(circuit, qubit1, qubit2):
            time = (np.pi - times[qubit1]) * (np.pi - times[qubit2])
            circuit.cx(qubit1, qubit2)
            circuit.u1(2 * time, qubit2)
            circuit.cx(qubit1, qubit2)

        ref = QuantumCircuit(3)
        for _ in range(2):
            ref.h([0, 1, 2])
            for i in range(3):
                ref.u1(2 * times[i], i)
            zz_evolution(ref, 0, 1)
            zz_evolution(ref, 0, 2)
            zz_evolution(ref, 1, 2)

        self.assertTrue(Operator(encoding).equiv(ref))


@ddt
class TestDiagonalGate(QiskitTestCase):
    """Test diagonal circuit."""

    @data(
        [0, 0],
        [0, 0.8],
        [0, 0, 1, 1],
        [0, 1, 0.5, 1],
        (2 * np.pi * np.random.rand(2 ** 3)),
        (2 * np.pi * np.random.rand(2 ** 4)),
        (2 * np.pi * np.random.rand(2 ** 5))
    )
    def test_diag_gate(self, phases):
        """Test correctness of diagonal decomposition."""
        diag = [np.exp(1j * ph) for ph in phases]
        qc = Diagonal(diag)
        simulated_diag = Statevector(Operator(qc).data.diagonal())
        ref_diag = Statevector(diag)

        self.assertTrue(simulated_diag.equiv(ref_diag))


@ddt
class TestPhaseEstimation(QiskitTestCase):
    """Test the phase estimation circuit."""

    def assertPhaseEstimationIsCorrect(self, pec: QuantumCircuit, eigenstate: QuantumCircuit,
                                       phase_as_binary: str):
        r"""Assert that the phase estimation circuit implements the correct transformation.

        Applying the phase estimation circuit on a target register which holds the eigenstate
        :math:`|u\rangle` (say the last register), the final state should be

        .. math::

            |\phi_1\rangle \cdots |\phi_t\rangle |u\rangle

        where the eigenvalue is written as :math:`e^{2\pi i \phi}` and the angle is represented
        in binary fraction, i.e. :math:`\phi = 0.\phi_1 \ldots \phi_t`.

        Args:
            pec: The circuit implementing the phase estimation circuit.
            eigenstate: The eigenstate as circuit.
            phase_as_binary: The phase of the eigenvalue in a binary fraction. E.g. if the
                phase is 0.25, the binary fraction is '01' as 0.01 = 0 * 0.5 + 1 * 0.25 = 0.25.
        """

        # the target state
        eigenstate_as_vector = Statevector.from_instruction(eigenstate).data
        reference = eigenstate_as_vector

        zero, one = [1, 0], [0, 1]
        for qubit in phase_as_binary[::-1]:
            reference = np.kron(reference, zero if qubit == '0' else one)

        # the simulated state
        circuit = QuantumCircuit(pec.num_qubits)
        circuit.compose(eigenstate,
                        list(range(pec.num_qubits - eigenstate.num_qubits, pec.num_qubits)),
                        inplace=True)
        circuit.compose(pec, inplace=True)
        # TODO use Statevector for simulation once Qiskit/qiskit-terra#4681 is resolved
        # actual = Statevector.from_instruction(circuit).data
        backend = BasicAer.get_backend('statevector_simulator')
        actual = execute(circuit, backend).result().get_statevector()

        np.testing.assert_almost_equal(reference, actual)

    def test_phase_estimation(self):
        """Test the standard phase estimation circuit."""
        with self.subTest('U=S, psi=|1>'):
            unitary = QuantumCircuit(1)
            unitary.s(0)

            eigenstate = QuantumCircuit(1)
            eigenstate.x(0)

            # eigenvalue is 1j = exp(2j pi 0.25) thus phi = 0.25 = 0.010 = '010'
            # using three digits as 3 evaluation qubits are used
            phase_as_binary = '0100'

            pec = PhaseEstimation(4, unitary)

            self.assertPhaseEstimationIsCorrect(pec, eigenstate, phase_as_binary)

        with self.subTest('U=SZ, psi=|11>'):
            unitary = QuantumCircuit(2)
            unitary.z(0)
            unitary.s(1)

            eigenstate = QuantumCircuit(2)
            eigenstate.x([0, 1])

            # eigenvalue is -1j = exp(2j pi 0.75) thus phi = 0.75 = 0.110 = '110'
            # using three digits as 3 evaluation qubits are used
            phase_as_binary = '110'

            pec = PhaseEstimation(3, unitary)

            self.assertPhaseEstimationIsCorrect(pec, eigenstate, phase_as_binary)

        with self.subTest('a 3-q unitary'):
            unitary = QuantumCircuit(3)
            unitary.x([0, 1, 2])
            unitary.cz(0, 1)
            unitary.h(2)
            unitary.ccx(0, 1, 2)
            unitary.h(2)

            eigenstate = QuantumCircuit(3)
            eigenstate.h(0)
            eigenstate.cx(0, 1)
            eigenstate.cx(0, 2)

            # the unitary acts as identity on the eigenstate, thus the phase is 0
            phase_as_binary = '00'

            pec = PhaseEstimation(2, unitary)

            self.assertPhaseEstimationIsCorrect(pec, eigenstate, phase_as_binary)

    def test_phase_estimation_iqft_setting(self):
        """Test default and custom setting of the QFT circuit."""
        unitary = QuantumCircuit(1)
        unitary.s(0)

        with self.subTest('default QFT'):
            pec = PhaseEstimation(3, unitary)
            expected_qft = QFT(3, inverse=True, do_swaps=False)
            self.assertEqual(pec.data[-1][0].definition, expected_qft)

        with self.subTest('custom QFT'):
            iqft = QFT(3, approximation_degree=2, do_swaps=False).inverse()
            pec = PhaseEstimation(3, unitary, iqft=iqft)
            self.assertEqual(pec.data[-1][0].definition, iqft)


<<<<<<< HEAD
class TestGroverOperator(QiskitTestCase):
    """Test the Grover operator."""

    def assertGroverOperatorIsCorrect(self, grover_op, oracle, state_in=None):
        """Test that ``grover_op`` implements the correct Grover operator."""

        oracle = Operator(oracle)
        if state_in is None:
            state_in = QuantumCircuit(oracle.num_qubits)
            state_in.h(state_in.qubits)
        state_in = Operator(state_in)
        zero_reflection = np.eye(2 ** oracle.num_qubits)
        zero_reflection[0][0] = -1
        zero_reflection = Operator(zero_reflection)

        expected = state_in.dot(zero_reflection).dot(state_in.adjoint()).dot(oracle)
        self.assertTrue(Operator(grover_op).equiv(expected))

    def test_grover_operator(self):
        """Test the base case for the Grover operator."""
        with self.subTest('single Z oracle'):
            oracle = QuantumCircuit(3)
            oracle.z(2)  # good state if last qubit is 1
            grover_op = GroverOperator(oracle)
            self.assertGroverOperatorIsCorrect(grover_op, oracle)

        with self.subTest('target state x0x1'):
            oracle = QuantumCircuit(4)
            oracle.x(1)
            oracle.z(1)
            oracle.x(1)
            oracle.z(3)
            grover_op = GroverOperator(oracle)
            self.assertGroverOperatorIsCorrect(grover_op, oracle)

    def test_idle_qubits(self):
        """Test setting idle qubits doesn't apply any operations on these qubits."""
        oracle = QuantumCircuit(4)
        oracle.z(3)
        grover_op = GroverOperator(oracle, idle_qubits=[1, 2])
        dag = circuit_to_dag(grover_op)
        self.assertEqual(set(wire.index for wire in dag.idle_wires()), {1, 2})

    def test_custom_state_in(self):
        """Test passing a custom state_in operator."""
        oracle = QuantumCircuit(1)
        oracle.z(0)

        bernoulli = QuantumCircuit(1)
        sampling_probability = 0.2
        bernoulli.ry(2 * np.arcsin(np.sqrt(sampling_probability)), 0)

        grover_op = GroverOperator(oracle, bernoulli)
        self.assertGroverOperatorIsCorrect(grover_op, oracle, bernoulli)

    def test_custom_zero_reflection(self):
        """Test passing in a custom zero reflection."""
        oracle = QuantumCircuit(1)
        oracle.z(0)

        zero_reflection = QuantumCircuit(1)
        zero_reflection.x(0)
        zero_reflection.rz(np.pi, 0)
        zero_reflection.x(0)

        grover_op = GroverOperator(oracle, zero_reflection=zero_reflection)

        with self.subTest('zero reflection up to phase works'):
            self.assertGroverOperatorIsCorrect(grover_op, oracle)

        with self.subTest('circuits match'):
            expected = QuantumCircuit(*grover_op.qregs)
            expected.compose(oracle, inplace=True)
            expected.h(0)  # state_in is H
            expected.compose(zero_reflection, inplace=True)
            expected.h(0)

            self.assertEqual(expected, grover_op)


=======
@ddt
>>>>>>> 8636502a
class TestQuadraticForm(QiskitTestCase):
    """Test the QuadraticForm circuit."""

    def assertQuadraticFormIsCorrect(self, m, quadratic, linear, offset, circuit):
        """Assert ``circuit`` implements the quadratic form correctly."""
        def q_form(x, num_bits):
            x = np.array([int(val) for val in reversed(x)])
            res = x.T.dot(quadratic).dot(x) + x.T.dot(linear) + offset
            # compute 2s complement
            res = (2**num_bits + int(res)) % 2**num_bits
            twos = bin(res)[2:].zfill(num_bits)
            return twos

        n = len(quadratic)  # number of value qubits
        ref = np.zeros(2 ** (n + m), dtype=complex)
        for x in range(2 ** n):
            x_bin = bin(x)[2:].zfill(n)
            index = q_form(x_bin, m) + x_bin
            index = int(index, 2)
            ref[index] = 1 / np.sqrt(2 ** n)

        actual = QuantumCircuit(circuit.num_qubits)
        actual.h(list(range(n)))
        actual.compose(circuit, inplace=True)
        self.assertTrue(Statevector.from_instruction(actual).equiv(ref))

    @data(True, False)
    def test_endian(self, little_endian):
        """Test the outcome for different endianness."""
        qform = QuadraticForm(2, linear=[0, 1], little_endian=little_endian)
        circuit = QuantumCircuit(4)
        circuit.x(1)
        circuit.compose(qform, inplace=True)

        # the result is x_0 linear_0 + x_1 linear_1 = 1 = '0b01'
        result = '01'

        # the state is encoded as |q(x)>|x>, |x> = |x_1 x_0> = |10>
        index = (result if little_endian else result[::-1]) + '10'
        ref = np.zeros(2 ** 4, dtype=complex)
        ref[int(index, 2)] = 1

        self.assertTrue(Statevector.from_instruction(circuit).equiv(ref))

    def test_required_result_qubits(self):
        """Test getting the number of required result qubits."""

        with self.subTest('positive bound'):
            quadratic = [[1, -50], [100, 0]]
            linear = [-5, 5]
            offset = 0
            num_result_qubits = QuadraticForm.required_result_qubits(quadratic, linear, offset)
            self.assertEqual(num_result_qubits, 1 + int(np.ceil(np.log2(106 + 1))))

        with self.subTest('negative bound'):
            quadratic = [[1, -50], [10, 0]]
            linear = [-5, 5]
            offset = 0
            num_result_qubits = QuadraticForm.required_result_qubits(quadratic, linear, offset)
            self.assertEqual(num_result_qubits, 1 + int(np.ceil(np.log2(55))))

        with self.subTest('empty'):
            num_result_qubits = QuadraticForm.required_result_qubits([[]], [], 0)
            self.assertEqual(num_result_qubits, 1)

    def test_quadratic_form(self):
        """Test the quadratic form circuit."""

        with self.subTest('empty'):
            circuit = QuadraticForm()
            self.assertQuadraticFormIsCorrect(1, [[0]], [0], 0, circuit)

        with self.subTest('1d case'):
            quadratic = np.array([[1]])
            linear = np.array([2])
            offset = -1

            circuit = QuadraticForm(quadratic=quadratic, linear=linear, offset=offset)

            self.assertQuadraticFormIsCorrect(3, quadratic, linear, offset, circuit)

        with self.subTest('negative'):
            quadratic = np.array([[-2]])
            linear = np.array([0])
            offset = -1
            m = 2

            circuit = QuadraticForm(m, quadratic, linear, offset)

            self.assertQuadraticFormIsCorrect(m, quadratic, linear, offset, circuit)

        with self.subTest('missing quadratic'):
            quadratic = np.zeros((3, 3))
            linear = np.array([-2, 0, 1])
            offset = -1

            circuit = QuadraticForm(linear=linear, offset=offset)
            self.assertQuadraticFormIsCorrect(3, quadratic, linear, offset, circuit)

        with self.subTest('missing linear'):
            quadratic = np.array([[1, 2, 3], [3, 1, 2], [2, 3, 1]])
            linear = np.zeros(3)
            offset = -1
            m = 2

            circuit = QuadraticForm(m, quadratic, None, offset)
            self.assertQuadraticFormIsCorrect(m, quadratic, linear, offset, circuit)

        with self.subTest('missing offset'):
            quadratic = np.array([[2, 1], [-1, -2]])
            linear = np.array([2, 0])
            offset = 0
            m = 2

            circuit = QuadraticForm(m, quadratic, linear)
            self.assertQuadraticFormIsCorrect(m, quadratic, linear, offset, circuit)

    def test_quadratic_form_parameterized(self):
        """Test the quadratic form circuit with parameters."""
        theta = ParameterVector('th', 7)

        p_quadratic = [[theta[0], theta[1]], [theta[2], theta[3]]]
        p_linear = [theta[4], theta[5]]
        p_offset = theta[6]

        quadratic = np.array([[2, 1], [-1, -2]])
        linear = np.array([2, 0])
        offset = 0
        m = 2

        circuit = QuadraticForm(m, p_quadratic, p_linear, p_offset)
        param_dict = dict(zip(theta, [*quadratic[0]] + [*quadratic[1]] + [*linear] + [offset]))
        circuit.assign_parameters(param_dict, inplace=True)

        self.assertQuadraticFormIsCorrect(m, quadratic, linear, offset, circuit)


if __name__ == '__main__':
    unittest.main()<|MERGE_RESOLUTION|>--- conflicted
+++ resolved
@@ -1927,7 +1927,6 @@
             self.assertEqual(pec.data[-1][0].definition, iqft)
 
 
-<<<<<<< HEAD
 class TestGroverOperator(QiskitTestCase):
     """Test the Grover operator."""
 
@@ -2008,9 +2007,7 @@
             self.assertEqual(expected, grover_op)
 
 
-=======
 @ddt
->>>>>>> 8636502a
 class TestQuadraticForm(QiskitTestCase):
     """Test the QuadraticForm circuit."""
 
