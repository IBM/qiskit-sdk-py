# -*- coding: utf-8 -*-

# This code is part of Qiskit.
#
# (C) Copyright IBM 2017, 2020.
#
# This code is licensed under the Apache License, Version 2.0. You may
# obtain a copy of this license in the LICENSE.txt file in the root directory
# of this source tree or at http://www.apache.org/licenses/LICENSE-2.0.
#
# Any modifications or derivative works of this code must retain this
# copyright notice, and modified files need to carry a notice indicating
# that they have been altered from the originals.

"""Test library of quantum circuits."""

import unittest
from collections import defaultdict
from ddt import ddt, data, unpack
import numpy as np

from qiskit.test.base import QiskitTestCase
from qiskit import BasicAer, execute, transpile
from qiskit.circuit import (QuantumCircuit, QuantumRegister, Parameter, ParameterExpression,
                            ParameterVector)
from qiskit.circuit.exceptions import CircuitError
from qiskit.circuit.library import (BlueprintCircuit, Permutation, QuantumVolume, XOR,
                                    InnerProduct, OR, AND, QFT,
                                    LinearPauliRotations, PolynomialPauliRotations,
                                    IntegerComparator, PiecewiseLinearPauliRotations,
<<<<<<< HEAD
                                    WeightedAdder, Diagonal, NLocal, TwoLocal, RYAnsatz, RYRZAnsatz,
                                    SwapRZ, PauliFeatureMap, ZFeatureMap,
                                    ZZFeatureMap)
=======
                                    WeightedAdder, Diagonal, NLocal, TwoLocal, RY, RYRZ,
                                    SwapRZ, PauliExpansion, FirstOrderExpansion,
                                    SecondOrderExpansion, MCMT, MCMTVChain)
>>>>>>> 910dbcb4
from qiskit.circuit.random.utils import random_circuit
from qiskit.converters.circuit_to_dag import circuit_to_dag
from qiskit.exceptions import QiskitError
from qiskit.extensions.standard import (XGate, RXGate, RYGate, RZGate, CRXGate, CCXGate, SwapGate,
                                        RXXGate, RYYGate, HGate, ZGate, CXGate, CZGate, CHGate)
from qiskit.quantum_info import Statevector, Operator
from qiskit.quantum_info.random import random_unitary
from qiskit.quantum_info.states import state_fidelity


class MockBlueprint(BlueprintCircuit):
    """A mock blueprint class."""

    def __init__(self, num_qubits):
        super().__init__(name='mock')
        self.num_qubits = num_qubits

    @property
    def num_qubits(self):
        return self._num_qubits

    @num_qubits.setter
    def num_qubits(self, num_qubits):
        self._invalidate()
        self._num_qubits = num_qubits
        self.qregs = [QuantumRegister(self.num_qubits, name='q')]

    def _check_configuration(self, raise_on_failure=True):
        valid = True
        if self.num_qubits is None:
            valid = False
            if raise_on_failure:
                raise AttributeError('The number of qubits was not set.')

        if self.num_qubits < 1:
            valid = False
            if raise_on_failure:
                raise ValueError('The number of qubits must at least be 1.')

        return valid

    def _build(self):
        super()._build()

        # pylint: disable=no-member
        self.rx(Parameter('angle'), 0)
        self.h(self.qubits)


class TestBlueprintCircuit(QiskitTestCase):
    """Test the blueprint circuit."""

    def test_invalidate_rebuild(self):
        """Test that invalidate and build reset and set _data and _parameter_table."""
        mock = MockBlueprint(5)
        mock._build()

        with self.subTest(msg='after building'):
            self.assertGreater(len(mock._data), 0)
            self.assertEqual(len(mock._parameter_table), 1)

        mock._invalidate()
        with self.subTest(msg='after invalidating'):
            self.assertTrue(mock._data is None)
            self.assertEqual(len(mock._parameter_table), 0)

        mock._build()
        with self.subTest(msg='after re-building'):
            self.assertGreater(len(mock._data), 0)
            self.assertEqual(len(mock._parameter_table), 1)

    def test_calling_attributes_works(self):
        """Test that the circuit is constructed when attributes are called."""
        properties = ['data']
        for prop in properties:
            with self.subTest(prop=prop):
                circuit = MockBlueprint(3)
                getattr(circuit, prop)
                self.assertGreater(len(circuit._data), 0)

        methods = ['qasm', 'count_ops', 'num_connected_components', 'num_nonlocal_gates',
                   'depth', '__len__', 'copy']
        for method in methods:
            with self.subTest(method=method):
                circuit = MockBlueprint(3)
                getattr(circuit, method)()
                self.assertGreater(len(circuit._data), 0)

        with self.subTest(method='__get__[0]'):
            circuit = MockBlueprint(3)
            _ = circuit[2]
            self.assertGreater(len(circuit._data), 0)


@ddt
class TestPermutationLibrary(QiskitTestCase):
    """Test library of permutation logic quantum circuits."""

    def test_permutation(self):
        """Test permutation circuit."""
        circuit = Permutation(num_qubits=4, pattern=[1, 0, 3, 2])
        expected = QuantumCircuit(4)
        expected.swap(0, 1)
        expected.swap(2, 3)
        expected = Operator(expected)
        simulated = Operator(circuit)
        self.assertTrue(expected.equiv(simulated))

    def test_permutation_bad(self):
        """Test that [0,..,n-1] permutation is required (no -1 for last element)."""
        self.assertRaises(CircuitError, Permutation, 4, [1, 0, -1, 2])


@ddt
class TestQuantumVolumeLibrary(QiskitTestCase):
    """Test library of quantum volume quantum circuits."""

    def test_qv(self):
        """Test qv circuit."""
        circuit = QuantumVolume(2, 2, seed=2, classical_permutation=False)
        expected = QuantumCircuit(2)
        expected.swap(0, 1)
        expected.append(random_unitary(4, seed=837), [0, 1])
        expected.append(random_unitary(4, seed=262), [0, 1])
        expected = Operator(expected)
        simulated = Operator(circuit)
        self.assertTrue(expected.equiv(simulated))


@ddt
class TestBooleanLogicLibrary(QiskitTestCase):
    """Test library of boolean logic quantum circuits."""

    def assertBooleanFunctionIsCorrect(self, boolean_circuit, reference):
        """Assert that ``boolean_circuit`` implements the reference boolean function correctly."""
        circuit = QuantumCircuit(boolean_circuit.num_qubits)
        circuit.h(list(range(boolean_circuit.num_variable_qubits)))
        circuit.append(boolean_circuit.to_instruction(), list(range(boolean_circuit.num_qubits)))

        # compute the statevector of the circuit
        statevector = Statevector.from_label('0' * circuit.num_qubits)
        statevector = statevector.evolve(circuit)

        # trace out ancillas
        probabilities = statevector.probabilities(
            qargs=list(range(boolean_circuit.num_variable_qubits + 1))
        )

        # compute the expected outcome by computing the entries of the statevector that should
        # have a 1 / sqrt(2**n) factor
        expectations = np.zeros_like(probabilities)
        for x in range(2 ** boolean_circuit.num_variable_qubits):
            bits = np.array(list(bin(x)[2:].zfill(boolean_circuit.num_variable_qubits)), dtype=int)
            result = reference(bits[::-1])

            entry = int(str(int(result)) + bin(x)[2:].zfill(boolean_circuit.num_variable_qubits), 2)
            expectations[entry] = 1 / 2 ** boolean_circuit.num_variable_qubits

        np.testing.assert_array_almost_equal(probabilities, expectations)

    def test_xor(self):
        """Test xor circuit.

        TODO add a test using assertBooleanFunctionIsCorrect
        """
        circuit = XOR(num_qubits=3, amount=4)
        expected = QuantumCircuit(3)
        expected.x(2)
        self.assertEqual(circuit, expected)

    def test_inner_product(self):
        """Test inner product circuit.

        TODO add a test using assertBooleanFunctionIsCorrect
        """
        circuit = InnerProduct(num_qubits=3)
        expected = QuantumCircuit(*circuit.qregs)
        expected.cz(0, 3)
        expected.cz(1, 4)
        expected.cz(2, 5)
        self.assertEqual(circuit, expected)

    @data(
        (2, None, 'noancilla'),
        (5, None, 'noancilla'),
        (2, [-1, 1], 'v-chain'),
        (2, [-1, 1], 'noancilla'),
        (5, [0, 0, -1, 1, -1], 'noancilla'),
        (5, [-1, 0, 0, 1, 1], 'v-chain'),
    )
    @unpack
    def test_or(self, num_variables, flags, mcx_mode):
        """Test the or circuit."""
        or_circuit = OR(num_variables, flags, mcx_mode=mcx_mode)
        flags = flags or [1] * num_variables

        def reference(bits):
            flagged = []
            for flag, bit in zip(flags, bits):
                if flag < 0:
                    flagged += [1 - bit]
                elif flag > 0:
                    flagged += [bit]
            return np.any(flagged)

        self.assertBooleanFunctionIsCorrect(or_circuit, reference)

    @data(
        (2, None, 'noancilla'),
        (2, [-1, 1], 'v-chain'),
        (5, [0, 0, -1, 1, -1], 'noancilla'),
        (5, [-1, 0, 0, 1, 1], 'v-chain'),
    )
    @unpack
    def test_and(self, num_variables, flags, mcx_mode):
        """Test the and circuit."""
        and_circuit = AND(num_variables, flags, mcx_mode=mcx_mode)
        flags = flags or [1] * num_variables

        def reference(bits):
            flagged = []
            for flag, bit in zip(flags, bits):
                if flag < 0:
                    flagged += [1 - bit]
                elif flag > 0:
                    flagged += [bit]
            return np.all(flagged)

        self.assertBooleanFunctionIsCorrect(and_circuit, reference)


@ddt
class TestBasisChanges(QiskitTestCase):
    """Test the basis changes."""

    def assertQFTIsCorrect(self, qft, num_qubits=None, inverse=False, add_swaps_at_end=False):
        """Assert that the QFT circuit produces the correct matrix.

        Can be provided with an explicit number of qubits, if None is provided the number
        of qubits is set to ``qft.num_qubits``.
        """
        if add_swaps_at_end:
            circuit = QuantumCircuit(*qft.qregs)
            for i in range(circuit.num_qubits // 2):
                circuit.swap(i, circuit.num_qubits - i - 1)

            qft = qft + circuit

        simulated = Operator(qft)

        num_qubits = num_qubits or qft.num_qubits
        expected = np.empty((2 ** num_qubits, 2 ** num_qubits), dtype=complex)
        for i in range(2 ** num_qubits):
            i_qiskit = int(bin(i)[2:].zfill(num_qubits)[::-1], 2)
            for j in range(i, 2 ** num_qubits):
                entry = np.exp(2 * np.pi * 1j * i * j / 2 ** num_qubits) / 2 ** (num_qubits / 2)
                j_qiskit = int(bin(j)[2:].zfill(num_qubits)[::-1], 2)
                expected[i_qiskit, j_qiskit] = entry
                if i != j:
                    expected[j_qiskit, i_qiskit] = entry

        if inverse:
            expected = np.conj(expected)

        expected = Operator(expected)

        self.assertTrue(expected.equiv(simulated))

    @data(True, False)
    def test_qft_matrix(self, inverse):
        """Test the matrix representation of the QFT."""
        num_qubits = 5
        qft = QFT(num_qubits)
        if inverse:
            qft = qft.inverse()
        self.assertQFTIsCorrect(qft, inverse=inverse)

    def test_qft_is_inverse(self):
        """Test the is_inverse() method."""
        qft = QFT(2)

        with self.subTest(msg='initial object is not inverse'):
            self.assertFalse(qft.is_inverse())

        qft = qft.inverse()
        with self.subTest(msg='inverted'):
            self.assertTrue(qft.is_inverse())

        qft = qft.inverse()
        with self.subTest(msg='re-inverted'):
            self.assertFalse(qft.is_inverse())

    def test_qft_mutability(self):
        """Test the mutability of the QFT circuit."""
        qft = QFT()

        with self.subTest(msg='empty initialization'):
            self.assertEqual(qft.num_qubits, 0)
            self.assertEqual(qft.data, [])

        with self.subTest(msg='changing number of qubits'):
            qft.num_qubits = 3
            self.assertQFTIsCorrect(qft, num_qubits=3)

        with self.subTest(msg='test diminishing the number of qubits'):
            qft.num_qubits = 1
            self.assertQFTIsCorrect(qft, num_qubits=1)

        with self.subTest(msg='test with swaps'):
            qft.num_qubits = 4
            qft.do_swaps = False
            self.assertQFTIsCorrect(qft, add_swaps_at_end=True)

        with self.subTest(msg='inverse'):
            qft = qft.inverse()
            qft.do_swaps = True
            self.assertQFTIsCorrect(qft, inverse=True)

        with self.subTest(msg='double inverse'):
            qft = qft.inverse()
            self.assertQFTIsCorrect(qft)

        with self.subTest(msg='set approximation'):
            qft.approximation_degree = 2
            qft.do_swaps = True
            with self.assertRaises(AssertionError):
                self.assertQFTIsCorrect(qft)

    @data(
        (4, 0, False),
        (3, 0, True),
        (6, 2, False),
        (4, 5, True),
    )
    @unpack
    def test_qft_num_gates(self, num_qubits, approximation_degree, insert_barriers):
        """Test the number of gates in the QFT and the approximated QFT."""
        basis_gates = ['h', 'swap', 'cu1']

        qft = QFT(num_qubits, approximation_degree=approximation_degree,
                  insert_barriers=insert_barriers)
        ops = transpile(qft, basis_gates=basis_gates).count_ops()

        with self.subTest(msg='assert H count'):
            self.assertEqual(ops['h'], num_qubits)

        with self.subTest(msg='assert swap count'):
            self.assertEqual(ops['swap'], num_qubits // 2)

        with self.subTest(msg='assert CU1 count'):
            expected = sum(max(0, min(num_qubits - 1 - k, num_qubits - 1 - approximation_degree))
                           for k in range(num_qubits))
            self.assertEqual(ops.get('cu1', 0), expected)

        with self.subTest(msg='assert barrier count'):
            expected = qft.num_qubits if insert_barriers else 0
            self.assertEqual(ops.get('barrier', 0), expected)


@ddt
class TestFunctionalPauliRotations(QiskitTestCase):
    """Test the functional Pauli rotations."""

    def assertFunctionIsCorrect(self, function_circuit, reference):
        """Assert that ``function_circuit`` implements the reference function ``reference``."""
        num_state_qubits = function_circuit.num_state_qubits
        num_ancilla_qubits = function_circuit.num_ancilla_qubits
        circuit = QuantumCircuit(num_state_qubits + 1 + num_ancilla_qubits)
        circuit.h(list(range(num_state_qubits)))
        circuit.append(function_circuit.to_instruction(), list(range(circuit.num_qubits)))

        backend = BasicAer.get_backend('statevector_simulator')
        statevector = execute(circuit, backend).result().get_statevector()

        probabilities = defaultdict(float)
        for i, statevector_amplitude in enumerate(statevector):
            i = bin(i)[2:].zfill(circuit.num_qubits)[num_ancilla_qubits:]
            probabilities[i] += np.real(np.abs(statevector_amplitude) ** 2)

        unrolled_probabilities = []
        unrolled_expectations = []
        for i, probability in probabilities.items():
            x, last_qubit = int(i[1:], 2), i[0]
            if last_qubit == '0':
                expected_amplitude = np.cos(reference(x)) / np.sqrt(2**num_state_qubits)
            else:
                expected_amplitude = np.sin(reference(x)) / np.sqrt(2**num_state_qubits)

            unrolled_probabilities += [probability]
            unrolled_expectations += [np.real(np.abs(expected_amplitude) ** 2)]

        np.testing.assert_almost_equal(unrolled_probabilities, unrolled_expectations)

    @data(
        ([1, 0.1], 3),
        ([0, 0.4, 2], 2),
    )
    @unpack
    def test_polynomial_function(self, coeffs, num_state_qubits):
        """Test the polynomial rotation."""
        def poly(x):
            res = sum(coeff * x**i for i, coeff in enumerate(coeffs))
            return res

        polynome = PolynomialPauliRotations(num_state_qubits, [2 * coeff for coeff in coeffs])
        self.assertFunctionIsCorrect(polynome, poly)

    def test_polynomial_rotations_mutability(self):
        """Test the mutability of the linear rotations circuit."""

        polynomial_rotations = PolynomialPauliRotations()

        with self.subTest(msg='missing number of state qubits'):
            with self.assertRaises(AttributeError):  # no state qubits set
                print(polynomial_rotations.draw())

        with self.subTest(msg='default setup, just setting number of state qubits'):
            polynomial_rotations.num_state_qubits = 2
            self.assertFunctionIsCorrect(polynomial_rotations, lambda x: x / 2)

        with self.subTest(msg='setting non-default values'):
            polynomial_rotations.coeffs = [0, 1.2 * 2, 0.4 * 2]
            self.assertFunctionIsCorrect(polynomial_rotations, lambda x: 1.2 * x + 0.4 * x ** 2)

        with self.subTest(msg='changing of all values'):
            polynomial_rotations.num_state_qubits = 4
            polynomial_rotations.coeffs = [1 * 2, 0, 0, -0.5 * 2]
            self.assertFunctionIsCorrect(polynomial_rotations, lambda x: 1 - 0.5 * x**3)

    @data(
        (2, 0.1, 0),
        (4, -2, 2),
        (1, 0, 0)
    )
    @unpack
    def test_linear_function(self, num_state_qubits, slope, offset):
        """Test the linear rotation arithmetic circuit."""
        def linear(x):
            return offset + slope * x

        linear_rotation = LinearPauliRotations(num_state_qubits, slope * 2, offset * 2)
        self.assertFunctionIsCorrect(linear_rotation, linear)

    def test_linear_rotations_mutability(self):
        """Test the mutability of the linear rotations circuit."""

        linear_rotation = LinearPauliRotations()

        with self.subTest(msg='missing number of state qubits'):
            with self.assertRaises(AttributeError):  # no state qubits set
                print(linear_rotation.draw())

        with self.subTest(msg='default setup, just setting number of state qubits'):
            linear_rotation.num_state_qubits = 2
            self.assertFunctionIsCorrect(linear_rotation, lambda x: x / 2)

        with self.subTest(msg='setting non-default values'):
            linear_rotation.slope = -2.3 * 2
            linear_rotation.offset = 1 * 2
            self.assertFunctionIsCorrect(linear_rotation, lambda x: 1 - 2.3 * x)

        with self.subTest(msg='changing all values'):
            linear_rotation.num_state_qubits = 4
            linear_rotation.slope = 0.2 * 2
            linear_rotation.offset = 0.1 * 2
            self.assertFunctionIsCorrect(linear_rotation, lambda x: 0.1 + 0.2 * x)

    @data(
        (1, [0], [1], [0]),
        (2, [0, 2], [-0.5, 1], [2, 1]),
        (3, [0, 2, 5], [1, 0, -1], [0, 2, 2]),
        (2, [1, 2], [1, -1], [2, 1]),
        (3, [0, 1], [1, 0], [0, 1])
    )
    @unpack
    def test_piecewise_linear_function(self, num_state_qubits, breakpoints, slopes, offsets):
        """Test the piecewise linear rotations."""
        def pw_linear(x):
            for i, point in enumerate(reversed(breakpoints)):
                if x >= point:
                    return offsets[-(i + 1)] + slopes[-(i + 1)] * (x - point)
            return 0

        pw_linear_rotations = PiecewiseLinearPauliRotations(num_state_qubits, breakpoints,
                                                            [2 * slope for slope in slopes],
                                                            [2 * offset for offset in offsets])

        self.assertFunctionIsCorrect(pw_linear_rotations, pw_linear)

    def test_piecewise_linear_rotations_mutability(self):
        """Test the mutability of the linear rotations circuit."""

        pw_linear_rotations = PiecewiseLinearPauliRotations()

        with self.subTest(msg='missing number of state qubits'):
            with self.assertRaises(AttributeError):  # no state qubits set
                print(pw_linear_rotations.draw())

        with self.subTest(msg='default setup, just setting number of state qubits'):
            pw_linear_rotations.num_state_qubits = 2
            self.assertFunctionIsCorrect(pw_linear_rotations, lambda x: x / 2)

        with self.subTest(msg='setting non-default values'):
            pw_linear_rotations.breakpoints = [0, 2]
            pw_linear_rotations.slopes = [-1 * 2, 1 * 2]
            pw_linear_rotations.offsets = [0, -1.2 * 2]
            self.assertFunctionIsCorrect(pw_linear_rotations,
                                         lambda x: -1.2 + (x - 2) if x >= 2 else -x)

        with self.subTest(msg='changing all values'):
            pw_linear_rotations.num_state_qubits = 4
            pw_linear_rotations.breakpoints = [1, 3, 6]
            pw_linear_rotations.slopes = [-1 * 2, 1 * 2, -0.2 * 2]
            pw_linear_rotations.offsets = [0, -1.2 * 2, 2 * 2]

            def pw_linear(x):
                if x >= 6:
                    return 2 - 0.2 * (x - 6)
                if x >= 3:
                    return -1.2 + (x - 3)
                if x >= 1:
                    return -(x - 1)
                return 0

            self.assertFunctionIsCorrect(pw_linear_rotations, pw_linear)


@ddt
class TestIntegerComparator(QiskitTestCase):
    """Text Fixed Value Comparator"""

    def assertComparisonIsCorrect(self, comp, num_state_qubits, value, geq):
        """Assert that the comparator output is correct."""
        qc = QuantumCircuit(comp.num_qubits)  # initialize circuit
        qc.h(list(range(num_state_qubits)))  # set equal superposition state
        qc.append(comp, list(range(comp.num_qubits)))  # add comparator

        # run simulation
        backend = BasicAer.get_backend('statevector_simulator')
        statevector = execute(qc, backend).result().get_statevector()
        for i, amplitude in enumerate(statevector):
            prob = np.abs(amplitude)**2
            if prob > 1e-6:
                # equal superposition
                self.assertEqual(True, np.isclose(1.0, prob * 2.0**num_state_qubits))
                b_value = '{0:b}'.format(i).rjust(qc.width(), '0')
                x = int(b_value[(-num_state_qubits):], 2)
                comp_result = int(b_value[-num_state_qubits-1], 2)
                if geq:
                    self.assertEqual(x >= value, comp_result == 1)
                else:
                    self.assertEqual(x < value, comp_result == 1)

    @data(
        # n, value, geq
        [1, 0, True],
        [1, 1, True],
        [2, -1, True],
        [3, 5, True],
        [3, 2, True],
        [3, 2, False],
        [4, 6, False]
    )
    @unpack
    def test_fixed_value_comparator(self, num_state_qubits, value, geq):
        """Test the fixed value comparator circuit."""
        # build the circuit with the comparator
        comp = IntegerComparator(num_state_qubits, value, geq=geq)
        self.assertComparisonIsCorrect(comp, num_state_qubits, value, geq)

    def test_mutability(self):
        """Test changing the arguments of the comparator."""

        comp = IntegerComparator()

        with self.subTest(msg='missing num state qubits and value'):
            with self.assertRaises(AttributeError):
                print(comp.draw())

        comp.num_state_qubits = 2

        with self.subTest(msg='missing value'):
            with self.assertRaises(AttributeError):
                print(comp.draw())

        comp.value = 0
        comp.geq = True

        with self.subTest(msg='updating num state qubits'):
            comp.num_state_qubits = 1
            self.assertComparisonIsCorrect(comp, 1, 0, True)

        with self.subTest(msg='updating the value'):
            comp.num_state_qubits = 3
            comp.value = 2
            self.assertComparisonIsCorrect(comp, 3, 2, True)

        with self.subTest(msg='updating geq'):
            comp.geq = False
            self.assertComparisonIsCorrect(comp, 3, 2, False)


class TestAquaApplications(QiskitTestCase):
    """Test applications of the arithmetic library in Aqua use-cases."""

    def test_asian_barrier_spread(self):
        """Test the asian barrier spread model."""
        try:
            from qiskit.aqua.circuits import WeightedSumOperator, FixedValueComparator as Comparator
            from qiskit.aqua.components.uncertainty_problems import (
                UnivariatePiecewiseLinearObjective as PwlObjective,
                MultivariateProblem
            )
            from qiskit.aqua.components.uncertainty_models import MultivariateLogNormalDistribution
        except ImportError:
            import warnings
            warnings.warn('Qiskit Aqua is not installed, skipping the application test.')
            return

        # number of qubits per dimension to represent the uncertainty
        num_uncertainty_qubits = 2

        # parameters for considered random distribution
        spot_price = 2.0  # initial spot price
        volatility = 0.4  # volatility of 40%
        interest_rate = 0.05  # annual interest rate of 5%
        time_to_maturity = 40 / 365  # 40 days to maturity

        # resulting parameters for log-normal distribution
        # pylint: disable=invalid-name
        mu = ((interest_rate - 0.5 * volatility**2) * time_to_maturity + np.log(spot_price))
        sigma = volatility * np.sqrt(time_to_maturity)
        mean = np.exp(mu + sigma**2/2)
        variance = (np.exp(sigma**2) - 1) * np.exp(2*mu + sigma**2)
        stddev = np.sqrt(variance)

        # lowest and highest value considered for the spot price; in between,
        # an equidistant discretization is considered.
        low = np.maximum(0, mean - 3*stddev)
        high = mean + 3*stddev

        # map to higher dimensional distribution
        # for simplicity assuming dimensions are independent and identically distributed)
        dimension = 2
        num_qubits = [num_uncertainty_qubits]*dimension
        low = low * np.ones(dimension)
        high = high * np.ones(dimension)
        mu = mu * np.ones(dimension)
        cov = sigma ** 2 * np.eye(dimension)

        # construct circuit factory
        distribution = MultivariateLogNormalDistribution(num_qubits=num_qubits,
                                                         low=low,
                                                         high=high,
                                                         mu=mu,
                                                         cov=cov)

        # determine number of qubits required to represent total loss
        weights = []
        for n in num_qubits:
            for i in range(n):
                weights += [2**i]

        num_sum_qubits = WeightedSumOperator.get_required_sum_qubits(weights)

        # create circuit factoy
        agg = WeightedSumOperator(sum(num_qubits), weights)

        # set the strike price (should be within the low and the high value of the uncertainty)
        strike_price_1 = 3
        strike_price_2 = 4

        # set the barrier threshold
        barrier = 2.5

        # map strike prices and barrier threshold from [low, high] to {0, ..., 2^n-1}
        max_value = 2**num_sum_qubits - 1
        low_ = low[0]
        high_ = high[0]

        mapped_strike_price_1 = (strike_price_1 - dimension*low_) / \
            (high_ - low_) * (2**num_uncertainty_qubits - 1)
        mapped_strike_price_2 = (strike_price_2 - dimension*low_) / \
            (high_ - low_) * (2**num_uncertainty_qubits - 1)
        mapped_barrier = (barrier - low) / (high - low) * (2**num_uncertainty_qubits - 1)

        conditions = []
        for i in range(dimension):
            # target dimension of random distribution and corresponding condition
            conditions += [(i, Comparator(num_qubits[i], mapped_barrier[i] + 1, geq=False))]

        # set the approximation scaling for the payoff function
        c_approx = 0.25

        # setup piecewise linear objective fcuntion
        breakpoints = [0, mapped_strike_price_1, mapped_strike_price_2]
        slopes = [0, 1, 0]
        offsets = [0, 0, mapped_strike_price_2 - mapped_strike_price_1]
        f_min = 0
        f_max = mapped_strike_price_2 - mapped_strike_price_1
        bull_spread_objective = PwlObjective(
            num_sum_qubits, 0, max_value, breakpoints, slopes, offsets, f_min, f_max, c_approx)

        # define overall multivariate problem
        asian_barrier_spread = MultivariateProblem(
            distribution, agg, bull_spread_objective, conditions=conditions)

        num_req_qubits = asian_barrier_spread.num_target_qubits
        num_req_ancillas = asian_barrier_spread.required_ancillas()

        qr = QuantumRegister(num_req_qubits, name='q')
        qr_ancilla = QuantumRegister(num_req_ancillas, name='q_a')
        qc = QuantumCircuit(qr, qr_ancilla)

        asian_barrier_spread.build(qc, qr, qr_ancilla)
        job = execute(qc, backend=BasicAer.get_backend('statevector_simulator'))

        # evaluate resulting statevector
        value = 0
        for i, amplitude in enumerate(job.result().get_statevector()):
            b = ('{0:0%sb}' % asian_barrier_spread.num_target_qubits).format(
                i)[-asian_barrier_spread.num_target_qubits:]
            prob = np.abs(amplitude)**2
            if prob > 1e-4 and b[0] == '1':
                value += prob
                # all other states should have zero probability due to ancilla qubits
                if i > 2**num_req_qubits:
                    break

        # map value to original range
        mapped_value = asian_barrier_spread.value_to_estimation(
            value) / (2**num_uncertainty_qubits - 1) * (high_ - low_)
        expected = 0.83188
        self.assertAlmostEqual(mapped_value, expected, places=5)


@ddt
class TestWeightedAdder(QiskitTestCase):
    """Test the weighted adder circuit."""

    def assertSummationIsCorrect(self, adder):
        """Assert that ``adder`` correctly implements the summation w.r.t. its set weights."""

        circuit = QuantumCircuit(adder.num_qubits)
        circuit.h(list(range(adder.num_state_qubits)))
        circuit.append(adder.to_instruction(), list(range(adder.num_qubits)))

        backend = BasicAer.get_backend('statevector_simulator')
        statevector = execute(circuit, backend).result().get_statevector()

        probabilities = defaultdict(float)
        for i, statevector_amplitude in enumerate(statevector):
            i = bin(i)[2:].zfill(circuit.num_qubits)[adder.num_ancilla_qubits:]
            probabilities[i] += np.real(np.abs(statevector_amplitude) ** 2)

        expectations = defaultdict(float)
        for x in range(2**adder.num_state_qubits):
            bits = np.array(list(bin(x)[2:].zfill(adder.num_state_qubits)), dtype=int)
            summation = bits.dot(adder.weights[::-1])

            entry = bin(summation)[2:].zfill(adder.num_sum_qubits) \
                + bin(x)[2:].zfill(adder.num_state_qubits)
            expectations[entry] = 1 / 2 ** adder.num_state_qubits

        for state, probability in probabilities.items():
            self.assertAlmostEqual(probability, expectations[state])

    @data(
        [0],
        [1, 2, 1],
        [4],
    )
    def test_summation(self, weights):
        """Test the weighted adder on some examples."""
        adder = WeightedAdder(len(weights), weights)
        self.assertSummationIsCorrect(adder)

    def test_mutability(self):
        """Test the mutability of the weighted adder."""
        adder = WeightedAdder()

        with self.subTest(msg='missing number of state qubits'):
            with self.assertRaises(AttributeError):
                print(adder.draw())

        with self.subTest(msg='default weights'):
            adder.num_state_qubits = 3
            default_weights = 3 * [1]
            self.assertListEqual(adder.weights, default_weights)

        with self.subTest(msg='specify weights'):
            adder.weights = [3, 2, 1]
            self.assertSummationIsCorrect(adder)

        with self.subTest(msg='mismatching number of state qubits and weights'):
            with self.assertRaises(ValueError):
                adder.weights = [0, 1, 2, 3]
                print(adder.draw())

        with self.subTest(msg='change all attributes'):
            adder.num_state_qubits = 4
            adder.weights = [2, 0, 1, 1]
            self.assertSummationIsCorrect(adder)


@ddt
class TestMCMT(QiskitTestCase):
    """Test the multi-controlled multi-target circuit."""

    @data(MCMT, MCMTVChain)
    def test_mcmt_as_normal_control(self, mcmt_class):
        """Test that the MCMT can act as normal control gate."""
        qc = QuantumCircuit(2)
        mcmt = mcmt_class(gate=CHGate(), num_ctrl_qubits=1, num_target_qubits=1)
        qc = qc.compose(mcmt, [0, 1])

        ref = QuantumCircuit(2)
        ref.ch(0, 1)

        self.assertEqual(qc, ref)

    def test_missing_qubits(self):
        """Test that an error is raised if qubits are missing."""
        with self.subTest(msg='no control qubits'):
            with self.assertRaises(AttributeError):
                _ = MCMT(XGate(), num_ctrl_qubits=0, num_target_qubits=1)

        with self.subTest(msg='no target qubits'):
            with self.assertRaises(AttributeError):
                _ = MCMT(ZGate(), num_ctrl_qubits=4, num_target_qubits=0)

    def test_different_gate_types(self):
        """Test the different supported input types for the target gate."""
        x_circ = QuantumCircuit(1)
        x_circ.x(0)
        for input_gate in [x_circ, QuantumCircuit.cx, QuantumCircuit.x, 'cx', 'x', CXGate()]:
            with self.subTest(input_gate=input_gate):
                mcmt = MCMT(input_gate, 2, 2)
                if isinstance(input_gate, QuantumCircuit):
                    self.assertEqual(mcmt.gate.definition[0][0], XGate())
                    self.assertEqual(len(mcmt.gate.definition), 1)
                else:
                    self.assertEqual(mcmt.gate, XGate())

    def test_mcmt_v_chain_ancilla_test(self):
        """Test too few and too many ancillas for the MCMT V-chain mode."""
        with self.subTest(msg='insufficient number of ancillas on gate'):
            qc = QuantumCircuit(5)
            mcmt = MCMTVChain(ZGate(), 3, 1)
            with self.assertRaises(QiskitError):
                qc.append(mcmt, [0, 1, 2, 3, 4])

        with self.subTest(msg='insufficient number of ancillas on method'):
            qc = QuantumCircuit(5)
            mcmt = MCMTVChain(ZGate(), 3, 1)
            with self.assertRaises(QiskitError):
                qc.append(mcmt, [0, 1, 2, 3, 4], [])

        with self.subTest(msg='too many ancillas works on method'):
            qc = QuantumCircuit(8)
            qc.mcmt(CZGate(), [0, 1, 2], 3, [4, 5, 6, 7])

    @data(
        [CZGate(), 1, 1], [CHGate(), 1, 1],
        [CZGate(), 3, 3], [CHGate(), 3, 3],
        [CZGate(), 1, 5], [CHGate(), 1, 5],
        [CZGate(), 5, 1], [CHGate(), 5, 1],
    )
    @unpack
    def test_mcmt_v_chain_simulation(self, cgate, num_controls, num_targets):
        """Test the MCMT V-chain implementation test on a simulation."""
        controls = QuantumRegister(num_controls)
        targets = QuantumRegister(num_targets)

        subsets = [tuple(range(i)) for i in range(num_controls + 1)]
        for subset in subsets:
            qc = QuantumCircuit(targets, controls)
            # Initialize all targets to 1, just to be sure that
            # the generic gate has some effect (f.e. Z gate has no effect
            # on a 0 state)
            qc.x(targets)

            num_ancillas = max(0, num_controls - 1)

            if num_ancillas > 0:
                ancillas = QuantumRegister(num_ancillas)
                qc.add_register(ancillas)
                qubits = controls[:] + targets[:] + ancillas[:]
            else:
                qubits = controls[:] + targets[:]

            for i in subset:
                qc.x(controls[i])

            mcmt = MCMTVChain(cgate, num_controls, num_targets)
            qc.compose(mcmt, qubits, inplace=True)

            for i in subset:
                qc.x(controls[i])

            vec = Statevector.from_label('0' * qc.num_qubits).evolve(qc)

            # target register is initially |11...1>, with length equal to 2**(n_targets)
            vec_exp = np.array([0] * (2**(num_targets) - 1) + [1])

            if isinstance(cgate, CZGate):
                # Z gate flips the last qubit only if it's applied an odd number of times
                if len(subset) == num_controls and (num_controls % 2) == 1:
                    vec_exp[-1] = -1
            elif isinstance(cgate, CHGate):
                # if all the control qubits have been activated,
                # we repeatedly apply the kronecker product of the Hadamard
                # with itself and then multiply the results for the original
                # state of the target qubits
                if len(subset) == num_controls:
                    h_i = 1 / np.sqrt(2) * np.array([[1, 1], [1, -1]])
                    h_tot = np.array([1])
                    for _ in range(num_targets):
                        h_tot = np.kron(h_tot, h_i)
                    vec_exp = np.dot(h_tot, vec_exp)
            else:
                raise ValueError('Test not implement for gate: {}'.format(cgate))

            # append the remaining part of the state
            vec_exp = np.concatenate(
                (vec_exp,
                 [0] * (2**(num_controls + num_ancillas + num_targets) - vec_exp.size))
            )
            f_i = state_fidelity(vec, vec_exp)
            self.assertAlmostEqual(f_i, 1)


@ddt
class TestNLocal(QiskitTestCase):
    """Test the n-local circuit class."""

    def assertCircuitEqual(self, qc1, qc2, visual=False, transpiled=True):
        """An equality test specialized to circuits."""
        if transpiled:
            basis_gates = ['id', 'u1', 'u3', 'cx']
            qc1_transpiled = transpile(qc1, basis_gates=basis_gates)
            qc2_transpiled = transpile(qc2, basis_gates=basis_gates)
            qc1, qc2 = qc1_transpiled, qc2_transpiled

        if visual:
            self.assertEqual(qc1.draw(), qc2.draw())
        else:
            self.assertEqual(qc1, qc2)

    def test_empty_nlocal(self):
        """Test the creation of an empty NLocal."""
        nlocal = NLocal()
        self.assertEqual(nlocal.num_qubits, 0)
        self.assertEqual(nlocal.num_parameters_settable, 0)
        self.assertEqual(nlocal.reps, 1)

        self.assertEqual(nlocal, QuantumCircuit())

        for attribute in [nlocal.rotation_blocks, nlocal.entanglement_blocks]:
            self.assertEqual(len(attribute), 0)

    @data(
        (XGate(), [[0], [2], [1]]),
        (XGate(), [[0]]),
        (CRXGate(-0.2), [[2, 0], [1, 3]]),
    )
    @unpack
    def test_add_layer_to_empty_nlocal(self, block, entangler_map):
        """Test appending gates to an empty nlocal."""
        nlocal = NLocal()
        nlocal.add_layer(block, entangler_map)

        max_num_qubits = max(max(indices) for indices in entangler_map)
        reference = QuantumCircuit(max_num_qubits + 1)
        for indices in entangler_map:
            reference.append(block, indices)

        self.assertCircuitEqual(nlocal, reference)

    @data(
        [5, 3], [1, 5], [1, 1], [1, 2, 3, 10],
    )
    def test_append_circuit(self, num_qubits):
        """Test appending circuits to an nlocal works normally."""
        # fixed depth of 3 gates per circuit
        depth = 3

        # keep track of a reference circuit
        reference = QuantumCircuit(max(num_qubits))

        # construct the NLocal from the first circuit
        first_circuit = random_circuit(num_qubits[0], depth)
        # TODO Terra bug: if this is to_gate it fails, since the QC adds an instruction not gate
        nlocal = NLocal(max(num_qubits), entanglement_blocks=first_circuit.to_instruction(), reps=1)
        reference.append(first_circuit, list(range(num_qubits[0])))

        # append the rest
        for num in num_qubits[1:]:
            circuit = random_circuit(num, depth)
            nlocal.append(circuit, list(range(num)))
            reference.append(circuit, list(range(num)))

        self.assertCircuitEqual(nlocal, reference)

    @data(
        [5, 3], [1, 5], [1, 1], [1, 2, 3, 10],
    )
    def test_add_nlocal(self, num_qubits):
        """Test adding an nlocal to an nlocal (using add_layer)."""
        # fixed depth of 3 gates per circuit
        depth = 3

        # keep track of a reference circuit
        reference = QuantumCircuit(max(num_qubits))

        # construct the NLocal from the first circuit
        first_circuit = random_circuit(num_qubits[0], depth)
        # TODO Terra bug: if this is to_gate it fails, since the QC adds an instruction not gate
        nlocal = NLocal(max(num_qubits), entanglement_blocks=first_circuit.to_instruction(), reps=1)
        reference.append(first_circuit, list(range(num_qubits[0])))

        # append the rest
        for num in num_qubits[1:]:
            circuit = random_circuit(num, depth)
            nlocal.add_layer(NLocal(num, entanglement_blocks=circuit, reps=1))
            reference.append(circuit, list(range(num)))

        self.assertCircuitEqual(nlocal, reference)

    @unittest.skip('Feature missing')
    def test_iadd_overload(self):
        """Test the overloaded + operator."""
        num_qubits, depth = 2, 2

        # construct two circuits for adding
        first_circuit = random_circuit(num_qubits, depth)
        circuit = random_circuit(num_qubits, depth)

        # get a reference
        reference = first_circuit + circuit

        # convert the object to be appended to different types
        others = [circuit, circuit.to_instruction(), circuit.to_gate(), NLocal(circuit)]

        # try adding each type
        for other in others:
            nlocal = NLocal(num_qubits, entanglement_blocks=first_circuit, reps=1)
            nlocal += other
            with self.subTest(msg='type: {}'.format(type(other))):
                self.assertCircuitEqual(nlocal, reference)

    def test_parameter_getter_from_automatic_repetition(self):
        """Test getting and setting of the nlocal parameters."""
        circuit = QuantumCircuit(2)
        circuit.ry(Parameter('a'), 0)
        circuit.crx(Parameter('b'), 0, 1)

        # repeat circuit and check that parameters are duplicated
        reps = 3
        nlocal = NLocal(2, entanglement_blocks=circuit, reps=reps)
        self.assertTrue(nlocal.num_parameters, 6)
        self.assertTrue(len(nlocal.parameters), 6)

    @data(list(range(6)), ParameterVector('θ', length=6), [0, 1, Parameter('theta'), 3, 4, 5])
    def test_parameter_setter_from_automatic_repetition(self, params):
        """Test getting and setting of the nlocal parameters."""
        circuit = QuantumCircuit(2)
        circuit.ry(Parameter('a'), 0)
        circuit.crx(Parameter('b'), 0, 1)

        # repeat circuit and check that parameters are duplicated
        reps = 3
        nlocal = NLocal(2, entanglement_blocks=circuit, reps=reps)
        nlocal.assign_parameters(params, inplace=True)

        param_set = set(p for p in params if isinstance(p, ParameterExpression))
        with self.subTest(msg='Test the parameters of the non-transpiled circuit'):
            # check the parameters of the final circuit
            self.assertEqual(nlocal.parameters, param_set)

        with self.subTest(msg='Test the parameters of the transpiled circuit'):
            basis_gates = ['id', 'u1', 'u2', 'u3', 'cx']
            transpiled_circuit = transpile(nlocal, basis_gates=basis_gates)
            self.assertEqual(transpiled_circuit.parameters, param_set)

    @data(list(range(6)), ParameterVector('θ', length=6), [0, 1, Parameter('theta'), 3, 4, 5])
    def test_parameters_setter(self, params):
        """Test setting the parameters via list."""
        # construct circuit with some parameters
        initial_params = ParameterVector('p', length=6)
        circuit = QuantumCircuit(1)
        for i, initial_param in enumerate(initial_params):
            circuit.ry(i * initial_param, 0)

        # create an NLocal from the circuit and set the new parameters
        nlocal = NLocal(1, entanglement_blocks=circuit, reps=1)
        nlocal.assign_parameters(params, inplace=True)

        param_set = set(p for p in params if isinstance(p, ParameterExpression))
        with self.subTest(msg='Test the parameters of the non-transpiled circuit'):
            # check the parameters of the final circuit
            self.assertEqual(nlocal.parameters, param_set)

        with self.subTest(msg='Test the parameters of the transpiled circuit'):
            basis_gates = ['id', 'u1', 'u2', 'u3', 'cx']
            transpiled_circuit = transpile(nlocal, basis_gates=basis_gates)
            self.assertEqual(transpiled_circuit.parameters, param_set)

    def test_repetetive_parameter_setting(self):
        """Test alternate setting of parameters and circuit construction."""
        x = Parameter('x')
        circuit = QuantumCircuit(1)
        circuit.rx(x, 0)

        nlocal = NLocal(1, entanglement_blocks=circuit, reps=3, insert_barriers=True)
        with self.subTest(msg='immediately after initialization'):
            self.assertEqual(len(nlocal.parameters), 3)

        with self.subTest(msg='after circuit construction'):
            self.assertEqual(len(nlocal.parameters), 3)

        q = Parameter('q')
        nlocal.assign_parameters([x, q, q], inplace=True)
        with self.subTest(msg='setting parameter to Parameter objects'):
            self.assertEqual(nlocal.parameters, set({x, q}))

        nlocal.assign_parameters([0, -1], inplace=True)
        with self.subTest(msg='setting parameter to numbers'):
            self.assertEqual(nlocal.parameters, set())

    def test_skip_unentangled_qubits(self):
        """Test skipping the unentangled qubits."""
        num_qubits = 6
        entanglement_1 = [[0, 1, 3], [1, 3, 5], [0, 1, 5]]
        skipped_1 = [2, 4]

        entanglement_2 = [
            entanglement_1,
            [[0, 1, 2], [2, 3, 5]]
        ]
        skipped_2 = [4]

        for entanglement, skipped in zip([entanglement_1, entanglement_2], [skipped_1, skipped_2]):
            with self.subTest(entanglement=entanglement, skipped=skipped):
                nlocal = NLocal(num_qubits, rotation_blocks=XGate(), entanglement_blocks=CCXGate(),
                                entanglement=entanglement, reps=3, skip_unentangled_qubits=True)

                skipped_set = set(nlocal.qubits[i] for i in skipped)
                dag = circuit_to_dag(nlocal)
                idle = set(dag.idle_wires())
                self.assertEqual(skipped_set, idle)

    @data('linear', 'full', 'circular', 'sca',
          ['linear', 'full'],
          ['circular', 'linear', 'sca']
          )
    def test_entanglement_by_str(self, entanglement):
        """Test setting the entanglement of the layers by str."""
        reps = 3
        nlocal = NLocal(5, rotation_blocks=XGate(), entanglement_blocks=CCXGate(),
                        entanglement=entanglement, reps=reps)

        def get_expected_entangler_map(rep_num, mode):
            if mode == 'linear':
                return [(0, 1, 2), (1, 2, 3), (2, 3, 4)]
            elif mode == 'full':
                return [(0, 1, 2), (0, 1, 3), (0, 1, 4), (0, 2, 3), (0, 2, 4), (0, 3, 4),
                        (1, 2, 3), (1, 2, 4), (1, 3, 4),
                        (2, 3, 4)]
            else:
                circular = [(3, 4, 0), (0, 1, 2), (1, 2, 3), (2, 3, 4)]
                if mode == 'circular':
                    return circular
                sca = circular[-rep_num:] + circular[:-rep_num]
                if rep_num % 2 == 1:
                    sca = [tuple(reversed(indices)) for indices in sca]
                return sca

        for rep_num in range(reps):
            entangler_map = nlocal.get_entangler_map(rep_num, 0, 3)
            if isinstance(entanglement, list):
                mode = entanglement[rep_num % len(entanglement)]
            else:
                mode = entanglement
            expected = get_expected_entangler_map(rep_num, mode)

            with self.subTest(rep_num=rep_num):
                # using a set here since the order does not matter
                self.assertEqual(set(entangler_map), set(expected))

    def test_entanglement_by_list(self):
        """Test setting the entanglement by list.

        This is the circuit we test (times 2, with final X layer)
                ┌───┐                ┌───┐┌───┐                  ┌───┐
        q_0: |0>┤ X ├──■────■───X────┤ X ├┤ X ├──■───X─────── .. ┤ X ├
                ├───┤  │    │   │    ├───┤└─┬─┘  │   │           ├───┤
        q_1: |0>┤ X ├──■────┼───┼──X─┤ X ├──■────┼───X──X──── .. ┤ X ├
                ├───┤┌─┴─┐  │   │  │ ├───┤  │    │      │     x2 ├───┤
        q_2: |0>┤ X ├┤ X ├──■───┼──X─┤ X ├──■────■──────X──X─ .. ┤ X ├
                ├───┤└───┘┌─┴─┐ │    ├───┤     ┌─┴─┐       │     ├───┤
        q_3: |0>┤ X ├─────┤ X ├─X────┤ X ├─────┤ X ├───────X─ .. ┤ X ├
                └───┘     └───┘      └───┘     └───┘             └───┘
        """
        circuit = QuantumCircuit(4)
        for _ in range(2):
            circuit.x([0, 1, 2, 3])
            circuit.barrier()
            circuit.ccx(0, 1, 2)
            circuit.ccx(0, 2, 3)
            circuit.swap(0, 3)
            circuit.swap(1, 2)
            circuit.barrier()
            circuit.x([0, 1, 2, 3])
            circuit.barrier()
            circuit.ccx(2, 1, 0)
            circuit.ccx(0, 2, 3)
            circuit.swap(0, 1)
            circuit.swap(1, 2)
            circuit.swap(2, 3)
            circuit.barrier()
        circuit.x([0, 1, 2, 3])

        layer_1_ccx = [(0, 1, 2), (0, 2, 3)]
        layer_1_swap = [(0, 3), (1, 2)]
        layer_1 = [layer_1_ccx, layer_1_swap]

        layer_2_ccx = [(2, 1, 0), (0, 2, 3)]
        layer_2_swap = [(0, 1), (1, 2), (2, 3)]
        layer_2 = [layer_2_ccx, layer_2_swap]

        entanglement = [layer_1, layer_2]

        nlocal = NLocal(4, rotation_blocks=XGate(), entanglement_blocks=[CCXGate(), SwapGate()],
                        reps=4, entanglement=entanglement, insert_barriers=True)

        self.assertCircuitEqual(nlocal, circuit)


@ddt
class TestTwoLocal(QiskitTestCase):
    """Tests for the TwoLocal circuit."""

    def assertCircuitEqual(self, qc1, qc2, visual=False, transpiled=True):
        """An equality test specialized to circuits."""
        if transpiled:
            basis_gates = ['id', 'u1', 'u3', 'cx']
            qc1_transpiled = transpile(qc1, basis_gates=basis_gates)
            qc2_transpiled = transpile(qc2, basis_gates=basis_gates)
            qc1, qc2 = qc1_transpiled, qc2_transpiled

        if visual:
            self.assertEqual(qc1.draw(), qc2.draw())
        else:
            self.assertEqual(qc1, qc2)

    def test_skip_final_rotation_layer(self):
        """Test skipping the final rotation layer works."""
        two = TwoLocal(3, ['ry', 'h'], ['cz', 'cx'], reps=2, skip_final_rotation_layer=True)
        self.assertEqual(two.num_parameters, 6)  # would be 9 with a final rotation layer

    @data(
        (5, 'rx', 'cx', 'full', 2, 15),
        (3, 'x', 'z', 'linear', 1, 0),
        (3, ['rx', 'ry'], ['cry', 'cx'], 'circular', 2, 24)
    )
    @unpack
    def test_num_parameters(self, num_qubits, rot, ent, ent_mode, reps, expected):
        """Test the number of parameters."""
        two = TwoLocal(num_qubits, rotation_blocks=rot, entanglement_blocks=ent,
                       entanglement=ent_mode, reps=reps)

        with self.subTest(msg='num_parameters_settable'):
            self.assertEqual(two.num_parameters_settable, expected)

        with self.subTest(msg='num_parameters'):
            self.assertEqual(two.num_parameters, expected)

    def test_empty_two_local(self):
        """Test the setup of an empty two-local circuit."""
        two = TwoLocal()

        with self.subTest(msg='0 qubits'):
            self.assertEqual(two.num_qubits, 0)

        with self.subTest(msg='no blocks are set'):
            self.assertListEqual(two.rotation_blocks, [])
            self.assertListEqual(two.entanglement_blocks, [])

        with self.subTest(msg='equal to empty circuit'):
            self.assertEqual(two, QuantumCircuit())

    @data('rx', RXGate(Parameter('p')), RXGate, 'circuit')
    def test_various_block_types(self, rot):
        """Test setting the rotation blocks to various type and assert the output type is RX."""
        if rot == 'circuit':
            rot = QuantumCircuit(1)
            rot.rx(Parameter('angle'), 0)

        two = TwoLocal(3, rot, 'cz', reps=1)
        self.assertEqual(len(two.rotation_blocks), 1)
        rotation = two.rotation_blocks[0]

        # decompose
        self.assertIsInstance(rotation.data[0][0], RXGate)

    def test_parameter_setters(self):
        """Test different possibilities to set parameters."""
        two = TwoLocal(3, rotation_blocks='rx', entanglement='cz', reps=2)
        params = [0, 1, 2, Parameter('x'), Parameter('y'), Parameter('z'), 6, 7, 0]
        params_set = set(param for param in params if isinstance(param, Parameter))

        with self.subTest(msg='dict assign and copy'):
            ordered = two.ordered_parameters
            bound = two.assign_parameters(dict(zip(ordered, params)), inplace=False)
            self.assertEqual(bound.parameters, params_set)
            self.assertEqual(two.num_parameters, 9)

        with self.subTest(msg='list assign and copy'):
            ordered = two.ordered_parameters
            bound = two.assign_parameters(params, inplace=False)
            self.assertEqual(bound.parameters, params_set)
            self.assertEqual(two.num_parameters, 9)

        with self.subTest(msg='list assign inplace'):
            ordered = two.ordered_parameters
            two.assign_parameters(params, inplace=True)
            self.assertEqual(two.parameters, params_set)
            self.assertEqual(two.num_parameters, 3)
            self.assertEqual(two.num_parameters_settable, 9)

    def test_parameters_settable_is_constant(self):
        """Test the attribute num_parameters_settable does not change on parameter change."""
        two = TwoLocal(3, rotation_blocks='rx', entanglement='cz', reps=2)
        ordered_params = two.ordered_parameters

        x = Parameter('x')
        two.assign_parameters(dict(zip(ordered_params, [x] * two.num_parameters)), inplace=True)

        with self.subTest(msg='num_parameters collapsed to 1'):
            self.assertEqual(two.num_parameters, 1)

        with self.subTest(msg='num_parameters_settable remained constant'):
            self.assertEqual(two.num_parameters_settable, len(ordered_params))

    def test_iadd_to_circuit(self):
        """Test adding a two-local to an existing circuit."""
        two = TwoLocal(3, ['ry', 'rz'], 'cz', 'full', reps=1, insert_barriers=True)
        circuit = QuantumCircuit(3)
        circuit += two

        reference = QuantumCircuit(3)
        param_iter = iter(two.ordered_parameters)
        for i in range(3):
            reference.ry(next(param_iter), i)
        for i in range(3):
            reference.rz(next(param_iter), i)
        reference.barrier()
        reference.cz(0, 1)
        reference.cz(0, 2)
        reference.cz(1, 2)
        reference.barrier()
        for i in range(3):
            reference.ry(next(param_iter), i)
        for i in range(3):
            reference.rz(next(param_iter), i)

        self.assertCircuitEqual(circuit, reference)

    def test_adding_two(self):
        """Test adding two two-local circuits."""
        entangler_map = [[0, 3], [0, 2]]
        two = TwoLocal(4, [], 'cry', entangler_map, reps=1)
        circuit = two + two

        reference = QuantumCircuit(4)
        params = two.ordered_parameters
        for _ in range(2):
            reference.cry(params[0], 0, 3)
            reference.cry(params[1], 0, 2)

        self.assertCircuitEqual(reference, circuit)

    def test_ry_blocks(self):
        """Test that the RY circuit is instantiated correctly."""
        two = RYAnsatz(4)
        with self.subTest(msg='test rotation gate'):
            self.assertEqual(len(two.rotation_blocks), 1)
            self.assertIsInstance(two.rotation_blocks[0].data[0][0], RYGate)

        with self.subTest(msg='test parameter bounds'):
            expected = [(-np.pi, np.pi)] * two.num_parameters
            np.testing.assert_almost_equal(two.parameter_bounds, expected)

    def test_ry_circuit(self):
        """Test an RY circuit."""
        num_qubits = 3
        reps = 2
        entanglement = 'full'
        entanglement_gate = 'cx'
        parameters = ParameterVector('theta', num_qubits * (reps + 1))
        param_iter = iter(parameters)

        expected = QuantumCircuit(3)
        for _ in range(reps):
            for i in range(num_qubits):
                expected.ry(next(param_iter), i)
            expected.cx(0, 1)
            expected.cx(0, 2)
            expected.cx(1, 2)
        for i in range(num_qubits):
            expected.ry(next(param_iter), i)

        library = RYAnsatz(num_qubits, reps=reps, entanglement_blocks=entanglement_gate,
                           entanglement=entanglement).assign_parameters(parameters)

        self.assertCircuitEqual(library, expected)

    def test_ryrz_blocks(self):
        """Test that the RYRZAnsatz circuit is instantiated correctly."""
        two = RYRZAnsatz(3)
        with self.subTest(msg='test rotation gate'):
            self.assertEqual(len(two.rotation_blocks), 2)
            self.assertIsInstance(two.rotation_blocks[0].data[0][0], RYGate)
            self.assertIsInstance(two.rotation_blocks[1].data[0][0], RZGate)

        with self.subTest(msg='test parameter bounds'):
            expected = [(-np.pi, np.pi)] * two.num_parameters
            np.testing.assert_almost_equal(two.parameter_bounds, expected)

    def test_ryrz_circuit(self):
        """Test an RYRZAnsatz circuit."""
        num_qubits = 3
        reps = 2
        entanglement = 'circular'
        entanglement_gate = 'cz'
        parameters = ParameterVector('theta', 2 * num_qubits * (reps + 1))
        param_iter = iter(parameters)

        expected = QuantumCircuit(3)
        for _ in range(reps):
            for i in range(num_qubits):
                expected.ry(next(param_iter), i)
            for i in range(num_qubits):
                expected.rz(next(param_iter), i)
            expected.cz(2, 0)
            expected.cz(0, 1)
            expected.cz(1, 2)
        for i in range(num_qubits):
            expected.ry(next(param_iter), i)
        for i in range(num_qubits):
            expected.rz(next(param_iter), i)

        library = RYRZAnsatz(num_qubits, reps=reps, entanglement_blocks=entanglement_gate,
                             entanglement=entanglement).assign_parameters(parameters)

        self.assertCircuitEqual(library, expected)

    def test_swaprz_blocks(self):
        """Test that the SwapRZ circuit is instantiated correctly."""
        two = SwapRZ(5)
        with self.subTest(msg='test rotation gate'):
            self.assertEqual(len(two.rotation_blocks), 1)
            self.assertIsInstance(two.rotation_blocks[0].data[0][0], RZGate)

        with self.subTest(msg='test entanglement gate'):
            self.assertEqual(len(two.entanglement_blocks), 1)
            block = two.entanglement_blocks[0]
            self.assertEqual(len(block.data), 2)
            self.assertIsInstance(block.data[0][0], RXXGate)
            self.assertIsInstance(block.data[1][0], RYYGate)

        with self.subTest(msg='test parameter bounds'):
            expected = [(-np.pi, np.pi)] * two.num_parameters
            np.testing.assert_almost_equal(two.parameter_bounds, expected)

    def test_swaprz_circuit(self):
        """Test a SwapRZ circuit."""
        num_qubits = 3
        reps = 2
        entanglement = 'linear'
        parameters = ParameterVector('theta', num_qubits * (reps + 1) + reps * (num_qubits - 1))
        param_iter = iter(parameters)

        expected = QuantumCircuit(3)
        for _ in range(reps):
            for i in range(num_qubits):
                expected.rz(next(param_iter), i)
            shared_param = next(param_iter)
            expected.rxx(shared_param, 0, 1)
            expected.ryy(shared_param, 0, 1)
            shared_param = next(param_iter)
            expected.rxx(shared_param, 1, 2)
            expected.ryy(shared_param, 1, 2)
        for i in range(num_qubits):
            expected.rz(next(param_iter), i)

        library = SwapRZ(num_qubits, reps=reps,
                         entanglement=entanglement).assign_parameters(parameters)

        self.assertCircuitEqual(library, expected)


@ddt
class TestDataEncoding(QiskitTestCase):
    """Test the data encoding circuits."""

    def test_pauli_empty(self):
        """Test instantiating an empty Pauli expansion."""
        encoding = PauliFeatureMap()

        with self.subTest(msg='equal to empty circuit'):
            self.assertTrue(Operator(encoding).equiv(QuantumCircuit()))

        with self.subTest(msg='rotation blocks is H gate'):
            self.assertEqual(len(encoding.rotation_blocks), 1)
            self.assertIsInstance(encoding.rotation_blocks[0].data[0][0], HGate)

    @data((2, 3, ['X', 'YY']), (5, 2, ['ZZZXZ', 'XZ']))
    @unpack
    def test_num_parameters(self, num_qubits, reps, pauli_strings):
        """Test the number of parameters equals the number of qubits, independent of reps."""
        encoding = PauliFeatureMap(num_qubits, paulis=pauli_strings, reps=reps)
        self.assertEqual(encoding.num_parameters, num_qubits)
        self.assertEqual(encoding.num_parameters_settable, num_qubits)

    def test_pauli_evolution(self):
        """Test the generation of Pauli blocks."""
        encoding = PauliFeatureMap()
        time = 1.4
        with self.subTest(pauli_string='ZZ'):
            evo = QuantumCircuit(2)
            evo.cx(0, 1)
            evo.u1(2 * time, 1)
            evo.cx(0, 1)

            pauli = encoding.pauli_evolution('ZZ', time)
            self.assertTrue(Operator(pauli).equiv(evo))

        with self.subTest(pauli_string='XYZ'):
            evo = QuantumCircuit(3)
            # X on the most-significant, bottom qubit, Z on the top
            evo.h(2)
            evo.rx(np.pi / 2, 1)
            evo.cx(0, 1)
            evo.cx(1, 2)
            evo.u1(2 * time, 2)
            evo.cx(1, 2)
            evo.cx(0, 1)
            evo.rx(-np.pi / 2, 1)
            evo.h(2)

            pauli = encoding.pauli_evolution('XYZ', time)
            self.assertTrue(Operator(pauli).equiv(evo))

        with self.subTest(pauli_string='I'):
            evo = QuantumCircuit(1)
            pauli = encoding.pauli_evolution('I', time)
            self.assertTrue(Operator(pauli).equiv(evo))

    def test_first_order_circuit(self):
        """Test a first order expansion circuit."""
        times = [0.2, 1, np.pi, -1.2]
        encoding = ZFeatureMap(4, reps=3).assign_parameters(times)

        ref = QuantumCircuit(4)
        for _ in range(3):
            ref.h([0, 1, 2, 3])
            for i in range(4):
                ref.u1(2 * times[i], i)

        self.assertTrue(Operator(encoding).equiv(ref))

    def test_second_order_circuit(self):
        """Test a second order expansion circuit."""
        times = [0.2, 1, np.pi]
        encoding = ZZFeatureMap(3, reps=2).assign_parameters(times)

        def zz_evolution(circuit, qubit1, qubit2):
            time = (np.pi - times[qubit1]) * (np.pi - times[qubit2])
            circuit.cx(qubit1, qubit2)
            circuit.u1(2 * time, qubit2)
            circuit.cx(qubit1, qubit2)

        ref = QuantumCircuit(3)
        for _ in range(2):
            ref.h([0, 1, 2])
            for i in range(3):
                ref.u1(2 * times[i], i)
            zz_evolution(ref, 0, 1)
            zz_evolution(ref, 0, 2)
            zz_evolution(ref, 1, 2)

        self.assertTrue(Operator(encoding).equiv(ref))


@ddt
class TestDiagonalGate(QiskitTestCase):
    """Test diagonal circuit."""

    @data(
        [0, 0],
        [0, 0.8],
        [0, 0, 1, 1],
        [0, 1, 0.5, 1],
        (2 * np.pi * np.random.rand(2 ** 3)),
        (2 * np.pi * np.random.rand(2 ** 4)),
        (2 * np.pi * np.random.rand(2 ** 5))
    )
    def test_diag_gate(self, phases):
        """Test correctness of diagonal decomposition."""
        diag = [np.exp(1j * ph) for ph in phases]
        qc = Diagonal(diag)
        simulated_diag = Statevector(Operator(qc).data.diagonal())
        ref_diag = Statevector(diag)

        self.assertTrue(simulated_diag.equiv(ref_diag))


if __name__ == '__main__':
    unittest.main()<|MERGE_RESOLUTION|>--- conflicted
+++ resolved
@@ -28,15 +28,9 @@
                                     InnerProduct, OR, AND, QFT,
                                     LinearPauliRotations, PolynomialPauliRotations,
                                     IntegerComparator, PiecewiseLinearPauliRotations,
-<<<<<<< HEAD
-                                    WeightedAdder, Diagonal, NLocal, TwoLocal, RYAnsatz, RYRZAnsatz,
+                                    WeightedAdder, Diagonal, NLocal, TwoLocal, RY, RYRZ,
                                     SwapRZ, PauliFeatureMap, ZFeatureMap,
-                                    ZZFeatureMap)
-=======
-                                    WeightedAdder, Diagonal, NLocal, TwoLocal, RY, RYRZ,
-                                    SwapRZ, PauliExpansion, FirstOrderExpansion,
-                                    SecondOrderExpansion, MCMT, MCMTVChain)
->>>>>>> 910dbcb4
+                                    ZZFeatureMap, MCMT, MCMTVChain)
 from qiskit.circuit.random.utils import random_circuit
 from qiskit.converters.circuit_to_dag import circuit_to_dag
 from qiskit.exceptions import QiskitError
@@ -1422,7 +1416,7 @@
 
     def test_ry_blocks(self):
         """Test that the RY circuit is instantiated correctly."""
-        two = RYAnsatz(4)
+        two = RY(4)
         with self.subTest(msg='test rotation gate'):
             self.assertEqual(len(two.rotation_blocks), 1)
             self.assertIsInstance(two.rotation_blocks[0].data[0][0], RYGate)
@@ -1450,14 +1444,14 @@
         for i in range(num_qubits):
             expected.ry(next(param_iter), i)
 
-        library = RYAnsatz(num_qubits, reps=reps, entanglement_blocks=entanglement_gate,
-                           entanglement=entanglement).assign_parameters(parameters)
+        library = RY(num_qubits, reps=reps, entanglement_blocks=entanglement_gate,
+                     entanglement=entanglement).assign_parameters(parameters)
 
         self.assertCircuitEqual(library, expected)
 
     def test_ryrz_blocks(self):
-        """Test that the RYRZAnsatz circuit is instantiated correctly."""
-        two = RYRZAnsatz(3)
+        """Test that the RYRZ circuit is instantiated correctly."""
+        two = RYRZ(3)
         with self.subTest(msg='test rotation gate'):
             self.assertEqual(len(two.rotation_blocks), 2)
             self.assertIsInstance(two.rotation_blocks[0].data[0][0], RYGate)
@@ -1468,7 +1462,7 @@
             np.testing.assert_almost_equal(two.parameter_bounds, expected)
 
     def test_ryrz_circuit(self):
-        """Test an RYRZAnsatz circuit."""
+        """Test an RYRZ circuit."""
         num_qubits = 3
         reps = 2
         entanglement = 'circular'
@@ -1490,8 +1484,8 @@
         for i in range(num_qubits):
             expected.rz(next(param_iter), i)
 
-        library = RYRZAnsatz(num_qubits, reps=reps, entanglement_blocks=entanglement_gate,
-                             entanglement=entanglement).assign_parameters(parameters)
+        library = RYRZ(num_qubits, reps=reps, entanglement_blocks=entanglement_gate,
+                       entanglement=entanglement).assign_parameters(parameters)
 
         self.assertCircuitEqual(library, expected)
 
