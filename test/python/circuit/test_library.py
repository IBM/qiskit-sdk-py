# -*- coding: utf-8 -*-

# This code is part of Qiskit.
#
# (C) Copyright IBM 2017, 2020.
#
# This code is licensed under the Apache License, Version 2.0. You may
# obtain a copy of this license in the LICENSE.txt file in the root directory
# of this source tree or at http://www.apache.org/licenses/LICENSE-2.0.
#
# Any modifications or derivative works of this code must retain this
# copyright notice, and modified files need to carry a notice indicating
# that they have been altered from the originals.

"""Test library of quantum circuits."""

import unittest
from collections import defaultdict
from ddt import ddt, data, unpack
import numpy as np

from qiskit.test.base import QiskitTestCase
from qiskit import BasicAer, execute, transpile
from qiskit.circuit import (QuantumCircuit, QuantumRegister, Parameter, ParameterExpression,
                            ParameterVector)
from qiskit.circuit.exceptions import CircuitError
<<<<<<< HEAD
from qiskit.circuit.random.utils import random_circuit
from qiskit.converters.circuit_to_dag import circuit_to_dag
from qiskit.extensions.standard import XGate, RXGate, CRXGate, CCXGate, SwapGate
from qiskit.quantum_info import Operator
=======
from qiskit.circuit.library import (Permutation, XOR, InnerProduct, OR, AND, QFT,
                                    LinearPauliRotations, PolynomialPauliRotations,
                                    IntegerComparator, PiecewiseLinearPauliRotations,
                                    WeightedAdder, Diagonal)
from qiskit.quantum_info import Statevector, Operator
>>>>>>> 20b77c8e

from qiskit.circuit.library import Permutation, XOR, InnerProduct
from qiskit.circuit.library.basis_change import QFT
from qiskit.circuit.library.n_local import NLocal, TwoLocal
from qiskit.circuit.library.arithmetic import (LinearPauliRotations, PolynomialPauliRotations,
                                               IntegerComparator, PiecewiseLinearPauliRotations,
                                               WeightedAdder)


@ddt
class TestBooleanLogicLibrary(QiskitTestCase):
    """Test library of boolean logic quantum circuits."""

    def assertBooleanFunctionIsCorrect(self, boolean_circuit, reference):
        """Assert that ``boolean_circuit`` implements the reference boolean function correctly."""
        circuit = QuantumCircuit(boolean_circuit.num_qubits)
        circuit.h(list(range(boolean_circuit.num_variable_qubits)))
        circuit.append(boolean_circuit.to_instruction(), list(range(boolean_circuit.num_qubits)))

        # compute the statevector of the circuit
        statevector = Statevector.from_label('0' * circuit.num_qubits)
        statevector = statevector.evolve(circuit)

        # trace out ancillas
        probabilities = statevector.probabilities(
            qargs=list(range(boolean_circuit.num_variable_qubits + 1))
        )

        # compute the expected outcome by computing the entries of the statevector that should
        # have a 1 / sqrt(2**n) factor
        expectations = np.zeros_like(probabilities)
        for x in range(2 ** boolean_circuit.num_variable_qubits):
            bits = np.array(list(bin(x)[2:].zfill(boolean_circuit.num_variable_qubits)), dtype=int)
            result = reference(bits[::-1])

            entry = int(str(int(result)) + bin(x)[2:].zfill(boolean_circuit.num_variable_qubits), 2)
            expectations[entry] = 1 / 2 ** boolean_circuit.num_variable_qubits

        np.testing.assert_array_almost_equal(probabilities, expectations)

    def test_permutation(self):
        """Test permutation circuit.

        TODO add a test using assertBooleanFunctionIsCorrect
        """
        circuit = Permutation(num_qubits=4, pattern=[1, 0, 3, 2])
        expected = QuantumCircuit(4)
        expected.swap(0, 1)
        expected.swap(2, 3)
        self.assertEqual(circuit, expected)

    def test_permutation_bad(self):
        """Test that [0,..,n-1] permutation is required (no -1 for last element).

        TODO add a test using assertBooleanFunctionIsCorrect
        """
        self.assertRaises(CircuitError, Permutation, 4, [1, 0, -1, 2])

    def test_xor(self):
        """Test xor circuit.

        TODO add a test using assertBooleanFunctionIsCorrect
        """
        circuit = XOR(num_qubits=3, amount=4)
        expected = QuantumCircuit(3)
        expected.x(2)
        self.assertEqual(circuit, expected)

    def test_inner_product(self):
        """Test inner product circuit.

        TODO add a test using assertBooleanFunctionIsCorrect
        """
        circuit = InnerProduct(num_qubits=3)
        expected = QuantumCircuit(*circuit.qregs)
        expected.cz(0, 3)
        expected.cz(1, 4)
        expected.cz(2, 5)
        self.assertEqual(circuit, expected)

    @data(
        (2, None, 'noancilla'),
        (5, None, 'noancilla'),
        (2, [-1, 1], 'v-chain'),
        (2, [-1, 1], 'noancilla'),
        (5, [0, 0, -1, 1, -1], 'noancilla'),
        (5, [-1, 0, 0, 1, 1], 'v-chain'),
    )
    @unpack
    def test_or(self, num_variables, flags, mcx_mode):
        """Test the or circuit."""
        or_circuit = OR(num_variables, flags, mcx_mode=mcx_mode)
        flags = flags or [1] * num_variables

        def reference(bits):
            flagged = []
            for flag, bit in zip(flags, bits):
                if flag < 0:
                    flagged += [1 - bit]
                elif flag > 0:
                    flagged += [bit]
            return np.any(flagged)

        self.assertBooleanFunctionIsCorrect(or_circuit, reference)

    @data(
        (2, None, 'noancilla'),
        (2, [-1, 1], 'v-chain'),
        (5, [0, 0, -1, 1, -1], 'noancilla'),
        (5, [-1, 0, 0, 1, 1], 'v-chain'),
    )
    @unpack
    def test_and(self, num_variables, flags, mcx_mode):
        """Test the and circuit."""
        and_circuit = AND(num_variables, flags, mcx_mode=mcx_mode)
        flags = flags or [1] * num_variables

        def reference(bits):
            flagged = []
            for flag, bit in zip(flags, bits):
                if flag < 0:
                    flagged += [1 - bit]
                elif flag > 0:
                    flagged += [bit]
            return np.all(flagged)

        self.assertBooleanFunctionIsCorrect(and_circuit, reference)


@ddt
class TestBasisChanges(QiskitTestCase):
    """Test the basis changes."""

    def assertQFTIsCorrect(self, qft, num_qubits=None, inverse=False, add_swaps_at_end=False):
        """Assert that the QFT circuit produces the correct matrix.

        Can be provided with an explicit number of qubits, if None is provided the number
        of qubits is set to ``qft.num_qubits``.
        """
        if add_swaps_at_end:
            circuit = QuantumCircuit(*qft.qregs)
            for i in range(circuit.num_qubits // 2):
                circuit.swap(i, circuit.num_qubits - i - 1)

            qft = qft + circuit

        simulated = Operator(qft)

        num_qubits = num_qubits or qft.num_qubits
        expected = np.empty((2 ** num_qubits, 2 ** num_qubits), dtype=complex)
        for i in range(2 ** num_qubits):
            i_qiskit = int(bin(i)[2:].zfill(num_qubits)[::-1], 2)
            for j in range(i, 2 ** num_qubits):
                entry = np.exp(2 * np.pi * 1j * i * j / 2 ** num_qubits) / 2 ** (num_qubits / 2)
                j_qiskit = int(bin(j)[2:].zfill(num_qubits)[::-1], 2)
                expected[i_qiskit, j_qiskit] = entry
                if i != j:
                    expected[j_qiskit, i_qiskit] = entry

        if inverse:
            expected = np.conj(expected)

        expected = Operator(expected)

        self.assertTrue(expected.equiv(simulated))

    @data(True, False)
    def test_qft_matrix(self, inverse):
        """Test the matrix representation of the QFT."""
        num_qubits = 5
        qft = QFT(num_qubits)
        if inverse:
            qft = qft.inverse()
        self.assertQFTIsCorrect(qft, inverse=inverse)

    def test_qft_is_inverse(self):
        """Test the is_inverse() method."""
        qft = QFT(2)

        with self.subTest(msg='initial object is not inverse'):
            self.assertFalse(qft.is_inverse())

        qft = qft.inverse()
        with self.subTest(msg='inverted'):
            self.assertTrue(qft.is_inverse())

        qft = qft.inverse()
        with self.subTest(msg='re-inverted'):
            self.assertFalse(qft.is_inverse())

    def test_qft_mutability(self):
        """Test the mutability of the QFT circuit."""
        qft = QFT()

        with self.subTest(msg='empty initialization'):
            self.assertEqual(qft.num_qubits, 0)
            self.assertEqual(qft.data, [])

        with self.subTest(msg='changing number of qubits'):
            qft.num_qubits = 3
            self.assertQFTIsCorrect(qft, num_qubits=3)

        with self.subTest(msg='test diminishing the number of qubits'):
            qft.num_qubits = 1
            self.assertQFTIsCorrect(qft, num_qubits=1)

        with self.subTest(msg='test with swaps'):
            qft.num_qubits = 4
            qft.do_swaps = False
            self.assertQFTIsCorrect(qft, add_swaps_at_end=True)

        with self.subTest(msg='inverse'):
            qft = qft.inverse()
            qft.do_swaps = True
            self.assertQFTIsCorrect(qft, inverse=True)

        with self.subTest(msg='double inverse'):
            qft = qft.inverse()
            self.assertQFTIsCorrect(qft)

        with self.subTest(msg='set approximation'):
            qft.approximation_degree = 2
            qft.do_swaps = True
            with self.assertRaises(AssertionError):
                self.assertQFTIsCorrect(qft)

    @data(
        (4, 0, False),
        (3, 0, True),
        (6, 2, False),
        (4, 5, True),
    )
    @unpack
    def test_qft_num_gates(self, num_qubits, approximation_degree, insert_barriers):
        """Test the number of gates in the QFT and the approximated QFT."""
        basis_gates = ['h', 'swap', 'cu1']

        qft = QFT(num_qubits, approximation_degree=approximation_degree,
                  insert_barriers=insert_barriers)
        ops = transpile(qft, basis_gates=basis_gates).count_ops()

        with self.subTest(msg='assert H count'):
            self.assertEqual(ops['h'], num_qubits)

        with self.subTest(msg='assert swap count'):
            self.assertEqual(ops['swap'], num_qubits // 2)

        with self.subTest(msg='assert CU1 count'):
            expected = sum(max(0, min(num_qubits - 1 - k, num_qubits - 1 - approximation_degree))
                           for k in range(num_qubits))
            self.assertEqual(ops.get('cu1', 0), expected)

        with self.subTest(msg='assert barrier count'):
            expected = qft.num_qubits if insert_barriers else 0
            self.assertEqual(ops.get('barrier', 0), expected)


@ddt
class TestFunctionalPauliRotations(QiskitTestCase):
    """Test the functional Pauli rotations."""

    def assertFunctionIsCorrect(self, function_circuit, reference):
        """Assert that ``function_circuit`` implements the reference function ``reference``."""
        num_state_qubits = function_circuit.num_state_qubits
        num_ancilla_qubits = function_circuit.num_ancilla_qubits
        circuit = QuantumCircuit(num_state_qubits + 1 + num_ancilla_qubits)
        circuit.h(list(range(num_state_qubits)))
        circuit.append(function_circuit.to_instruction(), list(range(circuit.num_qubits)))

        backend = BasicAer.get_backend('statevector_simulator')
        statevector = execute(circuit, backend).result().get_statevector()

        probabilities = defaultdict(float)
        for i, statevector_amplitude in enumerate(statevector):
            i = bin(i)[2:].zfill(circuit.num_qubits)[num_ancilla_qubits:]
            probabilities[i] += np.real(np.abs(statevector_amplitude) ** 2)

        unrolled_probabilities = []
        unrolled_expectations = []
        for i, probability in probabilities.items():
            x, last_qubit = int(i[1:], 2), i[0]
            if last_qubit == '0':
                expected_amplitude = np.cos(reference(x)) / np.sqrt(2**num_state_qubits)
            else:
                expected_amplitude = np.sin(reference(x)) / np.sqrt(2**num_state_qubits)

            unrolled_probabilities += [probability]
            unrolled_expectations += [np.real(np.abs(expected_amplitude) ** 2)]

        np.testing.assert_almost_equal(unrolled_probabilities, unrolled_expectations)

    @data(
        ([1, 0.1], 3),
        ([0, 0.4, 2], 2),
    )
    @unpack
    def test_polynomial_function(self, coeffs, num_state_qubits):
        """Test the polynomial rotation."""
        def poly(x):
            res = sum(coeff * x**i for i, coeff in enumerate(coeffs))
            return res

        polynome = PolynomialPauliRotations(num_state_qubits, [2 * coeff for coeff in coeffs])
        self.assertFunctionIsCorrect(polynome, poly)

    def test_polynomial_rotations_mutability(self):
        """Test the mutability of the linear rotations circuit."""

        polynomial_rotations = PolynomialPauliRotations()

        with self.subTest(msg='missing number of state qubits'):
            with self.assertRaises(AttributeError):  # no state qubits set
                print(polynomial_rotations.draw())

        with self.subTest(msg='default setup, just setting number of state qubits'):
            polynomial_rotations.num_state_qubits = 2
            self.assertFunctionIsCorrect(polynomial_rotations, lambda x: x / 2)

        with self.subTest(msg='setting non-default values'):
            polynomial_rotations.coeffs = [0, 1.2 * 2, 0.4 * 2]
            self.assertFunctionIsCorrect(polynomial_rotations, lambda x: 1.2 * x + 0.4 * x ** 2)

        with self.subTest(msg='changing of all values'):
            polynomial_rotations.num_state_qubits = 4
            polynomial_rotations.coeffs = [1 * 2, 0, 0, -0.5 * 2]
            self.assertFunctionIsCorrect(polynomial_rotations, lambda x: 1 - 0.5 * x**3)

    @data(
        (2, 0.1, 0),
        (4, -2, 2),
        (1, 0, 0)
    )
    @unpack
    def test_linear_function(self, num_state_qubits, slope, offset):
        """Test the linear rotation arithmetic circuit."""
        def linear(x):
            return offset + slope * x

        linear_rotation = LinearPauliRotations(num_state_qubits, slope * 2, offset * 2)
        self.assertFunctionIsCorrect(linear_rotation, linear)

    def test_linear_rotations_mutability(self):
        """Test the mutability of the linear rotations circuit."""

        linear_rotation = LinearPauliRotations()

        with self.subTest(msg='missing number of state qubits'):
            with self.assertRaises(AttributeError):  # no state qubits set
                print(linear_rotation.draw())

        with self.subTest(msg='default setup, just setting number of state qubits'):
            linear_rotation.num_state_qubits = 2
            self.assertFunctionIsCorrect(linear_rotation, lambda x: x / 2)

        with self.subTest(msg='setting non-default values'):
            linear_rotation.slope = -2.3 * 2
            linear_rotation.offset = 1 * 2
            self.assertFunctionIsCorrect(linear_rotation, lambda x: 1 - 2.3 * x)

        with self.subTest(msg='changing all values'):
            linear_rotation.num_state_qubits = 4
            linear_rotation.slope = 0.2 * 2
            linear_rotation.offset = 0.1 * 2
            self.assertFunctionIsCorrect(linear_rotation, lambda x: 0.1 + 0.2 * x)

    @data(
        (1, [0], [1], [0]),
        (2, [0, 2], [-0.5, 1], [2, 1]),
        (3, [0, 2, 5], [1, 0, -1], [0, 2, 2]),
        (2, [1, 2], [1, -1], [2, 1]),
        (3, [0, 1], [1, 0], [0, 1])
    )
    @unpack
    def test_piecewise_linear_function(self, num_state_qubits, breakpoints, slopes, offsets):
        """Test the piecewise linear rotations."""
        def pw_linear(x):
            for i, point in enumerate(reversed(breakpoints)):
                if x >= point:
                    return offsets[-(i + 1)] + slopes[-(i + 1)] * (x - point)
            return 0

        pw_linear_rotations = PiecewiseLinearPauliRotations(num_state_qubits, breakpoints,
                                                            [2 * slope for slope in slopes],
                                                            [2 * offset for offset in offsets])

        self.assertFunctionIsCorrect(pw_linear_rotations, pw_linear)

    def test_piecewise_linear_rotations_mutability(self):
        """Test the mutability of the linear rotations circuit."""

        pw_linear_rotations = PiecewiseLinearPauliRotations()

        with self.subTest(msg='missing number of state qubits'):
            with self.assertRaises(AttributeError):  # no state qubits set
                print(pw_linear_rotations.draw())

        with self.subTest(msg='default setup, just setting number of state qubits'):
            pw_linear_rotations.num_state_qubits = 2
            self.assertFunctionIsCorrect(pw_linear_rotations, lambda x: x / 2)

        with self.subTest(msg='setting non-default values'):
            pw_linear_rotations.breakpoints = [0, 2]
            pw_linear_rotations.slopes = [-1 * 2, 1 * 2]
            pw_linear_rotations.offsets = [0, -1.2 * 2]
            self.assertFunctionIsCorrect(pw_linear_rotations,
                                         lambda x: -1.2 + (x - 2) if x >= 2 else -x)

        with self.subTest(msg='changing all values'):
            pw_linear_rotations.num_state_qubits = 4
            pw_linear_rotations.breakpoints = [1, 3, 6]
            pw_linear_rotations.slopes = [-1 * 2, 1 * 2, -0.2 * 2]
            pw_linear_rotations.offsets = [0, -1.2 * 2, 2 * 2]

            def pw_linear(x):
                if x >= 6:
                    return 2 - 0.2 * (x - 6)
                if x >= 3:
                    return -1.2 + (x - 3)
                if x >= 1:
                    return -(x - 1)
                return 0

            self.assertFunctionIsCorrect(pw_linear_rotations, pw_linear)


@ddt
class TestIntegerComparator(QiskitTestCase):
    """Text Fixed Value Comparator"""

    def assertComparisonIsCorrect(self, comp, num_state_qubits, value, geq):
        """Assert that the comparator output is correct."""
        qc = QuantumCircuit(comp.num_qubits)  # initialize circuit
        qc.h(list(range(num_state_qubits)))  # set equal superposition state
        qc.append(comp, list(range(comp.num_qubits)))  # add comparator

        # run simulation
        backend = BasicAer.get_backend('statevector_simulator')
        statevector = execute(qc, backend).result().get_statevector()
        for i, amplitude in enumerate(statevector):
            prob = np.abs(amplitude)**2
            if prob > 1e-6:
                # equal superposition
                self.assertEqual(True, np.isclose(1.0, prob * 2.0**num_state_qubits))
                b_value = '{0:b}'.format(i).rjust(qc.width(), '0')
                x = int(b_value[(-num_state_qubits):], 2)
                comp_result = int(b_value[-num_state_qubits-1], 2)
                if geq:
                    self.assertEqual(x >= value, comp_result == 1)
                else:
                    self.assertEqual(x < value, comp_result == 1)

    @data(
        # n, value, geq
        [1, 0, True],
        [1, 1, True],
        [2, -1, True],
        [3, 5, True],
        [3, 2, True],
        [3, 2, False],
        [4, 6, False]
    )
    @unpack
    def test_fixed_value_comparator(self, num_state_qubits, value, geq):
        """Test the fixed value comparator circuit."""
        # build the circuit with the comparator
        comp = IntegerComparator(num_state_qubits, value, geq=geq)
        self.assertComparisonIsCorrect(comp, num_state_qubits, value, geq)

    def test_mutability(self):
        """Test changing the arguments of the comparator."""

        comp = IntegerComparator()

        with self.subTest(msg='missing num state qubits and value'):
            with self.assertRaises(AttributeError):
                print(comp.draw())

        comp.num_state_qubits = 2

        with self.subTest(msg='missing value'):
            with self.assertRaises(AttributeError):
                print(comp.draw())

        comp.value = 0
        comp.geq = True

        with self.subTest(msg='updating num state qubits'):
            comp.num_state_qubits = 1
            self.assertComparisonIsCorrect(comp, 1, 0, True)

        with self.subTest(msg='updating the value'):
            comp.num_state_qubits = 3
            comp.value = 2
            self.assertComparisonIsCorrect(comp, 3, 2, True)

        with self.subTest(msg='updating geq'):
            comp.geq = False
            self.assertComparisonIsCorrect(comp, 3, 2, False)


class TestAquaApplications(QiskitTestCase):
    """Test applications of the arithmetic library in Aqua use-cases."""

    def test_asian_barrier_spread(self):
        """Test the asian barrier spread model."""
        try:
            from qiskit.aqua.circuits import WeightedSumOperator, FixedValueComparator as Comparator
            from qiskit.aqua.components.uncertainty_problems import (
                UnivariatePiecewiseLinearObjective as PwlObjective,
                MultivariateProblem
            )
            from qiskit.aqua.components.uncertainty_models import MultivariateLogNormalDistribution
        except ImportError:
            import warnings
            warnings.warn('Qiskit Aqua is not installed, skipping the application test.')
            return

        # number of qubits per dimension to represent the uncertainty
        num_uncertainty_qubits = 2

        # parameters for considered random distribution
        spot_price = 2.0  # initial spot price
        volatility = 0.4  # volatility of 40%
        interest_rate = 0.05  # annual interest rate of 5%
        time_to_maturity = 40 / 365  # 40 days to maturity

        # resulting parameters for log-normal distribution
        # pylint: disable=invalid-name
        mu = ((interest_rate - 0.5 * volatility**2) * time_to_maturity + np.log(spot_price))
        sigma = volatility * np.sqrt(time_to_maturity)
        mean = np.exp(mu + sigma**2/2)
        variance = (np.exp(sigma**2) - 1) * np.exp(2*mu + sigma**2)
        stddev = np.sqrt(variance)

        # lowest and highest value considered for the spot price; in between,
        # an equidistant discretization is considered.
        low = np.maximum(0, mean - 3*stddev)
        high = mean + 3*stddev

        # map to higher dimensional distribution
        # for simplicity assuming dimensions are independent and identically distributed)
        dimension = 2
        num_qubits = [num_uncertainty_qubits]*dimension
        low = low * np.ones(dimension)
        high = high * np.ones(dimension)
        mu = mu * np.ones(dimension)
        cov = sigma ** 2 * np.eye(dimension)

        # construct circuit factory
        distribution = MultivariateLogNormalDistribution(num_qubits=num_qubits,
                                                         low=low,
                                                         high=high,
                                                         mu=mu,
                                                         cov=cov)

        # determine number of qubits required to represent total loss
        weights = []
        for n in num_qubits:
            for i in range(n):
                weights += [2**i]

        num_sum_qubits = WeightedSumOperator.get_required_sum_qubits(weights)

        # create circuit factoy
        agg = WeightedSumOperator(sum(num_qubits), weights)

        # set the strike price (should be within the low and the high value of the uncertainty)
        strike_price_1 = 3
        strike_price_2 = 4

        # set the barrier threshold
        barrier = 2.5

        # map strike prices and barrier threshold from [low, high] to {0, ..., 2^n-1}
        max_value = 2**num_sum_qubits - 1
        low_ = low[0]
        high_ = high[0]

        mapped_strike_price_1 = (strike_price_1 - dimension*low_) / \
            (high_ - low_) * (2**num_uncertainty_qubits - 1)
        mapped_strike_price_2 = (strike_price_2 - dimension*low_) / \
            (high_ - low_) * (2**num_uncertainty_qubits - 1)
        mapped_barrier = (barrier - low) / (high - low) * (2**num_uncertainty_qubits - 1)

        conditions = []
        for i in range(dimension):
            # target dimension of random distribution and corresponding condition
            conditions += [(i, Comparator(num_qubits[i], mapped_barrier[i] + 1, geq=False))]

        # set the approximation scaling for the payoff function
        c_approx = 0.25

        # setup piecewise linear objective fcuntion
        breakpoints = [0, mapped_strike_price_1, mapped_strike_price_2]
        slopes = [0, 1, 0]
        offsets = [0, 0, mapped_strike_price_2 - mapped_strike_price_1]
        f_min = 0
        f_max = mapped_strike_price_2 - mapped_strike_price_1
        bull_spread_objective = PwlObjective(
            num_sum_qubits, 0, max_value, breakpoints, slopes, offsets, f_min, f_max, c_approx)

        # define overall multivariate problem
        asian_barrier_spread = MultivariateProblem(
            distribution, agg, bull_spread_objective, conditions=conditions)

        num_req_qubits = asian_barrier_spread.num_target_qubits
        num_req_ancillas = asian_barrier_spread.required_ancillas()

        qr = QuantumRegister(num_req_qubits, name='q')
        qr_ancilla = QuantumRegister(num_req_ancillas, name='q_a')
        qc = QuantumCircuit(qr, qr_ancilla)

        asian_barrier_spread.build(qc, qr, qr_ancilla)
        job = execute(qc, backend=BasicAer.get_backend('statevector_simulator'))

        # evaluate resulting statevector
        value = 0
        for i, amplitude in enumerate(job.result().get_statevector()):
            b = ('{0:0%sb}' % asian_barrier_spread.num_target_qubits).format(
                i)[-asian_barrier_spread.num_target_qubits:]
            prob = np.abs(amplitude)**2
            if prob > 1e-4 and b[0] == '1':
                value += prob
                # all other states should have zero probability due to ancilla qubits
                if i > 2**num_req_qubits:
                    break

        # map value to original range
        mapped_value = asian_barrier_spread.value_to_estimation(
            value) / (2**num_uncertainty_qubits - 1) * (high_ - low_)
        expected = 0.83188
        self.assertAlmostEqual(mapped_value, expected, places=5)


@ddt
class TestWeightedAdder(QiskitTestCase):
    """Test the weighted adder circuit."""

    def assertSummationIsCorrect(self, adder):
        """Assert that ``adder`` correctly implements the summation w.r.t. its set weights."""

        circuit = QuantumCircuit(adder.num_qubits)
        circuit.h(list(range(adder.num_state_qubits)))
        circuit.append(adder.to_instruction(), list(range(adder.num_qubits)))

        backend = BasicAer.get_backend('statevector_simulator')
        statevector = execute(circuit, backend).result().get_statevector()

        probabilities = defaultdict(float)
        for i, statevector_amplitude in enumerate(statevector):
            i = bin(i)[2:].zfill(circuit.num_qubits)[adder.num_ancilla_qubits:]
            probabilities[i] += np.real(np.abs(statevector_amplitude) ** 2)

        expectations = defaultdict(float)
        for x in range(2**adder.num_state_qubits):
            bits = np.array(list(bin(x)[2:].zfill(adder.num_state_qubits)), dtype=int)
            summation = bits.dot(adder.weights[::-1])

            entry = bin(summation)[2:].zfill(adder.num_sum_qubits) \
                + bin(x)[2:].zfill(adder.num_state_qubits)
            expectations[entry] = 1 / 2 ** adder.num_state_qubits

        for state, probability in probabilities.items():
            self.assertAlmostEqual(probability, expectations[state])

    @data(
        [0],
        [1, 2, 1],
        [4],
    )
    def test_summation(self, weights):
        """Test the weighted adder on some examples."""
        adder = WeightedAdder(len(weights), weights)
        self.assertSummationIsCorrect(adder)

    def test_mutability(self):
        """Test the mutability of the weighted adder."""
        adder = WeightedAdder()

        with self.subTest(msg='missing number of state qubits'):
            with self.assertRaises(AttributeError):
                print(adder.draw())

        with self.subTest(msg='default weights'):
            adder.num_state_qubits = 3
            default_weights = 3 * [1]
            self.assertListEqual(adder.weights, default_weights)

        with self.subTest(msg='specify weights'):
            adder.weights = [3, 2, 1]
            self.assertSummationIsCorrect(adder)

        with self.subTest(msg='mismatching number of state qubits and weights'):
            with self.assertRaises(ValueError):
                adder.weights = [0, 1, 2, 3]
                print(adder.draw())

        with self.subTest(msg='change all attributes'):
            adder.num_state_qubits = 4
            adder.weights = [2, 0, 1, 1]
            self.assertSummationIsCorrect(adder)


@ddt
<<<<<<< HEAD
class TestNLocal(QiskitTestCase):
    """Test the n-local circuit class."""

    def assertCircuitEqual(self, qc1, qc2, visual=False, verbosity=0, transpiled=True):
        """An equality test specialized to circuits."""
        basis_gates = ['id', 'u1', 'u3', 'cx']
        qc1_transpiled = transpile(qc1, basis_gates=basis_gates)
        qc2_transpiled = transpile(qc2, basis_gates=basis_gates)

        if verbosity > 0:
            print('-- circuit 1:')
            print(qc1)
            print('-- circuit 2:')
            print(qc2)
            print('-- transpiled circuit 1:')
            print(qc1_transpiled)
            print('-- transpiled circuit 2:')
            print(qc2_transpiled)

        if verbosity > 1:
            print('-- dict:')
            for key in qc1.__dict__.keys():
                if key == '_data':
                    print(key)
                    print(qc1.__dict__[key])
                    print(qc2.__dict__[key])
                else:
                    print(key, qc1.__dict__[key], qc2.__dict__[key])

        if transpiled:
            qc1, qc2 = qc1_transpiled, qc2_transpiled

        if visual:
            self.assertEqual(qc1.draw(), qc2.draw())
        else:
            self.assertEqual(qc1, qc2)

    def test_empty_nlocal(self):
        """Test the creation of an empty NLocal."""
        nlocal = NLocal()
        self.assertEqual(nlocal.num_qubits, 0)
        self.assertEqual(nlocal.num_parameters_settable, 0)
        self.assertEqual(nlocal.reps, 1)

        self.assertEqual(nlocal, QuantumCircuit())

        for attribute in [nlocal.rotation_blocks, nlocal.entanglement_blocks]:
            self.assertEqual(len(attribute), 0)

    @data(
        [(XGate(), [0])],
        [(XGate(), [0]), (XGate(), [2])],
        [(RXGate(0.2), [2]), (CRXGate(-0.2), [1, 3])],
    )
    def test_append_gates_to_empty_nlocal(self, gate_data):
        """Test appending gates to an empty nlocal."""
        nlocal = NLocal()

        max_num_qubits = 0
        for (_, indices) in gate_data:
            max_num_qubits = max(max_num_qubits, max(indices))

        reference = QuantumCircuit(max_num_qubits + 1)
        for (gate, indices) in gate_data:
            nlocal.compose(gate, indices)
            reference.append(gate, indices)

        self.assertCircuitEqual(nlocal, reference, verbosity=0)

    @data(
        [5, 3], [1, 5], [1, 1], [1, 2, 3, 10],
    )
    def test_append_circuit(self, num_qubits):
        """Test appending circuits to an nlocal."""
        # fixed depth of 3 gates per circuit
        depth = 3

        # keep track of a reference circuit
        reference = QuantumCircuit(max(num_qubits))

        # construct the NLocal from the first circuit
        first_circuit = random_circuit(num_qubits[0], depth)
        # TODO Terra bug: if this is to_gate it fails, since the QC adds an instruction not gate
        nlocal = NLocal(max(num_qubits), entanglement_blocks=first_circuit.to_instruction(), reps=1)
        reference.append(first_circuit, list(range(num_qubits[0])))

        # append the rest
        for num in num_qubits[1:]:
            circuit = random_circuit(num, depth)
            nlocal.compose(circuit)
            reference.append(circuit, list(range(num)))

        self.assertCircuitEqual(nlocal, reference)

    @data(
        [5, 3], [1, 5], [1, 1], [1, 2, 3, 10],
    )
    def test_compose_nlocal(self, num_qubits):
        """Test composeing an nlocal to an nlocal."""
        # fixed depth of 3 gates per circuit
        depth = 3

        # keep track of a reference circuit
        reference = QuantumCircuit(max(num_qubits))

        # construct the NLocal from the first circuit
        first_circuit = random_circuit(num_qubits[0], depth)
        # TODO Terra bug: if this is to_gate it fails, since the QC adds an instruction not gate
        nlocal = NLocal(max(num_qubits), entanglement_blocks=first_circuit.to_instruction(), reps=1)
        reference.append(first_circuit, list(range(num_qubits[0])))

        # append the rest
        for num in num_qubits[1:]:
            circuit = random_circuit(num, depth)
            nlocal.compose(NLocal(num, entanglement_blocks=circuit, reps=1))
            reference.append(circuit, list(range(num)))

        self.assertCircuitEqual(nlocal, reference)

    @unittest.skip('Feature missing')
    def test_iadd_overload(self):
        """Test the overloaded + operator."""
        num_qubits, depth = 2, 2

        # construct two circuits for adding
        first_circuit = random_circuit(num_qubits, depth)
        circuit = random_circuit(num_qubits, depth)

        # get a reference
        reference = first_circuit + circuit

        # convert the object to be appended to different types
        others = [circuit, circuit.to_instruction(), circuit.to_gate(), NLocal(circuit)]

        # try adding each type
        for other in others:
            nlocal = NLocal(num_qubits, entanglement_blocks=first_circuit, reps=1)
            nlocal += other
            with self.subTest(msg='type: {}'.format(type(other))):
                self.assertCircuitEqual(nlocal, reference, verbosity=0)

    def test_parameter_getter_from_automatic_repetition(self):
        """Test getting and setting of the nlocal parameters."""
        circuit = QuantumCircuit(2)
        circuit.ry(Parameter('a'), 0)
        circuit.crx(Parameter('b'), 0, 1)

        # repeat circuit and check that parameters are duplicated
        reps = 3
        nlocal = NLocal(2, entanglement_blocks=circuit, reps=reps)
        self.assertTrue(nlocal.num_parameters, 6)
        self.assertTrue(len(nlocal.parameters), 6)

    @data(list(range(6)), ParameterVector('θ', length=6))
    def test_parameter_setter_from_automatic_repetition(self, params):
        """Test getting and setting of the nlocal parameters.

        TODO Test the input ``[0, 1, Parameter('theta'), 3, 4, 5]`` once that's supported.
        """
        circuit = QuantumCircuit(2)
        circuit.ry(Parameter('a'), 0)
        circuit.crx(Parameter('b'), 0, 1)

        # repeat circuit and check that parameters are duplicated
        reps = 3
        nlocal = NLocal(2, entanglement_blocks=circuit, reps=reps)
        nlocal.assign_parameters(params, inplace=True)

        param_set = set(p for p in params if isinstance(p, ParameterExpression))
        with self.subTest(msg='Test the parameters of the non-transpiled circuit'):
            # check the parameters of the final circuit
            self.assertEqual(nlocal.parameters, param_set)

        with self.subTest(msg='Test the parameters of the transpiled circuit'):
            basis_gates = ['id', 'u1', 'u2', 'u3', 'cx']
            transpiled_circuit = transpile(nlocal, basis_gates=basis_gates)
            self.assertEqual(transpiled_circuit.parameters, param_set)

    @data(list(range(6)), ParameterVector('θ', length=6), [0, 1, Parameter('theta'), 3, 4, 5])
    def test_parameters_setter(self, params):
        """Test setting the parameters via list."""
        # construct circuit with some parameters
        initial_params = ParameterVector('p', length=6)
        circuit = QuantumCircuit(1)
        for i, initial_param in enumerate(initial_params):
            circuit.ry(i * initial_param, 0)

        # create an NLocal from the circuit and set the new parameters
        nlocal = NLocal(1, entanglement_blocks=circuit, reps=1)
        nlocal.assign_parameters(params, inplace=True)

        param_set = set(p for p in params if isinstance(p, ParameterExpression))
        with self.subTest(msg='Test the parameters of the non-transpiled circuit'):
            # check the parameters of the final circuit
            self.assertEqual(nlocal.parameters, param_set)

        with self.subTest(msg='Test the parameters of the transpiled circuit'):
            basis_gates = ['id', 'u1', 'u2', 'u3', 'cx']
            transpiled_circuit = transpile(nlocal, basis_gates=basis_gates)
            self.assertEqual(transpiled_circuit.parameters, param_set)

    def test_repetetive_parameter_setting(self):
        """Test alternate setting of parameters and circuit construction."""
        x = Parameter('x')
        circuit = QuantumCircuit(1)
        circuit.rx(x, 0)

        nlocal = NLocal(1, entanglement_blocks=circuit, reps=3, insert_barriers=True)
        with self.subTest(msg='immediately after initialization'):
            self.assertEqual(len(nlocal.parameters), 3)

        with self.subTest(msg='after circuit construction'):
            self.assertEqual(len(nlocal.parameters), 3)

        q = Parameter('q')
        nlocal.assign_parameters([x, q, q], inplace=True)
        with self.subTest(msg='setting parameter to Parameter objects'):
            self.assertEqual(nlocal.parameters, set({x, q}))

        nlocal.assign_parameters([0, -1], inplace=True)
        with self.subTest(msg='setting parameter to numbers'):
            self.assertEqual(nlocal.parameters, set())

    def test_skip_unentangled_qubits(self):
        """Test skipping the unentangled qubits."""
        num_qubits = 6
        entanglement_1 = [[0, 1, 3], [1, 3, 5], [0, 1, 5]]
        skipped_1 = [2, 4]

        entanglement_2 = [
            entanglement_1,
            [[0, 1, 2], [2, 3, 5]]
        ]
        skipped_2 = [4]

        for entanglement, skipped in zip([entanglement_1, entanglement_2], [skipped_1, skipped_2]):
            with self.subTest(entanglement=entanglement, skipped=skipped):
                nlocal = NLocal(num_qubits, rotation_blocks=XGate(), entanglement_blocks=CCXGate(),
                                entanglement=entanglement, reps=3, skip_unentangled_qubits=True)

                skipped_set = set(nlocal.qubits[i] for i in skipped)
                dag = circuit_to_dag(nlocal)
                idle = set(dag.idle_wires())
                self.assertEqual(skipped_set, idle)

    @data('linear', 'full', 'circular', 'sca',
          ['linear', 'full'],
          ['circular', 'linear', 'sca']
          )
    def test_entanglement_by_str(self, entanglement):
        """Test setting the entanglement of the layers by str."""
        reps = 3
        nlocal = NLocal(5, rotation_blocks=XGate(), entanglement_blocks=CCXGate(),
                        entanglement=entanglement, reps=reps)

        def get_expected_entangler_map(rep_num, mode):
            if mode == 'linear':
                return [(0, 1, 2), (1, 2, 3), (2, 3, 4)]
            elif mode == 'full':
                return [(0, 1, 2), (0, 1, 3), (0, 1, 4), (0, 2, 3), (0, 2, 4), (0, 3, 4),
                        (1, 2, 3), (1, 2, 4), (1, 3, 4),
                        (2, 3, 4)]
            else:
                circular = [(3, 4, 0), (0, 1, 2), (1, 2, 3), (2, 3, 4)]
                if mode == 'circular':
                    return circular
                sca = circular[-rep_num:] + circular[:-rep_num]
                if rep_num % 2 == 1:
                    sca = [tuple(reversed(indices)) for indices in sca]
                return sca

        for rep_num in range(reps):
            entangler_map = nlocal.get_entangler_map(rep_num, 0, 3)
            if isinstance(entanglement, list):
                mode = entanglement[rep_num % len(entanglement)]
            else:
                mode = entanglement
            expected = get_expected_entangler_map(rep_num, mode)

            with self.subTest(rep_num=rep_num):
                # using a set here since the order does not matter
                self.assertEqual(set(entangler_map), set(expected))

    def test_entanglement_by_list(self):
        """Test setting the entanglement by list.

        This is the circuit we test (times 2, with final X layer)
                ┌───┐                ┌───┐┌───┐                  ┌───┐
        q_0: |0>┤ X ├──■────■───X────┤ X ├┤ X ├──■───X─────── .. ┤ X ├
                ├───┤  │    │   │    ├───┤└─┬─┘  │   │           ├───┤
        q_1: |0>┤ X ├──■────┼───┼──X─┤ X ├──■────┼───X──X──── .. ┤ X ├
                ├───┤┌─┴─┐  │   │  │ ├───┤  │    │      │     x2 ├───┤
        q_2: |0>┤ X ├┤ X ├──■───┼──X─┤ X ├──■────■──────X──X─ .. ┤ X ├
                ├───┤└───┘┌─┴─┐ │    ├───┤     ┌─┴─┐       │     ├───┤
        q_3: |0>┤ X ├─────┤ X ├─X────┤ X ├─────┤ X ├───────X─ .. ┤ X ├
                └───┘     └───┘      └───┘     └───┘             └───┘
        """
        circuit = QuantumCircuit(4)
        for _ in range(2):
            circuit.x([0, 1, 2, 3])
            circuit.barrier()
            circuit.ccx(0, 1, 2)
            circuit.ccx(0, 2, 3)
            circuit.swap(0, 3)
            circuit.swap(1, 2)
            circuit.barrier()
            circuit.x([0, 1, 2, 3])
            circuit.barrier()
            circuit.ccx(2, 1, 0)
            circuit.ccx(0, 2, 3)
            circuit.swap(0, 1)
            circuit.swap(1, 2)
            circuit.swap(2, 3)
            circuit.barrier()
        circuit.x([0, 1, 2, 3])

        layer_1_ccx = [(0, 1, 2), (0, 2, 3)]
        layer_1_swap = [(0, 3), (1, 2)]
        layer_1 = [layer_1_ccx, layer_1_swap]

        layer_2_ccx = [(2, 1, 0), (0, 2, 3)]
        layer_2_swap = [(0, 1), (1, 2), (2, 3)]
        layer_2 = [layer_2_ccx, layer_2_swap]

        entanglement = [layer_1, layer_2]

        nlocal = NLocal(4, rotation_blocks=XGate(), entanglement_blocks=[CCXGate(), SwapGate()],
                        reps=4, entanglement=entanglement, insert_barriers=True)

        self.assertCircuitEqual(nlocal, circuit)


@ddt
class TestTwoLocal(QiskitTestCase):
    """Tests for the TwoLocal circuit."""

    def assertCircuitEqual(self, qc1, qc2, visual=False, verbosity=0, transpiled=True):
        """An equality test specialized to circuits."""
        basis_gates = ['id', 'u1', 'u3', 'cx']
        qc1_transpiled = transpile(qc1, basis_gates=basis_gates)
        qc2_transpiled = transpile(qc2, basis_gates=basis_gates)

        if verbosity > 0:
            print('-- circuit 1:')
            print(qc1)
            print('-- circuit 2:')
            print(qc2)
            print('-- transpiled circuit 1:')
            print(qc1_transpiled)
            print('-- transpiled circuit 2:')
            print(qc2_transpiled)

        if verbosity > 1:
            print('-- dict:')
            for key in qc1.__dict__.keys():
                if key == '_data':
                    print(key)
                    print(qc1.__dict__[key])
                    print(qc2.__dict__[key])
                else:
                    print(key, qc1.__dict__[key], qc2.__dict__[key])

        if transpiled:
            qc1, qc2 = qc1_transpiled, qc2_transpiled

        if visual:
            self.assertEqual(qc1.draw(), qc2.draw())
        else:
            self.assertEqual(qc1, qc2)

    def test_skip_final_rotation_layer(self):
        """Test skipping the final rotation layer works."""
        two = TwoLocal(3, ['ry', 'h'], ['cz', 'cx'], reps=2, skip_final_rotation_layer=True)
        self.assertEqual(two.num_parameters, 6)  # would be 9 with a final rotation layer

    @data(
        (5, 'rx', 'cx', 'full', 2, 15),
        (3, 'x', 'z', 'linear', 1, 0),
        (3, ['rx', 'ry'], ['cry', 'cx'], 'circular', 2, 24)
    )
    @unpack
    def test_num_parameters(self, num_qubits, rot, ent, ent_mode, reps, expected):
        """Test the number of parameters."""
        two = TwoLocal(num_qubits, rotation_blocks=rot, entanglement_blocks=ent,
                       entanglement=ent_mode, reps=reps)

        with self.subTest(msg='num_parameters_settable'):
            self.assertEqual(two.num_parameters_settable, expected)

        with self.subTest(msg='num_parameters'):
            self.assertEqual(two.num_parameters, expected)

    def test_empty_two_local(self):
        """Test the setup of an empty two-local circuit."""
        two = TwoLocal()

        with self.subTest(msg='0 qubits'):
            self.assertEqual(two.num_qubits, 0)

        with self.subTest(msg='no blocks are set'):
            self.assertListEqual(two.rotation_blocks, [])
            self.assertListEqual(two.entanglement_blocks, [])

        with self.subTest(msg='equal to empty circuit'):
            self.assertEqual(two, QuantumCircuit())

    @data('rx', RXGate(Parameter('p')), RXGate, 'circuit')
    def test_various_block_types(self, rot):
        """Test setting the rotation blocks to various type and assert the output type is RX."""
        if rot == 'circuit':
            rot = QuantumCircuit(1)
            rot.rx(Parameter('angle'), 0)

        two = TwoLocal(3, rot, 'cz', reps=1)
        self.assertEqual(len(two.rotation_blocks), 1)
        rotation = two.rotation_blocks[0]

        if isinstance(rot, QuantumCircuit):
            # decompose
            rotation = rotation.definition[0][0]

        self.assertIsInstance(rotation, RXGate)

    def test_parameter_setters(self):
        """Test different possibilities to set parameters."""
        two = TwoLocal(3, rotation_blocks='rx', entanglement='cz', reps=2)
        params = [0, 1, 2, Parameter('x'), Parameter('y'), Parameter('z'), 6, 7, 0]
        params_set = set(param for param in params if isinstance(param, Parameter))

        with self.subTest(msg='dict assign and copy'):
            ordered = two.ordered_parameters
            bound = two.assign_parameters(dict(zip(ordered, params)), inplace=False)
            self.assertEqual(bound.parameters, params_set)
            self.assertEqual(two.num_parameters, 9)

        with self.subTest(msg='list assign and copy'):
            ordered = two.ordered_parameters
            bound = two.assign_parameters(params, inplace=False)
            self.assertEqual(bound.parameters, params_set)
            self.assertEqual(two.num_parameters, 9)

        with self.subTest(msg='list assign inplace'):
            ordered = two.ordered_parameters
            two.assign_parameters(params, inplace=True)
            self.assertEqual(two.parameters, params_set)
            self.assertEqual(two.num_parameters, 3)
            self.assertEqual(two.num_parameters_settable, 9)

    def test_parameters_settable_is_constant(self):
        """Test the attribute num_parameters_settable does not change on parameter change."""
        two = TwoLocal(3, rotation_blocks='rx', entanglement='cz', reps=2)
        ordered_params = two.ordered_parameters

        x = Parameter('x')
        two.assign_parameters(dict(zip(ordered_params, [x] * two.num_parameters)), inplace=True)

        with self.subTest(msg='num_parameters collapsed to 1'):
            self.assertEqual(two.num_parameters, 1)

        with self.subTest(msg='num_parameters_settable remained constant'):
            self.assertEqual(two.num_parameters_settable, len(ordered_params))

    def test_iadd_to_circuit(self):
        """Test adding a two-local to an existing circuit."""
        two = TwoLocal(3, ['ry', 'rz'], 'cz', 'full', reps=1, insert_barriers=True)
        circuit = QuantumCircuit(3)
        circuit += two

        reference = QuantumCircuit(3)
        param_iter = iter(two.ordered_parameters)
        for i in range(3):
            reference.ry(next(param_iter), i)
        for i in range(3):
            reference.rz(next(param_iter), i)
        reference.barrier()
        reference.cz(0, 1)
        reference.cz(0, 2)
        reference.cz(1, 2)
        reference.barrier()
        for i in range(3):
            reference.ry(next(param_iter), i)
        for i in range(3):
            reference.rz(next(param_iter), i)

        self.assertCircuitEqual(circuit, reference)

    def test_adding_two(self):
        """Test adding two two-local circuits."""
        entangler_map = [[0, 3], [0, 2]]
        two = TwoLocal(4, [], 'cry', entangler_map, reps=1)
        circuit = two + two

        reference = QuantumCircuit(4)
        params = two.ordered_parameters
        for _ in range(2):
            reference.cry(params[0], 0, 3)
            reference.cry(params[1], 0, 2)

        self.assertCircuitEqual(reference, circuit)


if __name__ == '__main__':
    unittest.main()
=======
class TestDiagonalGate(QiskitTestCase):
    """Test diagonal circuit."""
    @data(
        [0, 0],
        [0, 0.8],
        [0, 0, 1, 1],
        [0, 1, 0.5, 1],
        (2 * np.pi * np.random.rand(2 ** 3)),
        (2 * np.pi * np.random.rand(2 ** 4)),
        (2 * np.pi * np.random.rand(2 ** 5))
    )
    def test_diag_gate(self, phases):
        """Test correctness of diagonal decomposition."""
        diag = [np.exp(1j * ph) for ph in phases]
        qc = Diagonal(diag)
        simulated_diag = Statevector(Operator(qc).data.diagonal())
        ref_diag = Statevector(diag)

        self.assertTrue(simulated_diag.equiv(ref_diag))
>>>>>>> 20b77c8e
<|MERGE_RESOLUTION|>--- conflicted
+++ resolved
@@ -12,6 +12,21 @@
 # copyright notice, and modified files need to carry a notice indicating
 # that they have been altered from the originals.
 
+from qiskit.circuit.library.arithmetic import (LinearPauliRotations, PolynomialPauliRotations,
+                                               IntegerComparator, PiecewiseLinearPauliRotations,
+                                               WeightedAdder)
+from qiskit.circuit.library.n_local import NLocal, TwoLocal
+from qiskit.circuit.library.basis_change import QFT
+from qiskit.circuit.library import Permutation, XOR, InnerProduct
+from qiskit.quantum_info import Statevector, Operator
+from qiskit.circuit.library import (Permutation, XOR, InnerProduct, OR, AND, QFT,
+                                    LinearPauliRotations, PolynomialPauliRotations,
+                                    IntegerComparator, PiecewiseLinearPauliRotations,
+                                    WeightedAdder, Diagonal)
+from qiskit.quantum_info import Operator
+from qiskit.extensions.standard import XGate, RXGate, CRXGate, CCXGate, SwapGate
+from qiskit.converters.circuit_to_dag import circuit_to_dag
+from qiskit.circuit.random.utils import random_circuit
 """Test library of quantum circuits."""
 
 import unittest
@@ -24,25 +39,9 @@
 from qiskit.circuit import (QuantumCircuit, QuantumRegister, Parameter, ParameterExpression,
                             ParameterVector)
 from qiskit.circuit.exceptions import CircuitError
-<<<<<<< HEAD
-from qiskit.circuit.random.utils import random_circuit
-from qiskit.converters.circuit_to_dag import circuit_to_dag
-from qiskit.extensions.standard import XGate, RXGate, CRXGate, CCXGate, SwapGate
-from qiskit.quantum_info import Operator
-=======
-from qiskit.circuit.library import (Permutation, XOR, InnerProduct, OR, AND, QFT,
-                                    LinearPauliRotations, PolynomialPauliRotations,
-                                    IntegerComparator, PiecewiseLinearPauliRotations,
-                                    WeightedAdder, Diagonal)
-from qiskit.quantum_info import Statevector, Operator
->>>>>>> 20b77c8e
-
-from qiskit.circuit.library import Permutation, XOR, InnerProduct
-from qiskit.circuit.library.basis_change import QFT
-from qiskit.circuit.library.n_local import NLocal, TwoLocal
-from qiskit.circuit.library.arithmetic import (LinearPauliRotations, PolynomialPauliRotations,
-                                               IntegerComparator, PiecewiseLinearPauliRotations,
-                                               WeightedAdder)
+<< << << < HEAD
+== == == =
+>>>>>> > master
 
 
 @ddt
@@ -740,7 +739,6 @@
 
 
 @ddt
-<<<<<<< HEAD
 class TestNLocal(QiskitTestCase):
     """Test the n-local circuit class."""
 
@@ -1244,7 +1242,8 @@
 
 if __name__ == '__main__':
     unittest.main()
-=======
+
+
 class TestDiagonalGate(QiskitTestCase):
     """Test diagonal circuit."""
     @data(
@@ -1263,5 +1262,4 @@
         simulated_diag = Statevector(Operator(qc).data.diagonal())
         ref_diag = Statevector(diag)
 
-        self.assertTrue(simulated_diag.equiv(ref_diag))
->>>>>>> 20b77c8e
+        self.assertTrue(simulated_diag.equiv(ref_diag))