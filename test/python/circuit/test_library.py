--- conflicted
+++ resolved
@@ -37,11 +37,8 @@
 from qiskit.extensions.standard import (XGate, RXGate, RYGate, RZGate, CRXGate, CCXGate, SwapGate,
                                         RXXGate, RYYGate, HGate, ZGate, CXGate, CZGate, CHGate)
 from qiskit.quantum_info import Statevector, Operator
-<<<<<<< HEAD
 from qiskit.quantum_info.random import random_unitary
-=======
 from qiskit.quantum_info.states import state_fidelity
->>>>>>> 8c574a28
 
 
 class MockBlueprint(BlueprintCircuit):
