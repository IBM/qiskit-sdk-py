--- conflicted
+++ resolved
@@ -968,28 +968,6 @@
 @ddt
 class TestSingleControlledRotationGates(QiskitTestCase):
     """Test the controlled rotation gates controlled on one qubit."""
-<<<<<<< HEAD
-=======
-    import qiskit.circuit.library.standard_gates.u1 as u1
-    import qiskit.circuit.library.standard_gates.rx as rx
-    import qiskit.circuit.library.standard_gates.ry as ry
-    import qiskit.circuit.library.standard_gates.rz as rz
-
-    num_ctrl = 2
-    num_target = 1
-
-    theta = pi / 2
-    gu1 = u1.U1Gate(theta)
-    grx = rx.RXGate(theta)
-    gry = ry.RYGate(theta)
-    grz = rz.RZGate(theta)
-
-    ugu1 = ac._unroll_gate(gu1, ['u1', 'u3', 'cx'])
-    ugrx = ac._unroll_gate(grx, ['u1', 'u3', 'cx'])
-    ugry = ac._unroll_gate(gry, ['u1', 'u3', 'cx'])
-    ugrz = ac._unroll_gate(grz, ['u1', 'u3', 'cx'])
-    ugrz.params = grz.params
->>>>>>> da553f43
 
     @classmethod
     def setUpClass(cls):
