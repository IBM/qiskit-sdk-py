# This code is part of Qiskit.
#
# (C) Copyright IBM 2017, 2018.
#
# This code is licensed under the Apache License, Version 2.0. You may
# obtain a copy of this license in the LICENSE.txt file in the root directory
# of this source tree or at http://www.apache.org/licenses/LICENSE-2.0.
#
# Any modifications or derivative works of this code must retain this
# copyright notice, and modified files need to carry a notice indicating
# that they have been altered from the originals.


"""Test hardcoded decomposition rules and matrix definitions for standard gates."""

import inspect

import numpy as np
from ddt import ddt, data, unpack

from qiskit import QuantumCircuit
from qiskit.quantum_info import Operator
from qiskit.test import QiskitTestCase
from qiskit.circuit import ParameterVector, Gate, ControlledGate

from qiskit.circuit.library import standard_gates
from qiskit.circuit.library import (
    HGate, CHGate, IGate, RGate, RXGate, CRXGate, RYGate, CRYGate, RZGate,
    CRZGate, SGate, SdgGate, CSwapGate, TGate, TdgGate, U1Gate, CU1Gate,
    U2Gate, U3Gate, CU3Gate, XGate, CXGate, CCXGate, YGate, CYGate,
    ZGate, CZGate, RYYGate, PhaseGate, CPhaseGate, UGate, CUGate,
    SXGate, SXdgGate, CSXGate
)

from qiskit.circuit.library.standard_gates.equivalence_library import (
    StandardEquivalenceLibrary as std_eqlib
)

from .gate_utils import _get_free_params


class TestGateDefinitions(QiskitTestCase):
    """Test the decomposition of a gate in terms of other gates
    yields the equivalent matrix as the hardcoded matrix definition
    up to a global phase."""

    def test_ch_definition(self):  # TODO: expand this to all gates
        """Test ch gate matrix and definition.
        """
        circ = QuantumCircuit(2)
        circ.ch(0, 1)
        decomposed_circ = circ.decompose()
        self.assertTrue(Operator(circ).equiv(Operator(decomposed_circ)))

    def test_ccx_definition(self):
        """Test ccx gate matrix and definition.
        """
        circ = QuantumCircuit(3)
        circ.ccx(0, 1, 2)
        decomposed_circ = circ.decompose()
        self.assertTrue(Operator(circ).equiv(Operator(decomposed_circ)))

    def test_crz_definition(self):
        """Test crz gate matrix and definition.
        """
        circ = QuantumCircuit(2)
        circ.crz(1, 0, 1)
        decomposed_circ = circ.decompose()
        self.assertTrue(Operator(circ).equiv(Operator(decomposed_circ)))

    def test_cry_definition(self):
        """Test cry gate matrix and definition.
        """
        circ = QuantumCircuit(2)
        circ.cry(1, 0, 1)
        decomposed_circ = circ.decompose()
        self.assertTrue(Operator(circ).equiv(Operator(decomposed_circ)))

    def test_crx_definition(self):
        """Test crx gate matrix and definition.
        """
        circ = QuantumCircuit(2)
        circ.crx(1, 0, 1)
        decomposed_circ = circ.decompose()
        self.assertTrue(Operator(circ).equiv(Operator(decomposed_circ)))

    def test_cswap_definition(self):
        """Test cswap gate matrix and definition.
        """
        circ = QuantumCircuit(3)
        circ.cswap(0, 1, 2)
        decomposed_circ = circ.decompose()
        self.assertTrue(Operator(circ).equiv(Operator(decomposed_circ)))

    def test_cu1_definition(self):
        """Test cu1 gate matrix and definition.
        """
        circ = QuantumCircuit(2)
        circ.cu1(1, 0, 1)
        decomposed_circ = circ.decompose()
        self.assertTrue(Operator(circ).equiv(Operator(decomposed_circ)))

    def test_cu3_definition(self):
        """Test cu3 gate matrix and definition.
        """
        circ = QuantumCircuit(2)
        circ.cu3(1, 1, 1, 0, 1)
        decomposed_circ = circ.decompose()
        self.assertTrue(Operator(circ).equiv(Operator(decomposed_circ)))

    def test_cx_definition(self):
        """Test cx gate matrix and definition.
        """
        circ = QuantumCircuit(2)
        circ.cx(0, 1)
        decomposed_circ = circ.decompose()
        self.assertTrue(Operator(circ).equiv(Operator(decomposed_circ)))


@ddt
class TestStandardGates(QiskitTestCase):
    """Standard Extension Test."""
<<<<<<< HEAD

=======
>>>>>>> 3dec07aa
    @unpack
    @data(
        *inspect.getmembers(
            standard_gates,
            predicate=lambda value: (inspect.isclass(value)
                                     and issubclass(value, Gate)))
    )
    def test_definition_parameters(self, class_name, gate_class):
        """Verify definitions from standard library include correct parameters."""

        free_params = _get_free_params(gate_class)
        n_params = len(free_params)
        param_vector = ParameterVector('th', n_params)

        if class_name in ('MCPhaseGate', 'MCU1Gate'):
            param_vector = param_vector[:-1]
            gate = gate_class(*param_vector, num_ctrl_qubits=2)
        elif class_name in ('MCXGate', 'MCXGrayCode', 'MCXRecursive', 'MCXVChain'):
            num_ctrl_qubits = 2
            param_vector = param_vector[:-1]
            gate = gate_class(num_ctrl_qubits, *param_vector)
        elif class_name == 'MSGate':
            num_qubits = 2
            param_vector = param_vector[:-1]
            gate = gate_class(num_qubits, *param_vector)
        else:
            gate = gate_class(*param_vector)

        if gate.definition is not None:
            self.assertEqual(gate.definition.parameters, set(param_vector))

<<<<<<< HEAD
=======
    @unpack
    @data(
        *inspect.getmembers(
            standard_gates,
            predicate=lambda value: (inspect.isclass(value)
                                     and issubclass(value, Gate)))
    )
    def test_inverse(self, class_name, gate_class):
        """Verify self-inverse pair yield identity for all standard gates."""

        free_params = _get_free_params(gate_class)
        n_params = len(free_params)
        float_vector = [0.1 + 0.1*i for i in range(n_params)]

        if class_name in ('MCPhaseGate', 'MCU1Gate'):
            float_vector = float_vector[:-1]
            gate = gate_class(*float_vector, num_ctrl_qubits=2)
        elif class_name in ('MCXGate', 'MCXGrayCode', 'MCXRecursive', 'MCXVChain'):
            num_ctrl_qubits = 3
            float_vector = float_vector[:-1]
            gate = gate_class(num_ctrl_qubits, *float_vector)
        elif class_name == 'MSGate':
            num_qubits = 3
            float_vector = float_vector[:-1]
            gate = gate_class(num_qubits, *float_vector)
        else:
            gate = gate_class(*float_vector)

        from qiskit.quantum_info.operators.predicates import is_identity_matrix

        self.assertTrue(is_identity_matrix(Operator(gate).dot(gate.inverse()).data))

        if gate.definition is not None:
            self.assertTrue(is_identity_matrix(Operator(gate).dot(gate.definition.inverse()).data))
            self.assertTrue(is_identity_matrix(Operator(gate).dot(gate.inverse().definition).data))

>>>>>>> 3dec07aa

class TestGateEquivalenceEqual(QiskitTestCase):
    """Test the decomposition of a gate in terms of other gates
    yields the same matrix as the hardcoded matrix definition."""

    @classmethod
    def setUpClass(cls):
        class_list = Gate.__subclasses__() + ControlledGate.__subclasses__()
        exclude = {'ControlledGate', 'DiagonalGate', 'UCGate', 'MCGupDiag',
                   'MCU1Gate', 'UnitaryGate', 'HamiltonianGate', 'MCPhaseGate',
                   'UCPauliRotGate', 'SingleQubitUnitary', 'MCXGate',
                   'VariadicZeroParamGate'}
        cls._gate_classes = []
        for aclass in class_list:
            if aclass.__name__ not in exclude:
                cls._gate_classes.append(aclass)

    def test_equivalence_phase(self):
        """Test that the equivalent circuits from the equivalency_library
        have equal matrix representations"""
        for gate_class in self._gate_classes:
            with self.subTest(i=gate_class):
                n_params = len(_get_free_params(gate_class))
                params = [0.1 * i for i in range(1, n_params+1)]
                if gate_class.__name__ == 'RXXGate':
                    params = [np.pi/2]
                if gate_class.__name__ in ['MSGate']:
                    params[0] = 2
                gate = gate_class(*params)
                equiv_lib_list = std_eqlib.get_entry(gate)
                for ieq, equivalency in enumerate(equiv_lib_list):
                    with self.subTest(msg=gate.name + '_' + str(ieq)):
                        op1 = Operator(gate)
                        op2 = Operator(equivalency)
                        self.assertEqual(op1, op2)


@ddt
class TestStandardEquivalenceLibrary(QiskitTestCase):
    """Standard Extension Test."""

    @data(
        HGate, CHGate, IGate, RGate, RXGate, CRXGate, RYGate, CRYGate, RZGate,
        CRZGate, SGate, SdgGate, CSwapGate, TGate, TdgGate, U1Gate, CU1Gate,
        U2Gate, U3Gate, CU3Gate, XGate, CXGate, CCXGate, YGate, CYGate,
        ZGate, CZGate, RYYGate, PhaseGate, CPhaseGate, UGate, CUGate,
        SXGate, SXdgGate, CSXGate
    )
    def test_definition_parameters(self, gate_class):
        """Verify decompositions from standard equivalence library match definitions."""
        n_params = len(_get_free_params(gate_class))
        param_vector = ParameterVector('th', n_params)
        float_vector = [0.1 * i for i in range(n_params)]

        param_gate = gate_class(*param_vector)
        float_gate = gate_class(*float_vector)

        param_entry = std_eqlib.get_entry(param_gate)
        float_entry = std_eqlib.get_entry(float_gate)

        if not param_gate.definition or not param_gate.definition.data:
            return

        self.assertGreaterEqual(len(param_entry), 1)
        self.assertGreaterEqual(len(float_entry), 1)

        param_qc = QuantumCircuit(param_gate.num_qubits)
        float_qc = QuantumCircuit(float_gate.num_qubits)

        param_qc.append(param_gate, param_qc.qregs[0])
        float_qc.append(float_gate, float_qc.qregs[0])

        self.assertTrue(any(equiv == param_qc.decompose()
                            for equiv in param_entry))
        self.assertTrue(any(equiv == float_qc.decompose()
                            for equiv in float_entry))<|MERGE_RESOLUTION|>--- conflicted
+++ resolved
@@ -120,10 +120,6 @@
 @ddt
 class TestStandardGates(QiskitTestCase):
     """Standard Extension Test."""
-<<<<<<< HEAD
-
-=======
->>>>>>> 3dec07aa
     @unpack
     @data(
         *inspect.getmembers(
@@ -155,8 +151,6 @@
         if gate.definition is not None:
             self.assertEqual(gate.definition.parameters, set(param_vector))
 
-<<<<<<< HEAD
-=======
     @unpack
     @data(
         *inspect.getmembers(
@@ -193,7 +187,6 @@
             self.assertTrue(is_identity_matrix(Operator(gate).dot(gate.definition.inverse()).data))
             self.assertTrue(is_identity_matrix(Operator(gate).dot(gate.inverse().definition).data))
 
->>>>>>> 3dec07aa
 
 class TestGateEquivalenceEqual(QiskitTestCase):
     """Test the decomposition of a gate in terms of other gates
