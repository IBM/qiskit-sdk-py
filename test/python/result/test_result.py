# This code is part of Qiskit.
#
# (C) Copyright IBM 2017, 2019.
#
# This code is licensed under the Apache License, Version 2.0. You may
# obtain a copy of this license in the LICENSE.txt file in the root directory
# of this source tree or at http://www.apache.org/licenses/LICENSE-2.0.
#
# Any modifications or derivative works of this code must retain this
# copyright notice, and modified files need to carry a notice indicating
# that they have been altered from the originals.

"""Test Qiskit's Result class."""

import numpy as np

from qiskit.result import models
from qiskit.result import marginal_counts
from qiskit.result import Result
from qiskit.qobj import QobjExperimentHeader
from qiskit.test import QiskitTestCase


class TestResultOperations(QiskitTestCase):
    """Result operations methods."""

    def setUp(self):
        self.base_result_args = dict(backend_name='test_backend',
                                     backend_version='1.0.0',
                                     qobj_id='id-123',
                                     job_id='job-123',
                                     success=True)

        super().setUp()

    def test_counts_no_header(self):
        """Test that counts are extracted properly without header."""
        raw_counts = {'0x0': 4, '0x2': 10}
        no_header_processed_counts = {bin(int(bs[2:], 16))[2:]: counts for
                                      (bs, counts) in raw_counts.items()}
        data = models.ExperimentResultData(counts=dict(**raw_counts))
        exp_result = models.ExperimentResult(shots=14, success=True, meas_level=2, data=data)
        result = Result(results=[exp_result], **self.base_result_args)

        self.assertEqual(result.get_counts(0), no_header_processed_counts)

    def test_counts_header(self):
        """Test that counts are extracted properly with header."""
        raw_counts = {'0x0': 4, '0x2': 10}
        processed_counts = {'0 0 00': 4, '0 0 10': 10}
        data = models.ExperimentResultData(counts=dict(**raw_counts))
        exp_result_header = QobjExperimentHeader(
            creg_sizes=[['c0', 2], ['c0', 1], ['c1', 1]], memory_slots=4)
        exp_result = models.ExperimentResult(shots=14, success=True, meas_level=2,
                                             data=data, header=exp_result_header)
        result = Result(results=[exp_result], **self.base_result_args)

        self.assertEqual(result.get_counts(0), processed_counts)

    def test_counts_by_name(self):
        """Test that counts are extracted properly by name."""
        raw_counts = {'0x0': 4, '0x2': 10}
        processed_counts = {'0 0 00': 4, '0 0 10': 10}
        data = models.ExperimentResultData(counts=dict(**raw_counts))
        exp_result_header = QobjExperimentHeader(
            creg_sizes=[['c0', 2], ['c0', 1], ['c1', 1]], memory_slots=4, name='a_name')
        exp_result = models.ExperimentResult(shots=14, success=True, meas_level=2,
                                             data=data, header=exp_result_header)
        result = Result(results=[exp_result], **self.base_result_args)

        self.assertEqual(result.get_counts('a_name'), processed_counts)

    def test_counts_duplicate_name(self):
        """Test results containing multiple entries of a single name will warn."""
        data = models.ExperimentResultData(counts=dict())
        exp_result_header = QobjExperimentHeader(name='foo')
        exp_result = models.ExperimentResult(shots=14, success=True,
                                             data=data, header=exp_result_header)
        result = Result(results=[exp_result] * 2, **self.base_result_args)

        with self.assertWarnsRegex(UserWarning, r'multiple.*foo'):
            result.get_counts('foo')

    def test_result_repr(self):
        """Test that repr is contstructed correctly for a results object."""
        raw_counts = {'0x0': 4, '0x2': 10}
        data = models.ExperimentResultData(counts=dict(**raw_counts))
        exp_result_header = QobjExperimentHeader(
            creg_sizes=[['c0', 2], ['c0', 1], ['c1', 1]], memory_slots=4)
        exp_result = models.ExperimentResult(shots=14, success=True, meas_level=2,
                                             data=data, header=exp_result_header)
        result = Result(results=[exp_result], **self.base_result_args)
        expected = ("Result(backend_name='test_backend', backend_version='1.0.0', "
                    "qobj_id='id-123', job_id='job-123', success=True, "
                    "results=[ExperimentResult(shots=14, success=True, "
                    "meas_level=2, data=ExperimentResultData(counts={'0x0': 4,"
                    " '0x2': 10}), header=QobjExperimentHeader(creg_sizes="
                    "[['c0', 2], ['c0', 1], ['c1', 1]], memory_slots=4))])")
        self.assertEqual(expected, repr(result))

    def test_multiple_circuits_counts(self):
        """"
        Test that counts are returned either as a list or a single item.

        Counts are returned as a list when multiple experiments are executed
        and get_counts() is called with no arguments. In all the other cases
        get_counts() returns a single item containing the counts for a
        single experiment.
        """
        raw_counts_1 = {'0x0': 5, '0x3': 12, '0x5': 9, '0xD': 6, '0xE': 2}
        processed_counts_1 = {'0000': 5, '0011': 12, '0101': 9, '1101': 6, '1110': 2}
        data_1 = models.ExperimentResultData(counts=dict(**raw_counts_1))
        exp_result_header_1 = QobjExperimentHeader(creg_sizes=[['c0', 4]], memory_slots=4)
        exp_result_1 = models.ExperimentResult(shots=14, success=True, meas_level=2, data=data_1,
                                               header=exp_result_header_1)

        raw_counts_2 = {'0x1': 0, '0x4': 3, '0x6': 6, '0xA': 1, '0xB': 2}
        processed_counts_2 = {'0001': 0, '0100': 3, '0110': 6, '1010': 1, '1011': 2}
        data_2 = models.ExperimentResultData(counts=dict(**raw_counts_2))
        exp_result_header_2 = QobjExperimentHeader(creg_sizes=[['c0', 4]], memory_slots=4)
        exp_result_2 = models.ExperimentResult(shots=14, success=True, meas_level=2, data=data_2,
                                               header=exp_result_header_2)

        raw_counts_3 = {'0xC': 27, '0xF': 20}
        processed_counts_3 = {'1100': 27, '1111': 20}
        data_3 = models.ExperimentResultData(counts=dict(**raw_counts_3))
        exp_result_header_3 = QobjExperimentHeader(creg_sizes=[['c0', 4]], memory_slots=4)
        exp_result_3 = models.ExperimentResult(shots=14, success=True, meas_level=2, data=data_3,
                                               header=exp_result_header_3)

        mult_result = Result(results=[exp_result_1, exp_result_2, exp_result_3],
                             **self.base_result_args)
        sing_result = Result(results=[exp_result_1], **self.base_result_args)

        self.assertEqual(mult_result.get_counts(), [processed_counts_1, processed_counts_2,
                                                    processed_counts_3])
        self.assertEqual(sing_result.get_counts(), processed_counts_1)

    def test_marginal_counts(self):
        """Test that counts are marginalized correctly."""
        raw_counts = {'0x0': 4, '0x1': 7, '0x2': 10, '0x6': 5, '0x9': 11, '0xD': 9, '0xE': 8}
        data = models.ExperimentResultData(counts=dict(**raw_counts))
        exp_result_header = QobjExperimentHeader(creg_sizes=[['c0', 4]],
                                                 memory_slots=4)
        exp_result = models.ExperimentResult(shots=54, success=True, data=data,
                                             header=exp_result_header)
        result = Result(results=[exp_result], **self.base_result_args)
        expected_marginal_counts = {'00': 4, '01': 27, '10': 23}

        self.assertEqual(marginal_counts(result.get_counts(), [0, 1]), expected_marginal_counts)
        self.assertEqual(marginal_counts(result.get_counts(), [1, 0]), expected_marginal_counts)

    def test_marginal_counts_result(self):
        """Test that a Result object containing counts marginalizes correctly."""
        raw_counts_1 = {'0x0': 4, '0x1': 7, '0x2': 10, '0x6': 5, '0x9': 11, '0xD': 9, '0xE': 8}
        data_1 = models.ExperimentResultData(counts=dict(**raw_counts_1))
        exp_result_header_1 = QobjExperimentHeader(creg_sizes=[['c0', 4]], memory_slots=4)
        exp_result_1 = models.ExperimentResult(shots=54, success=True, data=data_1,
                                               header=exp_result_header_1)

        raw_counts_2 = {'0x2': 5, '0x3': 8}
        data_2 = models.ExperimentResultData(counts=dict(**raw_counts_2))
        exp_result_header_2 = QobjExperimentHeader(creg_sizes=[['c0', 2]], memory_slots=2)
        exp_result_2 = models.ExperimentResult(shots=13, success=True, data=data_2,
                                               header=exp_result_header_2)

        result = Result(results=[exp_result_1, exp_result_2], **self.base_result_args)

        expected_marginal_counts_1 = {'00': 4, '01': 27, '10': 23}
        expected_marginal_counts_2 = {'0': 5, '1': 8}

        self.assertEqual(marginal_counts(result, [0, 1]).get_counts(0),
                         expected_marginal_counts_1)
        self.assertEqual(marginal_counts(result, [0]).get_counts(1),
                         expected_marginal_counts_2)

    def test_marginal_counts_inplace_true(self):
        """Test marginal_counts(Result, inplace = True)
        """
        raw_counts_1 = {'0x0': 4, '0x1': 7, '0x2': 10, '0x6': 5, '0x9': 11, '0xD': 9, '0xE': 8}
        data_1 = models.ExperimentResultData(counts=dict(**raw_counts_1))
        exp_result_header_1 = QobjExperimentHeader(creg_sizes=[['c0', 4]], memory_slots=4)
        exp_result_1 = models.ExperimentResult(shots=54, success=True, data=data_1,
                                               header=exp_result_header_1)

        raw_counts_2 = {'0x2': 5, '0x3': 8}
        data_2 = models.ExperimentResultData(counts=dict(**raw_counts_2))
        exp_result_header_2 = QobjExperimentHeader(creg_sizes=[['c0', 2]], memory_slots=2)
        exp_result_2 = models.ExperimentResult(shots=13, success=True, data=data_2,
                                               header=exp_result_header_2)

        result = Result(results=[exp_result_1, exp_result_2], **self.base_result_args)

        expected_marginal_counts = {'0': 27, '1': 27}

        self.assertEqual(marginal_counts(result, [0], inplace=True).get_counts(0),
                         expected_marginal_counts)
        self.assertEqual(result.get_counts(0),
                         expected_marginal_counts)

    def test_marginal_counts_inplace_false(self):
        """Test marginal_counts(Result, inplace=False) """
        raw_counts_1 = {'0x0': 4, '0x1': 7, '0x2': 10, '0x6': 5, '0x9': 11, '0xD': 9, '0xE': 8}
        data_1 = models.ExperimentResultData(counts=dict(**raw_counts_1))
        exp_result_header_1 = QobjExperimentHeader(creg_sizes=[['c0', 4]], memory_slots=4)
        exp_result_1 = models.ExperimentResult(shots=54, success=True, data=data_1,
                                               header=exp_result_header_1)

        raw_counts_2 = {'0x2': 5, '0x3': 8}
        data_2 = models.ExperimentResultData(counts=dict(**raw_counts_2))
        exp_result_header_2 = QobjExperimentHeader(creg_sizes=[['c0', 2]], memory_slots=2)
        exp_result_2 = models.ExperimentResult(shots=13, success=True, data=data_2,
                                               header=exp_result_header_2)

        result = Result(results=[exp_result_1, exp_result_2], **self.base_result_args)

        expected_marginal_counts = {'0': 27, '1': 27}

        self.assertEqual(marginal_counts(result, [0], inplace=False).get_counts(0),
                         expected_marginal_counts)
        self.assertNotEqual(result.get_counts(0),
                            expected_marginal_counts)

    def test_marginal_counts_with_dict(self):
        """Test the marginal_counts method with dictionary instead of Result object.
        """
        dict_counts_1 = {'0000': 4, '0001': 7, '0010': 10, '0110': 5,
                         '1001': 11, '1101': 9, '1110': 8}
        dict_counts_2 = {'10': 5, '11': 8}

        expected_marginal_counts_1 = {'00': 4, '01': 27, '10': 23}
        expected_marginal_counts_2 = {'0': 5, '1': 8}

        self.assertEqual(marginal_counts(dict_counts_1, [0, 1]),
                         expected_marginal_counts_1)
        self.assertEqual(marginal_counts(dict_counts_2, [0], inplace=True),
                         expected_marginal_counts_2)
        self.assertNotEqual(dict_counts_2, expected_marginal_counts_2)
        self.assertRaises(AttributeError,
                          lambda: marginal_counts(dict_counts_1, [0, 1]).get_counts(0))

    def test_memory_counts_no_header(self):
        """Test that memory bitstrings are extracted properly without header."""
        raw_memory = ['0x0', '0x0', '0x2', '0x2', '0x2', '0x2', '0x2']
        no_header_processed_memory = [bin(int(bs[2:], 16))[2:] for bs in raw_memory]
        data = models.ExperimentResultData(memory=raw_memory)
        exp_result = models.ExperimentResult(shots=14, success=True, meas_level=2,
                                             memory=True, data=data)
        result = Result(results=[exp_result], **self.base_result_args)

        self.assertEqual(result.get_memory(0), no_header_processed_memory)

    def test_memory_counts_header(self):
        """Test that memory bitstrings are extracted properly with header."""
        raw_memory = ['0x0', '0x0', '0x2', '0x2', '0x2', '0x2', '0x2']
        no_header_processed_memory = ['0 0 00', '0 0 00', '0 0 10', '0 0 10',
                                      '0 0 10', '0 0 10', '0 0 10']
        data = models.ExperimentResultData(memory=raw_memory)
        exp_result_header = QobjExperimentHeader(
            creg_sizes=[['c0', 2], ['c0', 1], ['c1', 1]], memory_slots=4)
        exp_result = models.ExperimentResult(shots=14, success=True, meas_level=2,
                                             memory=True, data=data,
                                             header=exp_result_header)
        result = Result(results=[exp_result], **self.base_result_args)

        self.assertEqual(result.get_memory(0), no_header_processed_memory)

    def test_meas_level_1_avg(self):
        """Test measurement level 1 average result."""
        # 3 qubits
        raw_memory = [[0., 1.], [1., 0.], [0.5, 0.5]]
        processed_memory = np.array([1.j, 1., 0.5 + 0.5j], dtype=np.complex_)
        data = models.ExperimentResultData(memory=raw_memory)
        exp_result = models.ExperimentResult(shots=2, success=True, meas_level=1,
                                             meas_return='avg', data=data)
        result = Result(results=[exp_result], **self.base_result_args)
        memory = result.get_memory(0)

        self.assertEqual(memory.shape, (3,))
        self.assertEqual(memory.dtype, np.complex_)
        np.testing.assert_almost_equal(memory, processed_memory)

    def test_meas_level_1_single(self):
        """Test measurement level 1 single result."""
        # 3 qubits
        raw_memory = [[[0., 1.], [1., 0.], [0.5, 0.5]],
                      [[0.5, 0.5], [1., 0.], [0., 1.]]]
        processed_memory = np.array([[1.j, 1., 0.5 + 0.5j],
                                     [0.5 + 0.5j, 1., 1.j]], dtype=np.complex_)
        data = models.ExperimentResultData(memory=raw_memory)
        exp_result = models.ExperimentResult(shots=2, success=True, meas_level=1,
                                             meas_return='single', data=data)
        result = Result(results=[exp_result], **self.base_result_args)
        memory = result.get_memory(0)

        self.assertEqual(memory.shape, (2, 3))
        self.assertEqual(memory.dtype, np.complex_)
        np.testing.assert_almost_equal(memory, processed_memory)

    def test_meas_level_0_avg(self):
        """Test measurement level 0 average result."""
        # 3 qubits
        raw_memory = [[[0., 1.], [0., 1.], [0., 1.]],
                      [[1., 0.], [1., 0.], [1., 0.]]]
        processed_memory = np.array([[1.j, 1.j, 1.j],
                                     [1., 1., 1.]], dtype=np.complex_)
        data = models.ExperimentResultData(memory=raw_memory)
        exp_result = models.ExperimentResult(shots=2, success=True, meas_level=0,
                                             meas_return='avg', data=data)
        result = Result(results=[exp_result], **self.base_result_args)
        memory = result.get_memory(0)

        self.assertEqual(memory.shape, (2, 3))
        self.assertEqual(memory.dtype, np.complex_)
        np.testing.assert_almost_equal(memory, processed_memory)

    def test_meas_level_0_single(self):
        """Test measurement level 0 single result."""
        # 3 qubits
        raw_memory = [[[[0., 1.], [0., 1.], [0., 1.]],
                       [[1., 0.], [1., 0.], [1., 0.]]],
                      [[[0., 1.], [0., 1.], [0., 1.]],
                       [[1., 0.], [1., 0.], [1., 0.]]]]
        processed_memory = np.array([[[1.j, 1.j, 1.j],
                                      [1., 1., 1.]],
                                     [[1.j, 1.j, 1.j],
                                      [1., 1., 1.]]], dtype=np.complex_)
        data = models.ExperimentResultData(memory=raw_memory)
        exp_result = models.ExperimentResult(shots=2, success=True, meas_level=0,
                                             meas_return='single', data=data)
        result = Result(results=[exp_result], **self.base_result_args)
        memory = result.get_memory(0)

        self.assertEqual(memory.shape, (2, 2, 3))
        self.assertEqual(memory.dtype, np.complex_)
        np.testing.assert_almost_equal(memory, processed_memory)

<<<<<<< HEAD
    def test_circuit_statevector_repr_without_decimal(self):
        """Test postprocessing of statevector without giving any decimals arg."""
        raw_statevector = np.array([0.35355339+0.j, 0.35355339+0.j, 0.35355339+0.j, 0.35355339+0.j,
                                    0.35355339+0.j, 0.35355339+0.j, 0.35355339+0.j, 0.35355339+0.j],
                                   dtype=np.complex_)
        processed_sv = np.array([0.35355339+0.j, 0.35355339+0.j, 0.35355339+0.j, 0.35355339+0.j,
                                 0.35355339+0.j, 0.35355339+0.j, 0.35355339+0.j, 0.35355339+0.j],
                                dtype=np.complex_)
        data = models.ExperimentResultData(statevector=raw_statevector)
        exp_result = models.ExperimentResult(shots=1, success=True, data=data)
        result = Result(results=[exp_result], **self.base_result_args)
        statevector = result.get_statevector()
        self.assertEqual(statevector.shape, (8,))
        self.assertEqual(statevector.dtype, np.complex_)
        np.testing.assert_almost_equal(statevector, processed_sv)

    def test_circuit_statevector_repr_decimal(self):
        """Test postprocessing of statevector giving decimals arg."""
        raw_statevector = np.array([0.35355339+0.j, 0.35355339+0.j, 0.35355339+0.j, 0.35355339+0.j,
                                    0.35355339+0.j, 0.35355339+0.j, 0.35355339+0.j, 0.35355339+0.j],
                                   dtype=np.complex_)
        processed_sv = np.array([0.354+0.j, 0.354+0.j, 0.354+0.j, 0.354+0.j, 0.354+0.j, 0.354+0.j,
                                 0.354+0.j, 0.354+0.j], dtype=np.complex_)
        data = models.ExperimentResultData(statevector=raw_statevector)
        exp_result = models.ExperimentResult(shots=1, success=True, data=data)
        result = Result(results=[exp_result], **self.base_result_args)
        statevector = result.get_statevector(decimals=3)
        self.assertEqual(statevector.shape, (8,))
        self.assertEqual(statevector.dtype, np.complex_)
        np.testing.assert_almost_equal(statevector, processed_sv)

    def test_circuit_unitary_repr_without_decimal(self):
        """Test postprocessing of unitary without giving any decimals arg."""
        raw_unitary = np.array([[0.70710678+0.00000000e+00j, 0.70710678-8.65956056e-17j],
                                [0.70710678+0.00000000e+00j, -0.70710678+8.65956056e-17j]],
                               dtype=np.complex_)
        processed_unitary = np.array([[0.70710678+0.00000000e+00j, 0.70710678-8.65956056e-17j],
                                      [0.70710678+0.00000000e+00j, -0.70710678+8.65956056e-17j]],
                                     dtype=np.complex_)
        data = models.ExperimentResultData(unitary=raw_unitary)
        exp_result = models.ExperimentResult(shots=1, success=True, data=data)
        result = Result(results=[exp_result], **self.base_result_args)
        unitary = result.get_unitary()
        self.assertEqual(unitary.shape, (2, 2))
        self.assertEqual(unitary.dtype, np.complex_)
        np.testing.assert_almost_equal(unitary, processed_unitary)

    def test_circuit_unitary_repr_decimal(self):
        """Test postprocessing of unitary giving decimals arg."""
        raw_unitary = np.array([[0.70710678+0.00000000e+00j, 0.70710678-8.65956056e-17j],
                                [0.70710678+0.00000000e+00j, -0.70710678+8.65956056e-17j]],
                               dtype=np.complex_)
        processed_unitary = np.array([[0.707+0.j, 0.707-0.j],
                                      [0.707+0.j, -0.707+0.j]], dtype=np.complex_)
        data = models.ExperimentResultData(unitary=raw_unitary)
        exp_result = models.ExperimentResult(shots=1, success=True, data=data)
        result = Result(results=[exp_result], **self.base_result_args)
        unitary = result.get_unitary(decimals=3)
        self.assertEqual(unitary.shape, (2, 2))
        self.assertEqual(unitary.dtype, np.complex_)
        np.testing.assert_almost_equal(unitary, processed_unitary)
=======

class TestResultOperationsFailed(QiskitTestCase):
    """Result operations methods."""

    def setUp(self):
        self.base_result_args = dict(backend_name='test_backend',
                                     backend_version='1.0.0',
                                     qobj_id='id-123',
                                     job_id='job-123',
                                     success=True)
        super().setUp()

    def test_counts_int_out(self):
        """Test that fails when get_count is called with a nonexistent int."""
        raw_counts = {'0x0': 4, '0x2': 10}
        data = models.ExperimentResultData(counts=dict(**raw_counts))
        exp_result = models.ExperimentResult(shots=14, success=True, meas_level=2, data=data)
        result = Result(results=[exp_result], **self.base_result_args)

        with self.assertRaises(Exception) as context:
            result.get_counts(99)
        self.assertEqual('Result for experiment "99" could not be found.',
                         context.exception.message)

    def test_counts_name_out(self):
        """Test that fails when get_count is called with a nonexistent name."""
        raw_counts = {'0x0': 4, '0x2': 10}
        data = models.ExperimentResultData(counts=dict(**raw_counts))
        exp_result_header = QobjExperimentHeader(
            creg_sizes=[['c0', 2], ['c0', 1], ['c1', 1]], memory_slots=4, name='a_name')
        exp_result = models.ExperimentResult(shots=14, success=True, meas_level=2,
                                             data=data, header=exp_result_header)
        result = Result(results=[exp_result], **self.base_result_args)

        with self.assertRaises(Exception) as context:
            result.get_counts('another_name')
        self.assertEqual('Data for experiment "another_name" could not be found.',
                         context.exception.message)

    def test_memory_int_out(self):
        """Test that memory bitstrings are extracted properly without header."""
        raw_memory = ['0x0', '0x0', '0x2', '0x2', '0x2', '0x2', '0x2']
        data = models.ExperimentResultData(memory=raw_memory)
        exp_result = models.ExperimentResult(shots=14, success=True, meas_level=2,
                                             memory=True, data=data)
        result = Result(results=[exp_result], **self.base_result_args)

        with self.assertRaises(Exception) as context:
            result.get_memory(99)
        self.assertEqual('Result for experiment "99" could not be found.',
                         context.exception.message)
>>>>>>> 4bd5edf5
<|MERGE_RESOLUTION|>--- conflicted
+++ resolved
@@ -335,15 +335,16 @@
         self.assertEqual(memory.dtype, np.complex_)
         np.testing.assert_almost_equal(memory, processed_memory)
 
-<<<<<<< HEAD
     def test_circuit_statevector_repr_without_decimal(self):
         """Test postprocessing of statevector without giving any decimals arg."""
-        raw_statevector = np.array([0.35355339+0.j, 0.35355339+0.j, 0.35355339+0.j, 0.35355339+0.j,
-                                    0.35355339+0.j, 0.35355339+0.j, 0.35355339+0.j, 0.35355339+0.j],
-                                   dtype=np.complex_)
-        processed_sv = np.array([0.35355339+0.j, 0.35355339+0.j, 0.35355339+0.j, 0.35355339+0.j,
-                                 0.35355339+0.j, 0.35355339+0.j, 0.35355339+0.j, 0.35355339+0.j],
-                                dtype=np.complex_)
+        raw_statevector = np.array(
+            [0.35355339 + 0.j, 0.35355339 + 0.j, 0.35355339 + 0.j, 0.35355339 + 0.j,
+             0.35355339 + 0.j, 0.35355339 + 0.j, 0.35355339 + 0.j, 0.35355339 + 0.j],
+            dtype=np.complex_)
+        processed_sv = np.array(
+            [0.35355339 + 0.j, 0.35355339 + 0.j, 0.35355339 + 0.j, 0.35355339 + 0.j,
+             0.35355339 + 0.j, 0.35355339 + 0.j, 0.35355339 + 0.j, 0.35355339 + 0.j],
+            dtype=np.complex_)
         data = models.ExperimentResultData(statevector=raw_statevector)
         exp_result = models.ExperimentResult(shots=1, success=True, data=data)
         result = Result(results=[exp_result], **self.base_result_args)
@@ -354,11 +355,13 @@
 
     def test_circuit_statevector_repr_decimal(self):
         """Test postprocessing of statevector giving decimals arg."""
-        raw_statevector = np.array([0.35355339+0.j, 0.35355339+0.j, 0.35355339+0.j, 0.35355339+0.j,
-                                    0.35355339+0.j, 0.35355339+0.j, 0.35355339+0.j, 0.35355339+0.j],
-                                   dtype=np.complex_)
-        processed_sv = np.array([0.354+0.j, 0.354+0.j, 0.354+0.j, 0.354+0.j, 0.354+0.j, 0.354+0.j,
-                                 0.354+0.j, 0.354+0.j], dtype=np.complex_)
+        raw_statevector = np.array(
+            [0.35355339 + 0.j, 0.35355339 + 0.j, 0.35355339 + 0.j, 0.35355339 + 0.j,
+             0.35355339 + 0.j, 0.35355339 + 0.j, 0.35355339 + 0.j, 0.35355339 + 0.j],
+            dtype=np.complex_)
+        processed_sv = np.array(
+            [0.354 + 0.j, 0.354 + 0.j, 0.354 + 0.j, 0.354 + 0.j, 0.354 + 0.j, 0.354 + 0.j,
+             0.354 + 0.j, 0.354 + 0.j], dtype=np.complex_)
         data = models.ExperimentResultData(statevector=raw_statevector)
         exp_result = models.ExperimentResult(shots=1, success=True, data=data)
         result = Result(results=[exp_result], **self.base_result_args)
@@ -369,11 +372,12 @@
 
     def test_circuit_unitary_repr_without_decimal(self):
         """Test postprocessing of unitary without giving any decimals arg."""
-        raw_unitary = np.array([[0.70710678+0.00000000e+00j, 0.70710678-8.65956056e-17j],
-                                [0.70710678+0.00000000e+00j, -0.70710678+8.65956056e-17j]],
+        raw_unitary = np.array([[0.70710678 + 0.00000000e+00j, 0.70710678 - 8.65956056e-17j],
+                                [0.70710678 + 0.00000000e+00j, -0.70710678 + 8.65956056e-17j]],
                                dtype=np.complex_)
-        processed_unitary = np.array([[0.70710678+0.00000000e+00j, 0.70710678-8.65956056e-17j],
-                                      [0.70710678+0.00000000e+00j, -0.70710678+8.65956056e-17j]],
+        processed_unitary = np.array([[0.70710678 + 0.00000000e+00j, 0.70710678 - 8.65956056e-17j],
+                                      [0.70710678 + 0.00000000e+00j,
+                                       -0.70710678 + 8.65956056e-17j]],
                                      dtype=np.complex_)
         data = models.ExperimentResultData(unitary=raw_unitary)
         exp_result = models.ExperimentResult(shots=1, success=True, data=data)
@@ -385,11 +389,11 @@
 
     def test_circuit_unitary_repr_decimal(self):
         """Test postprocessing of unitary giving decimals arg."""
-        raw_unitary = np.array([[0.70710678+0.00000000e+00j, 0.70710678-8.65956056e-17j],
-                                [0.70710678+0.00000000e+00j, -0.70710678+8.65956056e-17j]],
+        raw_unitary = np.array([[0.70710678 + 0.00000000e+00j, 0.70710678 - 8.65956056e-17j],
+                                [0.70710678 + 0.00000000e+00j, -0.70710678 + 8.65956056e-17j]],
                                dtype=np.complex_)
-        processed_unitary = np.array([[0.707+0.j, 0.707-0.j],
-                                      [0.707+0.j, -0.707+0.j]], dtype=np.complex_)
+        processed_unitary = np.array([[0.707 + 0.j, 0.707 - 0.j],
+                                      [0.707 + 0.j, -0.707 + 0.j]], dtype=np.complex_)
         data = models.ExperimentResultData(unitary=raw_unitary)
         exp_result = models.ExperimentResult(shots=1, success=True, data=data)
         result = Result(results=[exp_result], **self.base_result_args)
@@ -397,7 +401,7 @@
         self.assertEqual(unitary.shape, (2, 2))
         self.assertEqual(unitary.dtype, np.complex_)
         np.testing.assert_almost_equal(unitary, processed_unitary)
-=======
+
 
 class TestResultOperationsFailed(QiskitTestCase):
     """Result operations methods."""
@@ -448,5 +452,4 @@
         with self.assertRaises(Exception) as context:
             result.get_memory(99)
         self.assertEqual('Result for experiment "99" could not be found.',
-                         context.exception.message)
->>>>>>> 4bd5edf5
+                         context.exception.message)