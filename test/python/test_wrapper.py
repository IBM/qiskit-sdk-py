# -*- coding: utf-8 -*-

# Copyright 2018, IBM.
#
# This source code is licensed under the Apache License, Version 2.0 found in
# the LICENSE.txt file in the root directory of this source tree.


"""Tests for the wrapper functionality."""

import logging
import unittest

import qiskit.wrapper
from qiskit import QISKitError
from qiskit import QuantumRegister, ClassicalRegister, QuantumCircuit
from qiskit.backends.ibmq import IBMQProvider
from qiskit.wrapper import registered_providers, execute
from ._mockutils import DummyProvider
from .common import QiskitTestCase, requires_qe_access
from .common import is_cpp_simulator_available
from .test_backends import remove_backends_from_list


class TestWrapper(QiskitTestCase):
    """Wrapper test case."""
    def setUp(self):
        qr = QuantumRegister(3)
        cr = ClassicalRegister(3)
        self.circuit = QuantumCircuit(qr, cr)
        self.circuit.ccx(qr[0], qr[1], qr[2])
        self.circuit.measure(qr, cr)

    @requires_qe_access
<<<<<<< HEAD
    def test_wrapper_register_ok(self, qe_token, qe_url, hub, group, project):
        """Test wrapper.register()."""
        qiskit.wrapper.register(qe_token, qe_url, hub, group, project)
=======
    def test_wrapper_register_ok(self, QE_TOKEN, QE_URL):
        """Test wrapper.register()."""
        qiskit.wrapper.register(QE_TOKEN, QE_URL)
>>>>>>> b2c52515
        backends = qiskit.wrapper.available_backends()
        backends = remove_backends_from_list(backends)
        self.log.info(backends)
        self.assertTrue(len(backends) > 0)

    @requires_qe_access
<<<<<<< HEAD
    def test_backends_with_filter(self, qe_token, qe_url, hub, group, project):
        """Test wrapper.available_backends(filter=...)."""
        qiskit.wrapper.register(qe_token, qe_url, hub, group, project)
=======
    def test_backends_with_filter(self, QE_TOKEN, QE_URL):
        """Test wrapper.available_backends(filter=...)."""
        qiskit.wrapper.register(QE_TOKEN, QE_URL)
>>>>>>> b2c52515
        backends = qiskit.wrapper.available_backends({'local': False,
                                                      'simulator': True})
        self.log.info(backends)
        self.assertTrue(len(backends) > 0)

    def test_local_backends(self):
        """Test wrapper.local_backends(filter=...)."""
        local_backends = qiskit.wrapper.local_backends()
        self.log.info(local_backends)
        self.assertTrue(len(local_backends) > 0)

    @requires_qe_access
<<<<<<< HEAD
    def test_register_twice(self, qe_token, qe_url, hub, group, project):
        """Test double registration of the same credentials."""
        qiskit.wrapper.register(qe_token, qe_url, hub, group, project)
        initial_providers = registered_providers()
        # Registering twice should give warning and add no providers.
        qiskit.wrapper.register(qe_token, qe_url, hub, group, project)
=======
    def test_register_twice(self, QE_TOKEN, QE_URL):
        """Test double registration of the same credentials."""
        qiskit.wrapper.register(QE_TOKEN, QE_URL)
        initial_providers = registered_providers()
        # Registering twice should give warning and add no providers.
        qiskit.wrapper.register(QE_TOKEN, QE_URL)
>>>>>>> b2c52515
        self.assertCountEqual(initial_providers, registered_providers())

    def test_register_bad_credentials(self):
        """Test registering a provider with bad credentials."""
        initial_providers = registered_providers()
        with self.assertRaises(QISKitError):
            qiskit.wrapper.register('FAKE_TOKEN', 'http://unknown')
        self.assertEqual(initial_providers, registered_providers())

    @requires_qe_access
<<<<<<< HEAD
    def test_unregister(self, qe_token, qe_url, hub, group, project):
        """Test unregistering."""
        initial_providers = registered_providers()
        ibmqprovider = qiskit.wrapper.register(qe_token, qe_url, hub, group, project)
=======
    def test_unregister(self, QE_TOKEN, QE_URL):
        """Test unregistering."""
        initial_providers = registered_providers()
        ibmqprovider = qiskit.wrapper.register(QE_TOKEN, QE_URL)
>>>>>>> b2c52515
        self.assertCountEqual(initial_providers + [ibmqprovider],
                              registered_providers())
        qiskit.wrapper.unregister(ibmqprovider)
        self.assertEqual(initial_providers, registered_providers())

    @requires_qe_access
<<<<<<< HEAD
    def test_unregister_non_existent(self, qe_token, qe_url, hub, group, project):
        """Test unregistering a non existent provider."""
        initial_providers = registered_providers()
        ibmqprovider = IBMQProvider(qe_token, qe_url, hub, group, project)
=======
    def test_unregister_non_existent(self, QE_TOKEN, QE_URL):
        """Test unregistering a non existent provider."""
        initial_providers = registered_providers()
        ibmqprovider = IBMQProvider(QE_TOKEN, QE_URL)
>>>>>>> b2c52515
        with self.assertRaises(QISKitError):
            qiskit.wrapper.unregister(ibmqprovider)
        self.assertEqual(initial_providers, registered_providers())

    def test_register_backend_name_conflicts(self):
        """Test backend name conflicts when registering."""
        class SecondDummyProvider(DummyProvider):
            """
            Subclass the DummyProvider so register treats them as different."""
            pass

        dummy_provider = qiskit.wrapper.register(provider_class=DummyProvider)
        initial_providers = registered_providers()
        initial_backends = qiskit.wrapper.available_backends()
        dummy_backend = dummy_provider.get_backend('local_dummy_simulator')
        with self.assertLogs(level=logging.WARNING) as logs:
            second_dummy_provider = qiskit.wrapper.register(
                provider_class=SecondDummyProvider)

        # Check that one, and only one warning has been issued.
        self.assertEqual(len(logs.records), 1)
        # Check that the provider has been registered.
        self.assertCountEqual(initial_providers + [second_dummy_provider],
                              registered_providers())
        # Check that no new backends have been added.
        self.assertCountEqual(initial_backends,
                              qiskit.wrapper.available_backends())

        # Check the name of the backend still refers to the previous one.
        self.assertEqual(dummy_backend,
                         qiskit.wrapper.get_backend('local_dummy_simulator'))

    def test_local_execute_and_get_ran_qasm(self):
        """Check if the local backend return the ran qasm."""

        cpp_simulators = [
            'local_qasm_simulator_cpp',
            'local_statevector_simulator_cpp'
        ]

        python_simulators = [
            'local_qasm_simulator_py',
            'local_statevector_simulator_py',
            'local_unitary_simulator_py'
        ]

        local_simulators = python_simulators
        if is_cpp_simulator_available():
            local_simulators += cpp_simulators

        for backend_name in local_simulators:
            with self.subTest(backend_name=backend_name):
                result = execute(self.circuit, 'local_qasm_simulator').result()
                self.assertIsNotNone(result.get_ran_qasm(self.circuit.name))


if __name__ == '__main__':
    unittest.main(verbosity=2)<|MERGE_RESOLUTION|>--- conflicted
+++ resolved
@@ -32,30 +32,18 @@
         self.circuit.measure(qr, cr)
 
     @requires_qe_access
-<<<<<<< HEAD
-    def test_wrapper_register_ok(self, qe_token, qe_url, hub, group, project):
+    def test_wrapper_register_ok(self, qe_token, qe_url):
         """Test wrapper.register()."""
-        qiskit.wrapper.register(qe_token, qe_url, hub, group, project)
-=======
-    def test_wrapper_register_ok(self, QE_TOKEN, QE_URL):
-        """Test wrapper.register()."""
-        qiskit.wrapper.register(QE_TOKEN, QE_URL)
->>>>>>> b2c52515
+        qiskit.wrapper.register(qe_token, qe_url)
         backends = qiskit.wrapper.available_backends()
         backends = remove_backends_from_list(backends)
         self.log.info(backends)
         self.assertTrue(len(backends) > 0)
 
     @requires_qe_access
-<<<<<<< HEAD
-    def test_backends_with_filter(self, qe_token, qe_url, hub, group, project):
+    def test_backends_with_filter(self, qe_token, qe_url):
         """Test wrapper.available_backends(filter=...)."""
-        qiskit.wrapper.register(qe_token, qe_url, hub, group, project)
-=======
-    def test_backends_with_filter(self, QE_TOKEN, QE_URL):
-        """Test wrapper.available_backends(filter=...)."""
-        qiskit.wrapper.register(QE_TOKEN, QE_URL)
->>>>>>> b2c52515
+        qiskit.wrapper.register(qe_token, qe_url)
         backends = qiskit.wrapper.available_backends({'local': False,
                                                       'simulator': True})
         self.log.info(backends)
@@ -68,21 +56,12 @@
         self.assertTrue(len(local_backends) > 0)
 
     @requires_qe_access
-<<<<<<< HEAD
-    def test_register_twice(self, qe_token, qe_url, hub, group, project):
+    def test_register_twice(self, qe_token, qe_url):
         """Test double registration of the same credentials."""
-        qiskit.wrapper.register(qe_token, qe_url, hub, group, project)
+        qiskit.wrapper.register(qe_token, qe_url)
         initial_providers = registered_providers()
         # Registering twice should give warning and add no providers.
-        qiskit.wrapper.register(qe_token, qe_url, hub, group, project)
-=======
-    def test_register_twice(self, QE_TOKEN, QE_URL):
-        """Test double registration of the same credentials."""
-        qiskit.wrapper.register(QE_TOKEN, QE_URL)
-        initial_providers = registered_providers()
-        # Registering twice should give warning and add no providers.
-        qiskit.wrapper.register(QE_TOKEN, QE_URL)
->>>>>>> b2c52515
+        qiskit.wrapper.register(qe_token, qe_url)
         self.assertCountEqual(initial_providers, registered_providers())
 
     def test_register_bad_credentials(self):
@@ -93,34 +72,20 @@
         self.assertEqual(initial_providers, registered_providers())
 
     @requires_qe_access
-<<<<<<< HEAD
-    def test_unregister(self, qe_token, qe_url, hub, group, project):
+    def test_unregister(self, qe_token, qe_url):
         """Test unregistering."""
         initial_providers = registered_providers()
-        ibmqprovider = qiskit.wrapper.register(qe_token, qe_url, hub, group, project)
-=======
-    def test_unregister(self, QE_TOKEN, QE_URL):
-        """Test unregistering."""
-        initial_providers = registered_providers()
-        ibmqprovider = qiskit.wrapper.register(QE_TOKEN, QE_URL)
->>>>>>> b2c52515
+        ibmqprovider = qiskit.wrapper.register(qe_token, qe_url)
         self.assertCountEqual(initial_providers + [ibmqprovider],
                               registered_providers())
         qiskit.wrapper.unregister(ibmqprovider)
         self.assertEqual(initial_providers, registered_providers())
 
     @requires_qe_access
-<<<<<<< HEAD
-    def test_unregister_non_existent(self, qe_token, qe_url, hub, group, project):
+    def test_unregister_non_existent(self, qe_token, qe_url):
         """Test unregistering a non existent provider."""
         initial_providers = registered_providers()
-        ibmqprovider = IBMQProvider(qe_token, qe_url, hub, group, project)
-=======
-    def test_unregister_non_existent(self, QE_TOKEN, QE_URL):
-        """Test unregistering a non existent provider."""
-        initial_providers = registered_providers()
-        ibmqprovider = IBMQProvider(QE_TOKEN, QE_URL)
->>>>>>> b2c52515
+        ibmqprovider = IBMQProvider(qe_token, qe_url)
         with self.assertRaises(QISKitError):
             qiskit.wrapper.unregister(ibmqprovider)
         self.assertEqual(initial_providers, registered_providers())
