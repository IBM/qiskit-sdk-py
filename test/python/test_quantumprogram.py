# -*- coding: utf-8 -*-

# Copyright 2017 IBM RESEARCH. All Rights Reserved.
#
# Licensed under the Apache License, Version 2.0 (the "License");
# you may not use this file except in compliance with the License.
# You may obtain a copy of the License at
#
#     http://www.apache.org/licenses/LICENSE-2.0
#
# Unless required by applicable law or agreed to in writing, software
# distributed under the License is distributed on an "AS IS" BASIS,
# WITHOUT WARRANTIES OR CONDITIONS OF ANY KIND, either express or implied.
# See the License for the specific language governing permissions and
# limitations under the License.
# =============================================================================
"""
Quantum Program QISKit Test.
"""

import sys
import os
import unittest
import numpy as np
import logging

sys.path.append(os.path.join(os.path.dirname(__file__), '../..'))
from qiskit import QuantumProgram
from qiskit import Result
from qiskit import QuantumCircuit
from qiskit import QuantumRegister
from qiskit import ClassicalRegister
from qiskit import QISKitError


QASM_FILE_PATH = os.path.join(os.path.dirname(__file__),
                              '../../examples/qasm/entangled_registers.qasm')
QASM_FILE_PATH_2 = os.path.join(os.path.dirname(__file__),
                                '../../examples/qasm/plaquette_check.qasm')


# We need the environment variable for Travis.
try:
    # We don't know from where the user is running the example,
    # so we need a relative position from this file path.
    # TODO: Relative imports for intra-package imports are highly discouraged.
    # http://stackoverflow.com/a/7506006
    sys.path.append(os.path.join(os.path.dirname(__file__), '..'))
    import Qconfig
    QE_TOKEN = Qconfig.APItoken
    # TODO: Why "APItoken" is in the root (the unique) and
    # "url" inside "config"?
    # (also unique) -> make it consistent.
    QE_URL = Qconfig.config["url"]
except ImportError:
    if 'QE_TOKEN' in os.environ and 'QE_URL' in os.environ:
        QE_TOKEN = os.environ["QE_TOKEN"]
        QE_URL = os.environ["QE_URL"]

TRAVIS_FORK_PULL_REQUEST = False
if 'TRAVIS_PULL_REQUEST_SLUG' in os.environ:
    if os.environ['TRAVIS_REPO_SLUG'] != os.environ['TRAVIS_PULL_REQUEST_SLUG']:
        TRAVIS_FORK_PULL_REQUEST = True

# Define Program Specifications.
QPS_SPECS = {
    "circuits": [{
        "name": "circuitName",
        "quantum_registers": [{
            "name": "qname",
            "size": 3}],
        "classical_registers": [{
            "name": "cname",
            "size": 3}]
    }]
}


class TestQuantumProgram(unittest.TestCase):
    """QISKIT QuatumProgram Object Tests."""

    @classmethod
    def setUpClass(cls):
        cls.moduleName = os.path.splitext(__file__)[0]
        cls.log = logging.getLogger(__name__)
        cls.log.setLevel(logging.INFO)
        logFileName = cls.moduleName + '.log'
        handler = logging.FileHandler(logFileName)
        handler.setLevel(logging.INFO)
        log_fmt = ('{}.%(funcName)s:%(levelname)s:%(asctime)s:'
                   ' %(message)s'.format(cls.__name__))
        formatter = logging.Formatter(log_fmt)
        handler.setFormatter(formatter)
        cls.log.addHandler(handler)
    ###############################################################
    # Tests to initiate an build a quantum program
    ###############################################################

    def test_create_program_with_specs(self):
        """Test Quantum Object Factory creation using Specs deffinition object.

        If all is correct we get a object intstance of QuantumProgram

        Previusly:
            Objects:
                QPS_SPECS
            Libraries:
                from qiskit import QuantumProgram

        """
        result = QuantumProgram(specs=QPS_SPECS)
        self.assertIsInstance(result, QuantumProgram)

    def test_create_program(self):
        """Test Quantum Object Factory creation Without Specs deffinition object.

        If all is correct we get a object intstance of QuantumProgram

        Previusly:
            Libraries:
                from qiskit import QuantumProgram
        """
        result = QuantumProgram()
        self.assertIsInstance(result, QuantumProgram)

    @unittest.skipIf(TRAVIS_FORK_PULL_REQUEST, 'Travis fork pull request')
    def test_config_scripts_file(self):
        """Test Qconfig.

        in this case we check if the QE_URL API is defined.

        Previusly:
            Libraries:
                import Qconfig
        """
        self.assertEqual(
            QE_URL,
            "https://quantumexperience.ng.bluemix.net/api")

    def test_create_classical_register(self):
        """Test create_classical_register.

        If all is correct we get a object intstance of ClassicalRegister

        Previusly:
            Libraries:
                from qiskit import QuantumProgram
                from qiskit import ClassicalRegister
        """
        QP_program = QuantumProgram()
        cr = QP_program.create_classical_register("cr", 3, verbose=False)
        self.assertIsInstance(cr, ClassicalRegister)

    def test_create_quantum_register(self):
        """Test create_quantum_register.

        If all is correct we get a object intstance of QuantumRegister

        Previusly:
            Libraries:
                from qiskit import QuantumProgram
                from qiskit import QuantumRegister
        """
        QP_program = QuantumProgram()
        qr = QP_program.create_quantum_register("qr", 3, verbose=False)
        self.assertIsInstance(qr, QuantumRegister)

    def test_fail_create_quantum_register(self):
        """Test create_quantum_register.

        If all is correct we get a object intstance of QuantumRegister and
        QISKitError

        Previusly:
            Libraries:
                from qiskit import QuantumProgram
                from qiskit import QuantumRegister
                from qiskit import QISKitError
        """
        QP_program = QuantumProgram()
        qr1 = QP_program.create_quantum_register("qr", 3, verbose=False)
        self.assertIsInstance(qr1, QuantumRegister)
        self.assertRaises(QISKitError, QP_program.create_quantum_register,
                          "qr", 2, verbose=False)

    def test_fail_create_classical_register(self):
        """Test create_quantum_register.

        If all is correct we get a object intstance of QuantumRegister and
        QISKitError

        Previusly:
            Libraries:
                from qiskit import QuantumProgram
                from qiskit import QuantumRegister
                from qiskit import QISKitError
        """
        QP_program = QuantumProgram()
        cr1 = QP_program.create_classical_register("cr", 3, verbose=False)
        self.assertIsInstance(cr1, ClassicalRegister)
        self.assertRaises(QISKitError,
                          QP_program.create_classical_register, "cr", 2,
                          verbose=False)

    def test_create_quantum_register_same(self):
        """Test create_quantum_register of same name and size.

        If all is correct we get a single classical register

        Previusly:
            Libraries:
                from qiskit import QuantumProgram
                from qiskit import QuantumRegister
        """
        QP_program = QuantumProgram()
        qr1 = QP_program.create_quantum_register("qr", 3, verbose=False)
        qr2 = QP_program.create_quantum_register("qr", 3, verbose=False)
        self.assertIs(qr1, qr2)

    def test_create_classical_register_same(self):
        """Test create_classical_register of same name and size.

        If all is correct we get a single classical register

        Previusly:
            Libraries:
                from qiskit import QuantumProgram
                from qiskit import ClassicalRegister
        """
        QP_program = QuantumProgram()
        cr1 = QP_program.create_classical_register("cr", 3, verbose=False)
        cr2 = QP_program.create_classical_register("cr", 3, verbose=False)
        self.assertIs(cr1, cr2)

    def test_create_classical_registers(self):
        """Test create_classical_registers.

        If all is correct we get a object intstance of list[ClassicalRegister]

        Previusly:
            Libraries:
                from qiskit import QuantumProgram
                from qiskit import ClassicalRegister
        """
        QP_program = QuantumProgram()
        classical_registers = [{"name": "c1", "size": 4},
                               {"name": "c2", "size": 2}]
        crs = QP_program.create_classical_registers(classical_registers)
        for i in crs:
            self.assertIsInstance(i, ClassicalRegister)

    def test_create_quantum_registers(self):
        """Test create_quantum_registers.

        If all is correct we get a object intstance of list[QuantumRegister]

        Previusly:
            Libraries:
                from qiskit import QuantumProgram
                from qiskit import QuantumRegister
        """
        QP_program = QuantumProgram()
        quantum_registers = [{"name": "q1", "size": 4},
                             {"name": "q2", "size": 2}]
        qrs = QP_program.create_quantum_registers(quantum_registers)
        for i in qrs:
            self.assertIsInstance(i, QuantumRegister)

    def test_create_circuit(self):
        """Test create_circuit.

        If all is correct we get a object intstance of QuantumCircuit

        Previusly:
            Libraries:
                from qiskit import QuantumProgram
                from qiskit import QuantumCircuit
        """
        QP_program = QuantumProgram()
        qr = QP_program.create_quantum_register("qr", 3, verbose=False)
        cr = QP_program.create_classical_register("cr", 3, verbose=False)
        qc = QP_program.create_circuit("qc", [qr], [cr])
        self.assertIsInstance(qc, QuantumCircuit)

    def test_create_several_circuits(self):
        """Test create_circuit with several inputs.

        If all is correct we get a object intstance of QuantumCircuit

        Previusly:
            Libraries:
                from qiskit import QuantumProgram
                from qiskit import QuantumCircuit
        """
        QP_program = QuantumProgram()
        qr1 = QP_program.create_quantum_register("qr1", 3, verbose=False)
        cr1 = QP_program.create_classical_register("cr1", 3, verbose=False)
        qr2 = QP_program.create_quantum_register("qr2", 3, verbose=False)
        cr2 = QP_program.create_classical_register("cr2", 3, verbose=False)
        qc1 = QP_program.create_circuit("qc1", [qr1], [cr1])
        qc2 = QP_program.create_circuit("qc2", [qr2], [cr2])
        qc3 = QP_program.create_circuit("qc2", [qr1, qr2], [cr1, cr2])
        self.assertIsInstance(qc1, QuantumCircuit)
        self.assertIsInstance(qc2, QuantumCircuit)
        self.assertIsInstance(qc3, QuantumCircuit)

    def test_load_qasm_file(self):
        """Test load_qasm_file and get_circuit.

        If all is correct we should get the qasm file loaded in QASM_FILE_PATH

        Previusly:
            Libraries:
                from qiskit import QuantumProgram
        """
        QP_program = QuantumProgram()
        name = QP_program.load_qasm_file(QASM_FILE_PATH, name="",
                                         verbose=False)
        result = QP_program.get_circuit(name)
        to_check = result.qasm()
        self.log.info(to_check)
        self.assertEqual(len(to_check), 554)

    def test_fail_load_qasm_file(self):
        """Test fail_load_qasm_file.

        If all is correct we should get a QISKitError

        Previusly:
            Libraries:
                from qiskit import QuantumProgram
                from qiskit import QISKitError
        """
        QP_program = QuantumProgram()
        self.assertRaises(QISKitError,
                          QP_program.load_qasm_file, "", name=None,
                          verbose=False)

    def test_load_qasm_text(self):
        """Test load_qasm_text and get_circuit.

        If all is correct we should get the qasm file loaded from the string

        Previusly:
            Libraries:
                from qiskit import QuantumProgram
        """
        QP_program = QuantumProgram()
        QASM_string = "// A simple 8 qubit example\nOPENQASM 2.0;\n"
        QASM_string += "include \"qelib1.inc\";\nqreg a[4];\n"
        QASM_string += "qreg b[4];\ncreg c[4];\ncreg d[4];\nh a;\ncx a, b;\n"
        QASM_string += "barrier a;\nbarrier b;\nmeasure a[0]->c[0];\n"
        QASM_string += "measure a[1]->c[1];\nmeasure a[2]->c[2];\n"
        QASM_string += "measure a[3]->c[3];\nmeasure b[0]->d[0];\n"
        QASM_string += "measure b[1]->d[1];\nmeasure b[2]->d[2];\n"
        QASM_string += "measure b[3]->d[3];"
        name = QP_program.load_qasm_text(QASM_string, verbose=False)
        result = QP_program.get_circuit(name)
        to_check = result.qasm()
        self.log.info(to_check)
        self.assertEqual(len(to_check), 554)

    def test_get_register_and_circuit(self):
        """Test get_quantum_registers, get_classical_registers, and get_circuit.

        If all is correct we get a object intstance of QuantumCircuit,
        QuantumRegister, ClassicalRegister

        Previusly:
            Libraries:
                from qiskit import QuantumProgram
        """
        QP_program = QuantumProgram(specs=QPS_SPECS)
        qc = QP_program.get_circuit("circuitName")
        qr = QP_program.get_quantum_register("qname")
        cr = QP_program.get_classical_register("cname")
        self.assertIsInstance(qc, QuantumCircuit)
        self.assertIsInstance(qr, QuantumRegister)
        self.assertIsInstance(cr, ClassicalRegister)

    def test_get_register_and_circuit_names(self):
        """Get the names of the circuits and registers.

        If all is correct we should get the arrays of the names

        Previusly:
            Libraries:
                from qiskit import QuantumProgram
        """
        QP_program = QuantumProgram()
        qr1 = QP_program.create_quantum_register("qr1", 3, verbose=False)
        cr1 = QP_program.create_classical_register("cr1", 3, verbose=False)
        qr2 = QP_program.create_quantum_register("qr2", 3, verbose=False)
        cr2 = QP_program.create_classical_register("cr2", 3, verbose=False)
        QP_program.create_circuit("qc1", [qr1], [cr1])
        QP_program.create_circuit("qc2", [qr2], [cr2])
        QP_program.create_circuit("qc2", [qr1, qr2], [cr1, cr2])
        qrn = QP_program.get_quantum_register_names()
        crn = QP_program.get_classical_register_names()
        qcn = QP_program.get_circuit_names()
        self.assertEqual(qrn, {'qr1', 'qr2'})
        self.assertEqual(crn, {'cr1', 'cr2'})
        self.assertEqual(qcn, {'qc1', 'qc2'})

    def test_get_qasm(self):
        """Test the get_qasm.

        If all correct the qasm output should be of a certain lenght

        Previusly:
            Libraries:
                from qiskit import QuantumProgram
        """
        QP_program = QuantumProgram(specs=QPS_SPECS)
        qc = QP_program.get_circuit("circuitName")
        qr = QP_program.get_quantum_register("qname")
        cr = QP_program.get_classical_register("cname")
        qc.h(qr[0])
        qc.cx(qr[0], qr[1])
        qc.cx(qr[1], qr[2])
        qc.measure(qr[0], cr[0])
        qc.measure(qr[1], cr[1])
        qc.measure(qr[2], cr[2])
        result = QP_program.get_qasm("circuitName")
        self.assertEqual(len(result), 212)

    def test_get_qasms(self):
        """Test the get_qasms.

        If all correct the qasm output for each circuit should be of a certain
        lenght

        Previusly:
            Libraries:
                from qiskit import QuantumProgram
        """
        QP_program = QuantumProgram()
        qr = QP_program.create_quantum_register("qr", 3, verbose=False)
        cr = QP_program.create_classical_register("cr", 3, verbose=False)
        qc1 = QP_program.create_circuit("qc1", [qr], [cr])
        qc2 = QP_program.create_circuit("qc2", [qr], [cr])
        qc1.h(qr[0])
        qc1.cx(qr[0], qr[1])
        qc1.cx(qr[1], qr[2])
        qc1.measure(qr[0], cr[0])
        qc1.measure(qr[1], cr[1])
        qc1.measure(qr[2], cr[2])
        qc2.h(qr)
        qc2.measure(qr[0], cr[0])
        qc2.measure(qr[1], cr[1])
        qc2.measure(qr[2], cr[2])
        result = QP_program.get_qasms(["qc1", "qc2"])
        self.assertEqual(len(result[0]), 173)
        self.assertEqual(len(result[1]), 159)

    def test_get_qasm_all_gates(self):
        """Test the get_qasm for more gates.

        If all correct the qasm output should be of a certain lenght

        Previusly:
            Libraries:
                from qiskit import QuantumProgram
        """
        QP_program = QuantumProgram(specs=QPS_SPECS)
        qc = QP_program.get_circuit("circuitName")
        qr = QP_program.get_quantum_register("qname")
        cr = QP_program.get_classical_register("cname")
        qc.u1(0.3, qr[0])
        qc.u2(0.2, 0.1, qr[1])
        qc.u3(0.3, 0.2, 0.1, qr[2])
        qc.s(qr[1])
        qc.s(qr[2]).inverse()
        qc.cx(qr[1], qr[2])
        qc.barrier()
        qc.cx(qr[0], qr[1])
        qc.h(qr[0])
        qc.x(qr[2]).c_if(cr, 0)
        qc.y(qr[2]).c_if(cr, 1)
        qc.z(qr[2]).c_if(cr, 2)
        qc.barrier(qr)
        qc.measure(qr[0], cr[0])
        qc.measure(qr[1], cr[1])
        qc.measure(qr[2], cr[2])
        result = QP_program.get_qasm('circuitName')
        self.assertEqual(len(result), 535)

    def test_get_initial_circuit(self):
        """Test get_initial_circuit.

        If all correct is should be of the circuit form.

        Previusly:
            Libraries:
                from qiskit import QuantumProgram
        """
        QP_program = QuantumProgram(specs=QPS_SPECS)
        qc = QP_program.get_initial_circuit()
        self.assertIsInstance(qc, QuantumCircuit)

    def test_save(self):
        """Test save.

        Save a Quantum Program in Json file
        """
        QP_program = QuantumProgram(specs=QPS_SPECS)

        qc = QP_program.get_circuit("circuitName")
        qr = QP_program.get_quantum_register("qname")
        cr = QP_program.get_classical_register("cname")

        qc.u3(0.3, 0.2, 0.1, qr[0])
        qc.h(qr[1])
        qc.cx(qr[1], qr[2])
        qc.barrier()
        qc.cx(qr[0], qr[1])
        qc.h(qr[0])
        qc.z(qr[2]).c_if(cr, 1)
        qc.x(qr[2]).c_if(cr, 1)
        qc.measure(qr[0], cr[0])
        qc.measure(qr[1], cr[1])

        result = QP_program.save("./test/python/test_save.json", beauty=True)

        self.assertEqual(result['status'], 'Done')

    def test_save_wrong(self):
        """Test save wrong.

        Save a Quantum Program in Json file: Errors Control
        """
        QP_program = QuantumProgram(specs=QPS_SPECS)
        self.assertRaises(LookupError, QP_program.load)

    def test_load(self):
        """Test load Json.

        Load a Json Quantum Program
        """
        QP_program = QuantumProgram(specs=QPS_SPECS)

        result = QP_program.load("./test/python/test_load.json")
        self.assertEqual(result['status'], 'Done')

        check_result = QP_program.get_qasm('circuitName')
        self.assertEqual(len(check_result), 1872)

    def test_load_wrong(self):
        """Test load Json.

        Load a Json Quantum Program: Errors Control.
        """
        QP_program = QuantumProgram(specs=QPS_SPECS)
        self.assertRaises(LookupError, QP_program.load)

    ###############################################################
    # Tests for working with backends
    ###############################################################

    @unittest.skipIf(TRAVIS_FORK_PULL_REQUEST, 'Travis fork pull request')
    def test_setup_api(self):
        """Check the api is set up.

        If all correct is should be true.
        """
        QP_program = QuantumProgram(specs=QPS_SPECS)
        QP_program.set_api(QE_TOKEN, QE_URL)
        config = QP_program.get_api_config()
        self.assertTrue(config)

    @unittest.skipIf(TRAVIS_FORK_PULL_REQUEST, 'Travis fork pull request')
    def test_available_backends_exist(self):
        """Test if there are available backends.

        If all correct some should exists (even if offline).
        """
        QP_program = QuantumProgram(specs=QPS_SPECS)
        QP_program.set_api(QE_TOKEN, QE_URL)
        available_backends = QP_program.available_backends()
        self.assertTrue(available_backends)

    def test_local_backends_exist(self):
        """Test if there are local backends.

        If all correct some should exists (even if ofline).
        """
        QP_program = QuantumProgram(specs=QPS_SPECS)
        local_backends = QP_program.local_backends()
        self.assertTrue(local_backends)

    @unittest.skipIf(TRAVIS_FORK_PULL_REQUEST, 'Travis fork pull request')
    def test_online_backends_exist(self):
        """Test if there are online backends.

        If all correct some should exists.
        """
        # TODO: Jay should we check if we the QX is online before runing.
        QP_program = QuantumProgram(specs=QPS_SPECS)
        QP_program.set_api(QE_TOKEN, QE_URL)
        online_backends = QP_program.online_backends()
        self.log.info(online_backends)
        self.assertTrue(online_backends)

    @unittest.skipIf(TRAVIS_FORK_PULL_REQUEST, 'Travis fork pull request')
    def test_online_devices(self):
        """Test if there are online backends (which are devices).

        If all correct some should exists. NEED internet connection for this.
        """
        # TODO: Jay should we check if we the QX is online before runing.
        qp = QuantumProgram(specs=QPS_SPECS)
        qp.set_api(QE_TOKEN, QE_URL)
        online_devices = qp.online_devices()
        self.log.info(online_devices)
        self.assertTrue(isinstance(online_devices, list))

    @unittest.skipIf(TRAVIS_FORK_PULL_REQUEST, 'Travis fork pull request')
    def test_online_simulators(self):
        """Test if there are online backends (which are simulators).

        If all correct some should exists. NEED internet connection for this.
        """
        # TODO: Jay should we check if we the QX is online before runing.
        qp = QuantumProgram(specs=QPS_SPECS)
        qp.set_api(QE_TOKEN, QE_URL)
        online_simulators = qp.online_simulators()
        self.log.info(online_simulators)
        self.assertTrue(isinstance(online_simulators, list))

    def test_backend_status(self):
        """Test backend_status.

        If all correct should return dictionary with available: True/False.
        """
        QP_program = QuantumProgram(specs=QPS_SPECS)
        out = QP_program.get_backend_status("local_qasm_simulator")
        self.assertIn(out['available'], [True])

    def test_backend_status_fail(self):
        """Test backend_status.

        If all correct should return dictionary with available: True/False.
        """
        qp = QuantumProgram(specs=QPS_SPECS)
        self.assertRaises(ValueError, qp.get_backend_status, "fail")

    def test_get_backend_configuration(self):
        """Test get_backend_configuration.

        If all correct should return configuration for the
        local_qasm_simulator.
        """
        qp = QuantumProgram(specs=QPS_SPECS)
        test = len(qp.get_backend_configuration("local_qasm_simulator"))
        self.assertEqual(test, 6)

    def test_get_backend_configuration_fail(self):
        """Test get_backend_configuration fail.

        If all correct should return LookupError.
        """
        qp = QuantumProgram(specs=QPS_SPECS)
        # qp.get_backend_configuration("fail")
        self.assertRaises(LookupError, qp.get_backend_configuration, "fail")


    @unittest.skipIf(TRAVIS_FORK_PULL_REQUEST, 'Travis fork pull request')
    def test_get_backend_calibration(self):
        """Test get_backend_calibration.

        If all correct should return dictionay on length 4.
        """
        QP_program = QuantumProgram(specs=QPS_SPECS)
        QP_program.set_api(QE_TOKEN, QE_URL)
        backend_list = QP_program.online_backends()
        if backend_list:
            backend = backend_list[0]
        result = QP_program.get_backend_calibration(backend)
        self.log.info(result)
        self.assertEqual(len(result), 4)

    @unittest.skipIf(TRAVIS_FORK_PULL_REQUEST, 'Travis fork pull request')
    def test_get_backend_parameters(self):
        """Test get_backend_parameters.

        If all correct should return dictionay on length 4.
        """
        QP_program = QuantumProgram(specs=QPS_SPECS)
        QP_program.set_api(QE_TOKEN, QE_URL)
        backend_list = QP_program.online_backends()
        if backend_list:
            backend = backend_list[0]
        result = QP_program.get_backend_parameters(backend)
        self.log.info(result)
        self.assertEqual(len(result), 4)

    ###############################################################
    # Test for compile
    ###############################################################

    def test_compile_program(self):
        """Test compile_program.

        If all correct should return COMPLETED.
        """
        QP_program = QuantumProgram(specs=QPS_SPECS)
        qc = QP_program.get_circuit("circuitName")
        qr = QP_program.get_quantum_register("qname")
        cr = QP_program.get_classical_register("cname")
        qc.h(qr[0])
        qc.cx(qr[0], qr[1])
        qc.measure(qr[0], cr[0])
        qc.measure(qr[1], cr[1])
        backend = 'test'
        coupling_map = None
        out = QP_program.compile(['circuitName'], backend=backend,
                                 coupling_map=coupling_map, qobjid='cooljob')
        self.log.info(out)
        self.assertEqual(len(out), 3)

    def test_get_compiled_configuration(self):
        """Test compiled_configuration.

        If all correct should return lenght 6 dictionary.
        """
        QP_program = QuantumProgram(specs=QPS_SPECS)
        qc = QP_program.get_circuit("circuitName")
        qr = QP_program.get_quantum_register("qname")
        cr = QP_program.get_classical_register("cname")
        qc.h(qr[0])
        qc.cx(qr[0], qr[1])
        qc.measure(qr[0], cr[0])
        qc.measure(qr[1], cr[1])
        backend = 'local_qasm_simulator'
        coupling_map = None
        qobj = QP_program.compile(['circuitName'], backend=backend,
                                  coupling_map=coupling_map)
        result = QP_program.get_compiled_configuration(qobj, 'circuitName')
        self.log.info(result)
        self.assertEqual(len(result), 4)

    def test_get_compiled_qasm(self):
        """Test get_compiled_qasm.

        If all correct should return lenght  dictionary.
        """
        QP_program = QuantumProgram(specs=QPS_SPECS)
        qc = QP_program.get_circuit("circuitName")
        qr = QP_program.get_quantum_register("qname")
        cr = QP_program.get_classical_register("cname")
        qc.h(qr[0])
        qc.cx(qr[0], qr[1])
        qc.measure(qr[0], cr[0])
        qc.measure(qr[1], cr[1])
        backend = 'local_qasm_simulator'
        coupling_map = None
        qobj = QP_program.compile(['circuitName'], backend=backend,
                                  coupling_map=coupling_map)
        result = QP_program.get_compiled_qasm(qobj, 'circuitName',)
        self.log.info(result)
        self.assertEqual(len(result), 184)

    def test_get_execution_list(self):
        """Test get_execution_list.

        If all correct should return {'local_qasm_simulator': ['circuitName']}.
        """
        QP_program = QuantumProgram(specs=QPS_SPECS)
        qc = QP_program.get_circuit("circuitName")
        qr = QP_program.get_quantum_register("qname")
        cr = QP_program.get_classical_register("cname")
        qc.h(qr[0])
        qc.cx(qr[0], qr[1])
        qc.measure(qr[0], cr[0])
        qc.measure(qr[1], cr[1])
        backend = 'local_qasm_simulator'
        coupling_map = None
        qobj = QP_program.compile(['circuitName'], backend=backend,
                                  coupling_map=coupling_map, qobjid="cooljob")
        result = QP_program.get_execution_list(qobj)
        self.log.info(result)
        self.assertEqual(result, ['circuitName'])

    def test_compile_coupling_map(self):
        """Test compile_coupling_map.

        If all correct should return data with the same stats. The circuit may
        be different.
        """
        QP_program = QuantumProgram()
        q = QP_program.create_quantum_register("q", 3, verbose=False)
        c = QP_program.create_classical_register("c", 3, verbose=False)
        qc = QP_program.create_circuit("circuitName", [q], [c])
        qc.h(q[0])
        qc.cx(q[0], q[1])
        qc.cx(q[0], q[2])
        qc.measure(q[0], c[0])
        qc.measure(q[1], c[1])
        qc.measure(q[2], c[2])
        backend = 'local_qasm_simulator'  # the backend to run on
        shots = 1024  # the number of shots in the experiment.
        coupling_map = {0: [1], 1: [2]}
        initial_layout = {("q", 0): ("q", 0), ("q", 1): ("q", 1),
                          ("q", 2): ("q", 2)}
        circuits = ["circuitName"]
        qobj = QP_program.compile(circuits, backend=backend, shots=shots,
                                  coupling_map=coupling_map,
                                  initial_layout=initial_layout, seed=88)
        result = QP_program.run(qobj)
        to_check = QP_program.get_qasm("circuitName")
        self.assertEqual(len(to_check), 160)
        self.assertEqual(result.get_counts("circuitName"),
                         {'000': 518, '111': 506})

    ###############################################################
    # Test for running programs
    ###############################################################

    def test_run_program(self):
        """Test run.

        If all correct should the data.
        """
        QP_program = QuantumProgram(specs=QPS_SPECS)
        qr = QP_program.get_quantum_register("qname")
        cr = QP_program.get_classical_register("cname")
        qc2 = QP_program.create_circuit("qc2", [qr], [cr])
        qc3 = QP_program.create_circuit("qc3", [qr], [cr])
        qc2.h(qr[0])
        qc2.cx(qr[0], qr[1])
        qc2.cx(qr[0], qr[2])
        qc3.h(qr)
        qc2.measure(qr, cr)
        qc3.measure(qr, cr)
        circuits = ['qc2', 'qc3']
        shots = 1024  # the number of shots in the experiment.
        backend = 'local_qasm_simulator'
        qobj = QP_program.compile(circuits, backend=backend, shots=shots,
                                  seed=88)
        out = QP_program.run(qobj)
        results2 = out.get_counts('qc2')
        results3 = out.get_counts('qc3')
        self.assertEqual(results2, {'000': 518, '111': 506})
        self.assertEqual(results3, {'001': 119, '111': 129, '110': 134,
                                    '100': 117, '000': 129, '101': 126,
                                    '010': 145, '011': 125})

    def test_combine_results(self):
        """Test run.

        If all correct should the data.
        """
        QP_program = QuantumProgram()
        qr = QP_program.create_quantum_register("qr", 1)
        cr = QP_program.create_classical_register("cr", 1)
        qc1 = QP_program.create_circuit("qc1", [qr], [cr])
        qc2 = QP_program.create_circuit("qc2", [qr], [cr])
        qc1.measure(qr[0], cr[0])
        qc2.x(qr[0])
        qc2.measure(qr[0], cr[0])
        shots = 1024  # the number of shots in the experiment.
        backend = 'local_qasm_simulator'
        res1 = QP_program.execute(['qc1'], backend=backend, shots=shots)
        res2 = QP_program.execute(['qc2'], backend=backend, shots=shots)
        counts1 = res1.get_counts('qc1')
        counts2 = res2.get_counts('qc2')
        res1 += res2  # combine results
        counts12 = [res1.get_counts('qc1'), res1.get_counts('qc2')]
        self.assertEqual(counts12, [counts1, counts2])

    def test_local_qasm_simulator(self):
        """Test execute.

        If all correct should the data.
        """
        QP_program = QuantumProgram(specs=QPS_SPECS)
        qr = QP_program.get_quantum_register("qname")
        cr = QP_program.get_classical_register("cname")
        qc2 = QP_program.create_circuit("qc2", [qr], [cr])
        qc3 = QP_program.create_circuit("qc3", [qr], [cr])
        qc2.h(qr[0])
        qc2.cx(qr[0], qr[1])
        qc2.cx(qr[0], qr[2])
        qc3.h(qr)
        qc2.measure(qr[0], cr[0])
        qc3.measure(qr[0], cr[0])
        qc2.measure(qr[1], cr[1])
        qc3.measure(qr[1], cr[1])
        qc2.measure(qr[2], cr[2])
        qc3.measure(qr[2], cr[2])
        circuits = ['qc2', 'qc3']
        shots = 1024  # the number of shots in the experiment.
        backend = 'local_qasm_simulator'
        out = QP_program.execute(circuits, backend=backend, shots=shots,
                                 seed=88)
        results2 = out.get_counts('qc2')
        results3 = out.get_counts('qc3')
        self.log.info(results3)
        self.assertEqual(results2, {'000': 518, '111': 506})
        self.assertEqual(results3, {'001': 119, '111': 129, '110': 134,
                                    '100': 117, '000': 129, '101': 126,
                                    '010': 145, '011': 125})

    def test_local_qasm_simulator_one_shot(self):
        """Test sinlge shot of local simulator .

        If all correct should the quantum state.
        """
        QP_program = QuantumProgram(specs=QPS_SPECS)
        qr = QP_program.get_quantum_register("qname")
        cr = QP_program.get_classical_register("cname")
        qc2 = QP_program.create_circuit("qc2", [qr], [cr])
        qc3 = QP_program.create_circuit("qc3", [qr], [cr])
        qc2.h(qr[0])
        qc3.h(qr[0])
        qc3.cx(qr[0], qr[1])
        qc3.cx(qr[0], qr[2])
        circuits = ['qc2', 'qc3']
        backend = 'local_qasm_simulator'  # the backend to run on
        shots = 1  # the number of shots in the experiment.
        result = QP_program.execute(circuits, backend=backend, shots=shots,
                                    seed=9)
        quantum_state = np.array([0.70710678+0.j, 0.70710678+0.j,
                                  0.00000000+0.j, 0.00000000+0.j,
                                  0.00000000+0.j, 0.00000000+0.j,
                                  0.00000000+0.j, 0.00000000+0.j])
        norm = np.dot(np.conj(quantum_state),
                      result.get_data('qc2')['quantum_state'])
        self.assertAlmostEqual(norm, 1)
        quantum_state = np.array([0.70710678+0.j, 0+0.j,
                                  0.00000000+0.j, 0.00000000+0.j,
                                  0.00000000+0.j, 0.00000000+0.j,
                                  0.00000000+0.j, 0.70710678+0.j])
        norm = np.dot(np.conj(quantum_state),
                      result.get_data('qc3')['quantum_state'])
        self.assertAlmostEqual(norm, 1)

    def test_local_unitary_simulator(self):
        """Test unitary simulator.

        If all correct should the h otimes h and cx.
        """
        QP_program = QuantumProgram()
        q = QP_program.create_quantum_register("q", 2, verbose=False)
        c = QP_program.create_classical_register("c", 2, verbose=False)
        qc1 = QP_program.create_circuit("qc1", [q], [c])
        qc2 = QP_program.create_circuit("qc2", [q], [c])
        qc1.h(q)
        qc2.cx(q[0], q[1])
        circuits = ['qc1', 'qc2']
        backend = 'local_unitary_simulator'  # the backend to run on
        result = QP_program.execute(circuits, backend=backend)
        unitary1 = result.get_data('qc1')['unitary']
        unitary2 = result.get_data('qc2')['unitary']
        unitaryreal1 = np.array([[0.5, 0.5, 0.5, 0.5], [0.5, -0.5, 0.5, -0.5],
                                 [0.5, 0.5, -0.5, -0.5],
                                 [0.5, -0.5, -0.5, 0.5]])
        unitaryreal2 = np.array([[1,  0,  0, 0], [0, 0,  0,  1],
                                 [0.,  0, 1, 0], [0,  1,  0,  0]])
        norm1 = np.trace(np.dot(np.transpose(np.conj(unitaryreal1)), unitary1))
        norm2 = np.trace(np.dot(np.transpose(np.conj(unitaryreal2)), unitary2))
        self.assertAlmostEqual(norm1, 4)
        self.assertAlmostEqual(norm2, 4)

    def test_run_program_map(self):
        """Test run_program_map.

        If all correct should return 10010.
        """
        QP_program = QuantumProgram()
        backend = 'local_qasm_simulator'  # the backend to run on
        shots = 100  # the number of shots in the experiment.
        max_credits = 3
        coupling_map = {0: [1], 1: [2], 2: [3], 3: [4]}
        initial_layout = {("q", 0): ("q", 0), ("q", 1): ("q", 1),
                          ("q", 2): ("q", 2), ("q", 3): ("q", 3),
                          ("q", 4): ("q", 4)}
        QP_program.load_qasm_file(QASM_FILE_PATH_2, name="circuit-dev")
        circuits = ["circuit-dev"]
        qobj = QP_program.compile(circuits, backend=backend, shots=shots,
                                  max_credits=max_credits, seed=65,
                                  coupling_map=coupling_map,
                                  initial_layout=initial_layout)
        result = QP_program.run(qobj)
        self.assertEqual(result.get_counts("circuit-dev"), {'10010': 100})

    def test_execute_program_map(self):
        """Test execute_program_map.

        If all correct should return 10010.
        """
        QP_program = QuantumProgram()
        backend = 'local_qasm_simulator'  # the backend to run on
        shots = 100  # the number of shots in the experiment.
        max_credits = 3
        coupling_map = {0: [1], 1: [2], 2: [3], 3: [4]}
        initial_layout = {("q", 0): ("q", 0), ("q", 1): ("q", 1),
                          ("q", 2): ("q", 2), ("q", 3): ("q", 3),
                          ("q", 4): ("q", 4)}
        QP_program.load_qasm_file(QASM_FILE_PATH_2, "circuit-dev")
        circuits = ["circuit-dev"]
        result = QP_program.execute(circuits, backend=backend, shots=shots,
                                    max_credits=max_credits,
                                    coupling_map=coupling_map,
                                    initial_layout=initial_layout, seed=5455)
        self.assertEqual(result.get_counts("circuit-dev"), {'10010': 100})

    def test_average_data(self):
        """Test average_data.

        If all correct should return the data.
        """
        QP_program = QuantumProgram()
        q = QP_program.create_quantum_register("q", 2, verbose=False)
        c = QP_program.create_classical_register("c", 2, verbose=False)
        qc = QP_program.create_circuit("qc", [q], [c])
        qc.h(q[0])
        qc.cx(q[0], q[1])
        qc.measure(q[0], c[0])
        qc.measure(q[1], c[1])
        circuits = ['qc']
        shots = 10000  # the number of shots in the experiment.
        backend = 'local_qasm_simulator'
        results = QP_program.execute(circuits, backend=backend, shots=shots)
        observable = {"00": 1, "11": 1, "01": -1, "10": -1}
        meanzz = results.average_data("qc", observable)
        observable = {"00": 1, "11": -1, "01": 1, "10": -1}
        meanzi = results.average_data("qc", observable)
        observable = {"00": 1, "11": -1, "01": -1, "10": 1}
        meaniz = results.average_data("qc", observable)
        self.assertAlmostEqual(meanzz,  1, places=1)
        self.assertAlmostEqual(meanzi,  0, places=1)
        self.assertAlmostEqual(meaniz,  0, places=1)

    @unittest.skipIf(TRAVIS_FORK_PULL_REQUEST, 'Travis fork pull request')
    def test_execute_one_circuit_simulator_online(self):
        """Test execute_one_circuit_simulator_online.

        If all correct should return the data.
        """
        QP_program = QuantumProgram()
        qr = QP_program.create_quantum_register("q", 1, verbose=False)
        cr = QP_program.create_classical_register("c", 1, verbose=False)
        qc = QP_program.create_circuit("qc", [qr], [cr])
        qc.h(qr[0])
        qc.measure(qr[0], cr[0])
        shots = 1024  # the number of shots in the experiment.
        QP_program.set_api(QE_TOKEN, QE_URL)
<<<<<<< HEAD
        backend = QP_program.online_simulators()[0]
        # print(backend)
        result = QP_program.execute(['qc'], backend=backend,
                                    shots=shots, max_credits=3, silent=True,
                                    seed=73846087)
        counts = result.get_counts('qc')
        self.assertEqual(counts, {'0': 498, '1': 526})

    def test_simulator_online_size(self):
        """Test test_simulator_online_size.

        If all correct should return the data.
        """
        QP_program = QuantumProgram()
        qr = QP_program.create_quantum_register("q", 24, verbose=False)
        cr = QP_program.create_classical_register("c", 24, verbose=False)
        qc = QP_program.create_circuit("qc", [qr], [cr])
        qc.h(qr)
        qc.measure(qr, cr)
        shots = 1  # the number of shots in the experiment.
        QP_program.set_api(API_TOKEN, URL)
        backend = QP_program.online_simulators()[0]
        # print(backend)
        result = QP_program.execute(['qc'], backend=backend,
                                    shots=shots, max_credits=3, silent=True,
                                    seed=73846087)
        counts = result.get_counts('qc')
        self.assertEqual(counts, {'0': 498, '1': 526})
=======
        backend = QP_program.online_simulators()[0]
        self.log.info(backend)
        result = QP_program.execute(['circuitName'], backend=backend,
                                    shots=shots, max_credits=3, silent=True)
        self.assertIsInstance(result, Result)
>>>>>>> 23c26dc4

    @unittest.skipIf(TRAVIS_FORK_PULL_REQUEST, 'Travis fork pull request')
    def test_execute_several_circuits_simulator_online(self):
        """Test execute_several_circuits_simulator_online.

        If all correct should return the data.
        """
        QP_program = QuantumProgram()
        qr = QP_program.create_quantum_register("q", 2, verbose=False)
        cr = QP_program.create_classical_register("c", 2, verbose=False)
        qc1 = QP_program.create_circuit("qc1", [qr], [cr])
        qc2 = QP_program.create_circuit("qc2", [qr], [cr])
        qc1.h(qr)
        qc2.h(qr[0])
        qc2.cx(qr[0], qr[1])
        qc1.measure(qr[0], cr[0])
        qc1.measure(qr[1], cr[1])
        qc2.measure(qr[0], cr[0])
        qc2.measure(qr[1], cr[1])
        circuits = ['qc1', 'qc2']
        shots = 1024  # the number of shots in the experiment.
        QP_program.set_api(QE_TOKEN, QE_URL)
        backend = QP_program.online_simulators()[0]
        result = QP_program.execute(circuits, backend=backend, shots=shots,
<<<<<<< HEAD
                                    max_credits=3, silent=True,
                                    seed=1287126141)
        counts1 = result.get_counts('qc1')
        counts2 = result.get_counts('qc2')
        self.assertEqual(counts1,  {'10': 277, '11': 238, '01': 258,
                                    '00': 251})
        self.assertEqual(counts2, {'11': 515, '00': 509})
=======
                                    max_credits=3, silent=True)
        self.assertIsInstance(result, Result)
>>>>>>> 23c26dc4

    @unittest.skipIf(TRAVIS_FORK_PULL_REQUEST, 'Travis fork pull request')
    def test_execute_one_circuit_real_online(self):
        """Test execute_one_circuit_real_online.

        If all correct should return a result object
        """
        QP_program = QuantumProgram()
        qr = QP_program.create_quantum_register("qr", 1, verbose=False)
        cr = QP_program.create_classical_register("cr", 1, verbose=False)
        qc = QP_program.create_circuit("circuitName", [qr], [cr])
        qc.h(qr)
        qc.measure(qr[0], cr[0])
        QP_program.set_api(QE_TOKEN, QE_URL)
        backend_list = QP_program.online_backends()
        if backend_list:
            backend = backend_list[0]
        shots = 1  # the number of shots in the experiment.
        status = QP_program.get_backend_status(backend)
        if status['available'] is False:
            pass
        else:
            result = QP_program.execute(['circuitName'], backend=backend,
                                        shots=shots, max_credits=3)
            self.assertIsInstance(result, Result)

    def test_local_qasm_simulator_two_registers(self):
        """Test local_qasm_simulator_two_registers.

        If all correct should the data.
        """
        QP_program = QuantumProgram()
        q1 = QP_program.create_quantum_register("q1", 2, verbose=False)
        c1 = QP_program.create_classical_register("c1", 2, verbose=False)
        q2 = QP_program.create_quantum_register("q2", 2, verbose=False)
        c2 = QP_program.create_classical_register("c2", 2, verbose=False)
        qc1 = QP_program.create_circuit("qc1", [q1, q2], [c1, c2])
        qc2 = QP_program.create_circuit("qc2", [q1, q2], [c1, c2])

        qc1.x(q1[0])
        qc2.x(q2[1])
        qc1.measure(q1[0], c1[0])
        qc1.measure(q1[1], c1[1])
        qc1.measure(q2[0], c2[0])
        qc1.measure(q2[1], c2[1])
        qc2.measure(q1[0], c1[0])
        qc2.measure(q1[1], c1[1])
        qc2.measure(q2[0], c2[0])
        qc2.measure(q2[1], c2[1])
        circuits = ['qc1', 'qc2']
        shots = 1024  # the number of shots in the experiment.
        backend = 'local_qasm_simulator'
        result = QP_program.execute(circuits, backend=backend, shots=shots,
                                    seed=8458)
        result1 = result.get_counts('qc1')
        result2 = result.get_counts('qc2')
        self.assertEqual(result1, {'00 01': 1024})
        self.assertEqual(result2, {'10 00': 1024})

    def test_online_qasm_simulator_two_registers(self):
        """Test online_qasm_simulator_two_registers.

        If all correct should the data.
        """
        QP_program = QuantumProgram()
        q1 = QP_program.create_quantum_register("q1", 2, verbose=False)
        c1 = QP_program.create_classical_register("c1", 2, verbose=False)
        q2 = QP_program.create_quantum_register("q2", 2, verbose=False)
        c2 = QP_program.create_classical_register("c2", 2, verbose=False)
        qc1 = QP_program.create_circuit("qc1", [q1, q2], [c1, c2])
        qc2 = QP_program.create_circuit("qc2", [q1, q2], [c1, c2])

        qc1.x(q1[0])
        qc2.x(q2[1])
        qc1.measure(q1[0], c1[0])
        qc1.measure(q1[1], c1[1])
        qc1.measure(q2[0], c2[0])
        qc1.measure(q2[1], c2[1])
        qc2.measure(q1[0], c1[0])
        qc2.measure(q1[1], c1[1])
        qc2.measure(q2[0], c2[0])
        qc2.measure(q2[1], c2[1])
        circuits = ['qc1', 'qc2']
        shots = 1024  # the number of shots in the experiment.
        QP_program.set_api(API_TOKEN, URL)
        backend = QP_program.online_simulators()[0]
        result = QP_program.execute(circuits, backend=backend, shots=shots,
                                    seed=8458)
        result1 = result.get_counts('qc1')
        result2 = result.get_counts('qc2')
        self.assertEqual(result1, {'00 01': 1024})
        self.assertEqual(result2, {'10 00': 1024})

    def test_online_real_two_registers(self):
        """Test online_real_two_registers.

        If all correct should the data.
        """
        QP_program = QuantumProgram()
        q1 = QP_program.create_quantum_register("q1", 2, verbose=False)
        c1 = QP_program.create_classical_register("c1", 2, verbose=False)
        q2 = QP_program.create_quantum_register("q2", 2, verbose=False)
        c2 = QP_program.create_classical_register("c2", 2, verbose=False)
        qc1 = QP_program.create_circuit("qc1", [q1, q2], [c1, c2])
        qc2 = QP_program.create_circuit("qc2", [q1, q2], [c1, c2])

        qc1.x(q1[0])
        qc2.x(q2[1])
        qc1.measure(q1[0], c1[0])
        qc1.measure(q1[1], c1[1])
        qc1.measure(q2[0], c2[0])
        qc1.measure(q2[1], c2[1])
        qc2.measure(q1[0], c1[0])
        qc2.measure(q1[1], c1[1])
        qc2.measure(q2[0], c2[0])
        qc2.measure(q2[1], c2[1])
        circuits = ['qc1', 'qc2']
        shots = 1024  # the number of shots in the experiment.
        QP_program.set_api(API_TOKEN, URL)
        backend = QP_program.online_devices()[0]
        status = QP_program.get_backend_status(backend)
        if status['available'] is False:
            pass
        else:
            result = QP_program.execute(circuits, backend=backend, shots=shots,
                                        seed=8458)
            result1 = result.get_counts('qc1')
            result2 = result.get_counts('qc2')
            self.assertEqual(result1, {'00 01': 1024})
            self.assertEqual(result2, {'10 00': 1024})

    ###############################################################
    # More test cases for interesting examples
    ###############################################################

    def test_add_circuit(self):
        """Test add two circuits.

        If all correct should return the data
        """
        QP_program = QuantumProgram()
        qr = QP_program.create_quantum_register("qr", 2, verbose=False)
        cr = QP_program.create_classical_register("cr", 2, verbose=False)
        qc1 = QP_program.create_circuit("qc1", [qr], [cr])
        qc2 = QP_program.create_circuit("qc2", [qr], [cr])
        qc1.h(qr[0])
        qc1.measure(qr[0], cr[0])
        qc2.measure(qr[1], cr[1])
        new_circuit = qc1 + qc2
        QP_program.add_circuit('new_circuit', new_circuit)
        # new_circuit.measure(qr[0], cr[0])
        circuits = ['new_circuit']
        backend = 'local_qasm_simulator'  # the backend to run on
        shots = 1024  # the number of shots in the experiment.
        result = QP_program.execute(circuits, backend=backend, shots=shots,
                                    seed=78)
        # print(QP_program.get_qasm('new_circuit'))
        self.assertEqual(result.get_counts('new_circuit'),
                         {'00': 505, '01': 519})

    def test_add_circuit_fail(self):
        """Test add two circuits fail.

        If the circuits have different registers it should return a QISKitError
        """
        QP_program = QuantumProgram()
        qr = QP_program.create_quantum_register("qr", 1, verbose=False)
        cr = QP_program.create_classical_register("cr", 1, verbose=False)
        q = QP_program.create_quantum_register("q", 1, verbose=False)
        c = QP_program.create_classical_register("c", 1, verbose=False)
        qc1 = QP_program.create_circuit("qc1", [qr], [cr])
        qc2 = QP_program.create_circuit("qc2", [q], [c])
        qc1.h(qr[0])
        qc1.measure(qr[0], cr[0])
        qc2.measure(q[0], c[0])
        # new_circuit = qc1 + qc2
        self.assertRaises(QISKitError, qc1.__add__, qc2)

    def test_example_multiple_compile(self):
        """Test a toy example compiling multiple circuits.

        Pass if the results are correct.
        """
        coupling_map = {0: [1, 2],
                        1: [2],
                        2: [],
                        3: [2, 4],
                        4: [2]}
        QPS_SPECS = {
            "circuits": [{
                "name": "ghz",
                "quantum_registers": [{
                    "name": "q",
                    "size": 5
                }],
                "classical_registers": [{
                    "name": "c",
                    "size": 5}
                ]}, {
                "name": "bell",
                "quantum_registers": [{
                    "name": "q",
                    "size": 5
                }],
                "classical_registers": [{
                    "name": "c",
                    "size": 5
                }]}
            ]
        }
        qp = QuantumProgram(specs=QPS_SPECS)
        ghz = qp.get_circuit("ghz")
        bell = qp.get_circuit("bell")
        q = qp.get_quantum_register("q")
        c = qp.get_classical_register("c")
        # Create a GHZ state
        ghz.h(q[0])
        for i in range(4):
            ghz.cx(q[i], q[i+1])
        # Insert a barrier before measurement
        ghz.barrier()
        # Measure all of the qubits in the standard basis
        for i in range(5):
            ghz.measure(q[i], c[i])
        # Create a Bell state
        bell.h(q[0])
        bell.cx(q[0], q[1])
        bell.barrier()
        bell.measure(q[0], c[0])
        bell.measure(q[1], c[1])
        bellobj = qp.compile(["bell"], backend='local_qasm_simulator',
                             shots=2048, seed=10)
        ghzobj = qp.compile(["ghz"], backend='local_qasm_simulator',
                            shots=2048, coupling_map=coupling_map,
                            seed=10)
        bellresult = qp.run(bellobj)
        ghzresult = qp.run(ghzobj)
        self.log.info(bellresult.get_counts("bell"))
        self.log.info(ghzresult.get_counts("ghz"))
        self.assertEqual(bellresult.get_counts("bell"),
                         {'00000': 1034, '00011': 1014})
        self.assertEqual(ghzresult.get_counts("ghz"),
                         {'00000': 1047, '11111': 1001})

    @unittest.skipIf(TRAVIS_FORK_PULL_REQUEST, 'Travis fork pull request')
    def test_example_swap_bits(self):
        """Test a toy example swapping a set bit around.

        Uses the mapper. Pass if results are correct.
        """
        backend = "ibmqx_qasm_simulator"
        coupling_map = {0: [1, 8], 1: [2, 9], 2: [3, 10], 3: [4, 11],
                        4: [5, 12], 5: [6, 13], 6: [7, 14], 7: [15], 8: [9],
                        9: [10], 10: [11], 11: [12], 12: [13], 13: [14],
                        14: [15]}

        def swap(qc, q0, q1):
            """Swap gate."""
            qc.cx(q0, q1)
            qc.cx(q1, q0)
            qc.cx(q0, q1)
        n = 3  # make this at least 3
        QPS_SPECS = {
            "circuits": [{
                "name": "swapping",
                "quantum_registers": [{
                    "name": "q",
                    "size": n},
                    {"name": "r",
                     "size": n}
                ],
                "classical_registers": [
                    {"name": "ans",
                     "size": 2*n},
                ]
            }]
        }
        qp = QuantumProgram(specs=QPS_SPECS)
        qp.set_api(QE_TOKEN, QE_URL)
        if backend not in qp.online_simulators():
            return
        qc = qp.get_circuit("swapping")
        q = qp.get_quantum_register("q")
        r = qp.get_quantum_register("r")
        ans = qp.get_classical_register("ans")
        # Set the first bit of q
        qc.x(q[0])
        # Swap the set bit
        swap(qc, q[0], q[n-1])
        swap(qc, q[n-1], r[n-1])
        swap(qc, r[n-1], q[1])
        swap(qc, q[1], r[1])
        # Insert a barrier before measurement
        qc.barrier()
        # Measure all of the qubits in the standard basis
        for j in range(n):
            qc.measure(q[j], ans[j])
            qc.measure(r[j], ans[j+n])
        # First version: no mapping
        result = qp.execute(["swapping"], backend=backend,
                            coupling_map=None, shots=1024,
                            seed=14)
        self.assertEqual(result.get_counts("swapping"),
                         {'010000': 1024})
        # Second version: map to coupling graph
        result = qp.execute(["swapping"], backend=backend,
                            coupling_map=coupling_map, shots=1024,
                            seed=14)
        self.assertEqual(result.get_counts("swapping"),
                         {'010000': 1024})


if __name__ == '__main__':
    unittest.main()<|MERGE_RESOLUTION|>--- conflicted
+++ resolved
@@ -31,6 +31,7 @@
 from qiskit import QuantumRegister
 from qiskit import ClassicalRegister
 from qiskit import QISKitError
+
 
 
 QASM_FILE_PATH = os.path.join(os.path.dirname(__file__),
@@ -1046,7 +1047,6 @@
         qc.measure(qr[0], cr[0])
         shots = 1024  # the number of shots in the experiment.
         QP_program.set_api(QE_TOKEN, QE_URL)
-<<<<<<< HEAD
         backend = QP_program.online_simulators()[0]
         # print(backend)
         result = QP_program.execute(['qc'], backend=backend,
@@ -1075,13 +1075,6 @@
                                     seed=73846087)
         counts = result.get_counts('qc')
         self.assertEqual(counts, {'0': 498, '1': 526})
-=======
-        backend = QP_program.online_simulators()[0]
-        self.log.info(backend)
-        result = QP_program.execute(['circuitName'], backend=backend,
-                                    shots=shots, max_credits=3, silent=True)
-        self.assertIsInstance(result, Result)
->>>>>>> 23c26dc4
 
     @unittest.skipIf(TRAVIS_FORK_PULL_REQUEST, 'Travis fork pull request')
     def test_execute_several_circuits_simulator_online(self):
@@ -1106,7 +1099,6 @@
         QP_program.set_api(QE_TOKEN, QE_URL)
         backend = QP_program.online_simulators()[0]
         result = QP_program.execute(circuits, backend=backend, shots=shots,
-<<<<<<< HEAD
                                     max_credits=3, silent=True,
                                     seed=1287126141)
         counts1 = result.get_counts('qc1')
@@ -1114,10 +1106,6 @@
         self.assertEqual(counts1,  {'10': 277, '11': 238, '01': 258,
                                     '00': 251})
         self.assertEqual(counts2, {'11': 515, '00': 509})
-=======
-                                    max_credits=3, silent=True)
-        self.assertIsInstance(result, Result)
->>>>>>> 23c26dc4
 
     @unittest.skipIf(TRAVIS_FORK_PULL_REQUEST, 'Travis fork pull request')
     def test_execute_one_circuit_real_online(self):
