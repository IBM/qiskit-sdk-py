--- conflicted
+++ resolved
@@ -101,7 +101,6 @@
         self.assertEqual(layout[qr1[2]], 1)
         self.assertEqual(layout[qr1[3]], 8)
         self.assertEqual(layout[qr1[4]], 10)
-<<<<<<< HEAD
         self.assertEqual(pass_.property_set['CSPLayout_stop_reason'], 'solution found')
 
     def test_2q_circuit_5q_coupling_noise(self):
@@ -191,8 +190,6 @@
         self.assertEqual(layout[qr[0]], 1)
         self.assertEqual(layout[qr[1]], 2)
         self.assertEqual(layout[qr[2]], 3)
-=======
->>>>>>> 98130dd6
         self.assertEqual(pass_.property_set['CSPLayout_stop_reason'], 'solution found')
 
     def test_2q_circuit_2q_coupling_sd(self):
@@ -356,7 +353,6 @@
         self.assertLess(runtime, 1)
         self.assertEqual(pass_.property_set['CSPLayout_stop_reason'], 'call limit reached')
 
-<<<<<<< HEAD
     def test_solution_limit(self):
         """Test warning if solution limit is set but backend_prop is not"""
         coupling_map = CouplingMap(FakeTokyo().configuration().coupling_map)
@@ -366,8 +362,6 @@
         with self.assertWarns(Warning):
             CSPLayout(coupling_map, solution_limit=2, backend_properties=None)
 
-=======
->>>>>>> 98130dd6
     def test_seed(self):
         """Different seeds yield different results"""
         seed_1 = 42
