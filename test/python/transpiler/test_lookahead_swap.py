--- conflicted
+++ resolved
@@ -111,11 +111,8 @@
 
         mapped_dag = LookaheadSwap(coupling_map).run(dag_circuit)
 
-<<<<<<< HEAD
         mapped_measure_qargs = set(op.qargs[0]
-=======
-        mapped_measure_qargs = set(mapped_dag.node(op)['qargs'][0]
->>>>>>> 89ceb191
+
                                    for op in mapped_dag.named_nodes('measure'))
 
         self.assertIn(mapped_measure_qargs,
@@ -145,11 +142,8 @@
 
         mapped_dag = LookaheadSwap(coupling_map).run(dag_circuit)
 
-<<<<<<< HEAD
         mapped_barrier_qargs = [set(op.qargs)
-=======
-        mapped_barrier_qargs = [set(mapped_dag.node(op)['qargs'])
->>>>>>> 89ceb191
+
                                 for op in mapped_dag.named_nodes('barrier')][0]
 
         self.assertIn(mapped_barrier_qargs,
