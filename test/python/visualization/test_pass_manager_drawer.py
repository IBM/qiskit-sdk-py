--- conflicted
+++ resolved
@@ -33,21 +33,12 @@
 try:
     import subprocess
 
-<<<<<<< HEAD
     with subprocess.Popen(["dot", "-V"], stdout=subprocess.PIPE, stderr=subprocess.PIPE) as _proc:
         _proc.communicate()
         if _proc.returncode != 0:
             HAS_GRAPHVIZ = False
         else:
             HAS_GRAPHVIZ = True
-=======
-    _PROC = subprocess.Popen(["dot", "-V"], stdout=subprocess.PIPE, stderr=subprocess.PIPE)
-    _PROC.communicate()
-    if _PROC.returncode != 0:
-        HAS_GRAPHVIZ = False
-    else:
-        HAS_GRAPHVIZ = True
->>>>>>> fff8ac88
 except Exception:  # pylint: disable=broad-except
     # this is raised when the dot command cannot be found, which means GraphViz
     # isn't installed
