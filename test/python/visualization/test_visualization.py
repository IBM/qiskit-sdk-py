# -*- coding: utf-8 -*-

# This code is part of Qiskit.
#
# (C) Copyright IBM 2017.
#
# This code is licensed under the Apache License, Version 2.0. You may
# obtain a copy of this license in the LICENSE.txt file in the root directory
# of this source tree or at http://www.apache.org/licenses/LICENSE-2.0.
#
# Any modifications or derivative works of this code must retain this
# copyright notice, and modified files need to carry a notice indicating
# that they have been altered from the originals.

# pylint: disable=anomalous-backslash-in-string

"""Tests for visualization tools."""

import os
import logging
import unittest

from qiskit import QuantumRegister, ClassicalRegister, QuantumCircuit
from qiskit.circuit import Qubit, Clbit
from qiskit.visualization import utils
from qiskit.visualization import circuit_drawer
from qiskit.test import QiskitTestCase

logger = logging.getLogger(__name__)


class TestLatexSourceGenerator(QiskitTestCase):
    """Qiskit latex source generator tests."""

    def test_tiny_circuit(self):
        """Test draw tiny circuit."""
        filename = self._get_resource_path('test_tiny.tex')
        qc = QuantumCircuit(1)
        qc.h(0)
        try:
            circuit_drawer(qc, filename=filename, output='latex_source')
            self.assertNotEqual(os.path.exists(filename), False)
        finally:
            if os.path.exists(filename):
                os.remove(filename)

    def test_normal_circuit(self):
        """Test draw normal size circuit."""
        filename = self._get_resource_path('test_normal.tex')
        qc = QuantumCircuit(5)
        for qubit in range(5):
            qc.h(qubit)
        try:
            circuit_drawer(qc, filename=filename, output='latex_source')
            self.assertNotEqual(os.path.exists(filename), False)
        finally:
            if os.path.exists(filename):
                os.remove(filename)

    def test_4597(self):
        """Test cregbundle and conditional gates.
        See: https://github.com/Qiskit/qiskit-terra/pull/4597 """
        filename = self._get_resource_path('test_4597.tex')
        qr = QuantumRegister(3, 'q')
        cr = ClassicalRegister(3, 'c')
        qc = QuantumCircuit(qr, cr)
        qc.x(qr[2]).c_if(cr, 2)
        qc.draw(output='latex_source', cregbundle=True)

        try:
            circuit_drawer(qc, filename=filename, output='latex_source')
            self.assertNotEqual(os.path.exists(filename), False)
        finally:
            if os.path.exists(filename):
                os.remove(filename)

    def test_deep_circuit(self):
        """Test draw deep circuit."""
        filename = self._get_resource_path('test_deep.tex')
        qc = QuantumCircuit(1)
        for _ in range(100):
            qc.h(0)
        try:
            circuit_drawer(qc, filename=filename, output='latex_source')
            self.assertNotEqual(os.path.exists(filename), False)
        finally:
            if os.path.exists(filename):
                os.remove(filename)

    def test_huge_circuit(self):
        """Test draw huge circuit."""
        filename = self._get_resource_path('test_huge.tex')
        qc = QuantumCircuit(40)
        for qubit in range(39):
            qc.h(qubit)
            qc.cx(qubit, 39)
        try:
            circuit_drawer(qc, filename=filename, output='latex_source')
            self.assertNotEqual(os.path.exists(filename), False)
        finally:
            if os.path.exists(filename):
                os.remove(filename)

    def test_teleport(self):
        """Test draw teleport circuit."""
        filename = self._get_resource_path('test_teleport.tex')
        qr = QuantumRegister(3, 'q')
        cr = ClassicalRegister(3, 'c')
        qc = QuantumCircuit(qr, cr)
        # Prepare an initial state
        qc.u3(0.3, 0.2, 0.1, qr[0])
        # Prepare a Bell pair
        qc.h(qr[1])
        qc.cx(qr[1], qr[2])
        # Barrier following state preparation
        qc.barrier(qr)
        # Measure in the Bell basis
        qc.cx(qr[0], qr[1])
        qc.h(qr[0])
        qc.measure(qr[0], cr[0])
        qc.measure(qr[1], cr[1])
        # Apply a correction
        qc.z(qr[2]).c_if(cr, 1)
        qc.x(qr[2]).c_if(cr, 2)
        qc.measure(qr[2], cr[2])
        try:
<<<<<<< HEAD
            # Replace with this when #4554 gets fixed.
            # circuit_drawer(qc, filename=filename, output='latex_source')
=======
>>>>>>> e5f99fd6
            circuit_drawer(qc, filename=filename, output='latex_source', cregbundle=False)
            self.assertNotEqual(os.path.exists(filename), False)
        finally:
            if os.path.exists(filename):
                os.remove(filename)


class TestVisualizationUtils(QiskitTestCase):
    """ Tests for visualizer utilities.
    Since the utilities in qiskit/tools/visualization/_utils.py are used by several visualizers
    the need to be check if the interface or their result changes."""

    def setUp(self):
        self.qr1 = QuantumRegister(2, 'qr1')
        self.qr2 = QuantumRegister(2, 'qr2')
        self.cr1 = ClassicalRegister(2, 'cr1')
        self.cr2 = ClassicalRegister(2, 'cr2')

        self.circuit = QuantumCircuit(self.qr1, self.qr2, self.cr1, self.cr2)
        self.circuit.cx(self.qr2[0], self.qr2[1])
        self.circuit.measure(self.qr2[0], self.cr2[0])
        self.circuit.cx(self.qr2[1], self.qr2[0])
        self.circuit.measure(self.qr2[1], self.cr2[1])
        self.circuit.cx(self.qr1[0], self.qr1[1])
        self.circuit.measure(self.qr1[0], self.cr1[0])
        self.circuit.cx(self.qr1[1], self.qr1[0])
        self.circuit.measure(self.qr1[1], self.cr1[1])

    def test_get_layered_instructions(self):
        """ _get_layered_instructions without reverse_bits """
        (qregs, cregs, layered_ops) = utils._get_layered_instructions(self.circuit)

        exp = [[('cx', [self.qr2[0], self.qr2[1]], []),
                ('cx', [self.qr1[0], self.qr1[1]], [])],
               [('measure', [self.qr2[0]], [self.cr2[0]])],
               [('measure', [self.qr1[0]], [self.cr1[0]])],
               [('cx', [self.qr2[1], self.qr2[0]], []),
                ('cx', [self.qr1[1], self.qr1[0]], [])],
               [('measure', [self.qr2[1]], [self.cr2[1]])],
               [('measure', [self.qr1[1]], [self.cr1[1]])]
               ]

        self.assertEqual([self.qr1[0], self.qr1[1], self.qr2[0], self.qr2[1]], qregs)
        self.assertEqual([self.cr1[0], self.cr1[1], self.cr2[0], self.cr2[1]], cregs)
        self.assertEqual(exp,
                         [[(op.name, op.qargs, op.cargs) for op in ops] for ops in layered_ops])

    def test_get_layered_instructions_reverse_bits(self):
        """ _get_layered_instructions with reverse_bits=True """
        (qregs, cregs, layered_ops) = utils._get_layered_instructions(self.circuit,
                                                                      reverse_bits=True)

        exp = [[('cx', [self.qr2[0], self.qr2[1]], []),
                ('cx', [self.qr1[0], self.qr1[1]], [])],
               [('measure', [self.qr2[0]], [self.cr2[0]])],
               [('measure', [self.qr1[0]], [self.cr1[0]])],
               [('cx', [self.qr2[1], self.qr2[0]], []),
                ('cx', [self.qr1[1], self.qr1[0]], [])],
               [('measure', [self.qr2[1]], [self.cr2[1]])],
               [('measure', [self.qr1[1]], [self.cr1[1]])]
               ]

        self.assertEqual([self.qr2[1], self.qr2[0], self.qr1[1], self.qr1[0]], qregs)
        self.assertEqual([self.cr2[1], self.cr2[0], self.cr1[1], self.cr1[0]], cregs)
        self.assertEqual(exp,
                         [[(op.name, op.qargs, op.cargs) for op in ops] for ops in layered_ops])

    def test_get_layered_instructions_remove_idle_wires(self):
        """ _get_layered_instructions with idle_wires=False """
        qr1 = QuantumRegister(3, 'qr1')
        qr2 = QuantumRegister(3, 'qr2')
        cr1 = ClassicalRegister(3, 'cr1')
        cr2 = ClassicalRegister(3, 'cr2')

        circuit = QuantumCircuit(qr1, qr2, cr1, cr2)
        circuit.cx(qr2[0], qr2[1])
        circuit.measure(qr2[0], cr2[0])
        circuit.cx(qr2[1], qr2[0])
        circuit.measure(qr2[1], cr2[1])
        circuit.cx(qr1[0], qr1[1])
        circuit.measure(qr1[0], cr1[0])
        circuit.cx(qr1[1], qr1[0])
        circuit.measure(qr1[1], cr1[1])

        (qregs, cregs, layered_ops) = utils._get_layered_instructions(circuit, idle_wires=False)

        exp = [[('cx', [qr2[0], qr2[1]], []),
                ('cx', [qr1[0], qr1[1]], [])],
               [('measure', [qr2[0]], [cr2[0]])],
               [('measure', [qr1[0]], [cr1[0]])],
               [('cx', [qr2[1], qr2[0]], []),
                ('cx', [qr1[1], qr1[0]], [])],
               [('measure', [qr2[1]], [cr2[1]])],
               [('measure', [qr1[1]], [cr1[1]])]
               ]

        self.assertEqual([qr1[0], qr1[1], qr2[0], qr2[1]], qregs)
        self.assertEqual([cr1[0], cr1[1], cr2[0], cr2[1]], cregs)
        self.assertEqual(exp,
                         [[(op.name, op.qargs, op.cargs) for op in ops] for ops in layered_ops])

    def test_get_layered_instructions_left_justification_simple(self):
        """ Test _get_layered_instructions left justification simple since #2802
q_0: |0>───────■──
        ┌───┐  │
q_1: |0>┤ H ├──┼──
        ├───┤  │
q_2: |0>┤ H ├──┼──
        └───┘┌─┴─┐
q_3: |0>─────┤ X ├
             └───┘
"""
        qc = QuantumCircuit(4)
        qc.h(1)
        qc.h(2)
        qc.cx(0, 3)

        (_, _, layered_ops) = utils._get_layered_instructions(qc, justify='left')

        l_exp = [[('h', [Qubit(QuantumRegister(4, 'q'), 1)], []),
                  ('h', [Qubit(QuantumRegister(4, 'q'), 2)], [])],
                 [('cx', [Qubit(QuantumRegister(4, 'q'), 0),
                          Qubit(QuantumRegister(4, 'q'), 3)], [])
                  ]
                 ]

        self.assertEqual(l_exp,
                         [[(op.name, op.qargs, op.cargs) for op in ops] for ops in layered_ops])

    def test_get_layered_instructions_right_justification_simple(self):
        """ Test _get_layered_instructions right justification simple since #2802
q_0: |0>──■───────
          │  ┌───┐
q_1: |0>──┼──┤ H ├
          │  ├───┤
q_2: |0>──┼──┤ H ├
        ┌─┴─┐└───┘
q_3: |0>┤ X ├─────
        └───┘
"""
        qc = QuantumCircuit(4)
        qc.h(1)
        qc.h(2)
        qc.cx(0, 3)

        (_, _, layered_ops) = utils._get_layered_instructions(qc, justify='right')

        r_exp = [[('cx', [Qubit(QuantumRegister(4, 'q'), 0),
                          Qubit(QuantumRegister(4, 'q'), 3)], [])],
                 [('h', [Qubit(QuantumRegister(4, 'q'), 1)], []),
                  ('h', [Qubit(QuantumRegister(4, 'q'), 2)], [])
                  ]
                 ]

        self.assertEqual(r_exp,
                         [[(op.name, op.qargs, op.cargs) for op in ops] for ops in layered_ops])

    def test_get_layered_instructions_left_justification_less_simple(self):
        """ Test _get_layered_instructions left justification
        less simple example since #2802
        ┌────────────┐┌───┐┌────────────┐              ┌─┐┌────────────┐┌───┐┌────────────┐
q_0: |0>┤ U2(0,pi/1) ├┤ X ├┤ U2(0,pi/1) ├──────────────┤M├┤ U2(0,pi/1) ├┤ X ├┤ U2(0,pi/1) ├
        ├────────────┤└─┬─┘├────────────┤┌────────────┐└╥┘└────────────┘└─┬─┘├────────────┤
q_1: |0>┤ U2(0,pi/1) ├──■──┤ U2(0,pi/1) ├┤ U2(0,pi/1) ├─╫─────────────────■──┤ U2(0,pi/1) ├
        └────────────┘     └────────────┘└────────────┘ ║                    └────────────┘
q_2: |0>────────────────────────────────────────────────╫──────────────────────────────────
                                                        ║
q_3: |0>────────────────────────────────────────────────╫──────────────────────────────────
                                                        ║
q_4: |0>────────────────────────────────────────────────╫──────────────────────────────────
                                                        ║
c1_0: 0 ════════════════════════════════════════════════╩══════════════════════════════════
        """
        qasm = """
        OPENQASM 2.0;
        include "qelib1.inc";
        qreg q[5];
        creg c1[1];
        u2(0,3.14159265358979) q[0];
        u2(0,3.14159265358979) q[1];
        cx q[1],q[0];
        u2(0,3.14159265358979) q[0];
        u2(0,3.14159265358979) q[1];
        u2(0,3.14159265358979) q[1];
        measure q[0] -> c1[0];
        u2(0,3.14159265358979) q[0];
        cx q[1],q[0];
        u2(0,3.14159265358979) q[0];
        u2(0,3.14159265358979) q[1];
        """
        qc = QuantumCircuit.from_qasm_str(qasm)

        (_, _, layered_ops) = utils._get_layered_instructions(qc, justify='left')

        l_exp = [[('u2', [Qubit(QuantumRegister(5, 'q'), 0)], []),
                  ('u2', [Qubit(QuantumRegister(5, 'q'), 1)], [])],
                 [('cx',
                   [Qubit(QuantumRegister(5, 'q'), 1), Qubit(QuantumRegister(5, 'q'), 0)],
                   [])],
                 [('u2', [Qubit(QuantumRegister(5, 'q'), 0)], []),
                  ('u2', [Qubit(QuantumRegister(5, 'q'), 1)], [])],
                 [('u2', [Qubit(QuantumRegister(5, 'q'), 1)], [])],
                 [('measure',
                   [Qubit(QuantumRegister(5, 'q'), 0)],
                   [Clbit(ClassicalRegister(1, 'c1'), 0)])],
                 [('u2', [Qubit(QuantumRegister(5, 'q'), 0)], [])],
                 [('cx',
                   [Qubit(QuantumRegister(5, 'q'), 1), Qubit(QuantumRegister(5, 'q'), 0)],
                   [])],
                 [('u2', [Qubit(QuantumRegister(5, 'q'), 0)], []),
                  ('u2', [Qubit(QuantumRegister(5, 'q'), 1)], [])]]

        self.assertEqual(l_exp,
                         [[(op.name, op.qargs, op.cargs) for op in ops] for ops in layered_ops])

    def test_get_layered_instructions_right_justification_less_simple(self):
        """ Test _get_layered_instructions right justification
        less simple example since #2802
        ┌────────────┐┌───┐┌────────────┐┌─┐┌────────────┐┌───┐┌────────────┐
q_0: |0>┤ U2(0,pi/1) ├┤ X ├┤ U2(0,pi/1) ├┤M├┤ U2(0,pi/1) ├┤ X ├┤ U2(0,pi/1) ├
        ├────────────┤└─┬─┘├────────────┤└╥┘├────────────┤└─┬─┘├────────────┤
q_1: |0>┤ U2(0,pi/1) ├──■──┤ U2(0,pi/1) ├─╫─┤ U2(0,pi/1) ├──■──┤ U2(0,pi/1) ├
        └────────────┘     └────────────┘ ║ └────────────┘     └────────────┘
q_2: |0>──────────────────────────────────╫──────────────────────────────────
                                          ║
q_3: |0>──────────────────────────────────╫──────────────────────────────────
                                          ║
q_4: |0>──────────────────────────────────╫──────────────────────────────────
                                          ║
c1_0: 0 ══════════════════════════════════╩══════════════════════════════════
        """
        qasm = """
        OPENQASM 2.0;
        include "qelib1.inc";
        qreg q[5];
        creg c1[1];
        u2(0,3.14159265358979) q[0];
        u2(0,3.14159265358979) q[1];
        cx q[1],q[0];
        u2(0,3.14159265358979) q[0];
        u2(0,3.14159265358979) q[1];
        u2(0,3.14159265358979) q[1];
        measure q[0] -> c1[0];
        u2(0,3.14159265358979) q[0];
        cx q[1],q[0];
        u2(0,3.14159265358979) q[0];
        u2(0,3.14159265358979) q[1];
        """
        qc = QuantumCircuit.from_qasm_str(qasm)

        (_, _, layered_ops) = utils._get_layered_instructions(qc, justify='right')

        r_exp = [[('u2', [Qubit(QuantumRegister(5, 'q'), 0)], []),
                  ('u2', [Qubit(QuantumRegister(5, 'q'), 1)], [])],
                 [('cx',
                   [Qubit(QuantumRegister(5, 'q'), 1), Qubit(QuantumRegister(5, 'q'), 0)],
                   [])],
                 [('u2', [Qubit(QuantumRegister(5, 'q'), 0)], []),
                  ('u2', [Qubit(QuantumRegister(5, 'q'), 1)], [])],
                 [('measure',
                   [Qubit(QuantumRegister(5, 'q'), 0)],
                   [Clbit(ClassicalRegister(1, 'c1'), 0)])],
                 [('u2', [Qubit(QuantumRegister(5, 'q'), 0)], []),
                  ('u2', [Qubit(QuantumRegister(5, 'q'), 1)], [])],
                 [('cx',
                   [Qubit(QuantumRegister(5, 'q'), 1), Qubit(QuantumRegister(5, 'q'), 0)],
                   [])],
                 [('u2', [Qubit(QuantumRegister(5, 'q'), 0)], []),
                  ('u2', [Qubit(QuantumRegister(5, 'q'), 1)], [])]]

        self.assertEqual(r_exp,
                         [[(op.name, op.qargs, op.cargs) for op in ops] for ops in layered_ops])

    def test_generate_latex_label_nomathmode(self):
        """Test generate latex label default."""
        self.assertEqual('abc', utils.generate_latex_label('abc'))

    def test_generate_latex_label_nomathmode_utf8char(self):
        """Test generate latex label utf8 characters."""
        self.assertEqual('{\\ensuremath{\\iiint}}X{\\ensuremath{\\forall}}Y',
                         utils.generate_latex_label('∭X∀Y'))

    def test_generate_latex_label_mathmode_utf8char(self):
        """Test generate latex label mathtext with utf8."""
        self.assertEqual(
            'abc_{\\ensuremath{\\iiint}}X{\\ensuremath{\\forall}}Y',
            utils.generate_latex_label('$abc_$∭X∀Y'))

    def test_generate_latex_label_mathmode_underscore_outside(self):
        """Test generate latex label with underscore outside mathmode."""
        self.assertEqual(
            'abc{\\_}{\\ensuremath{\\iiint}}X{\\ensuremath{\\forall}}Y',
            utils.generate_latex_label('$abc$_∭X∀Y'))

    def test_generate_latex_label_escaped_dollar_signs(self):
        """Test generate latex label with escaped dollarsign."""
        self.assertEqual(
            '{\\$}{\\ensuremath{\\forall}}{\\$}',
            utils.generate_latex_label(r'\$∀\$'))

    def test_generate_latex_label_escaped_dollar_sign_in_mathmode(self):
        """Test generate latex label with escaped dollar sign in mathmode."""
        self.assertEqual(
            'a$bc{\\_}{\\ensuremath{\\iiint}}X{\\ensuremath{\\forall}}Y',
            utils.generate_latex_label(r'$a$bc$_∭X∀Y'))


if __name__ == '__main__':
    unittest.main(verbosity=2)<|MERGE_RESOLUTION|>--- conflicted
+++ resolved
@@ -124,12 +124,7 @@
         qc.x(qr[2]).c_if(cr, 2)
         qc.measure(qr[2], cr[2])
         try:
-<<<<<<< HEAD
-            # Replace with this when #4554 gets fixed.
-            # circuit_drawer(qc, filename=filename, output='latex_source')
-=======
->>>>>>> e5f99fd6
-            circuit_drawer(qc, filename=filename, output='latex_source', cregbundle=False)
+            circuit_drawer(qc, filename=filename, output='latex_source')
             self.assertNotEqual(os.path.exists(filename), False)
         finally:
             if os.path.exists(filename):
