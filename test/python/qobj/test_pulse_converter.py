# -*- coding: utf-8 -*-

# This code is part of Qiskit.
#
# (C) Copyright IBM 2017, 2019.
#
# This code is licensed under the Apache License, Version 2.0. You may
# obtain a copy of this license in the LICENSE.txt file in the root directory
# of this source tree or at http://www.apache.org/licenses/LICENSE-2.0.
#
# Any modifications or derivative works of this code must retain this
# copyright notice, and modified files need to carry a notice indicating
# that they have been altered from the originals.

"""Converter Test."""

import numpy as np

from qiskit.test import QiskitTestCase
from qiskit.qobj import (PulseQobjInstruction, PulseQobjExperimentConfig, PulseLibraryItem,
                         QobjMeasurementOption)
from qiskit.qobj.converters import (InstructionToQobjConverter, QobjToInstructionConverter,
                                    LoConfigConverter)
from qiskit.pulse.commands import (SamplePulse, FrameChange, PersistentValue, Snapshot, Acquire,
<<<<<<< HEAD
                                   Gaussian, GaussianSquare, ConstantPulse, Drag)
=======
                                   Discriminator, Kernel, Gaussian, GaussianSquare, ConstantPulse,
                                   Drag)
from qiskit.pulse.instructions import ShiftPhase
>>>>>>> 0774fd32
from qiskit.pulse.channels import (DriveChannel, ControlChannel, MeasureChannel, AcquireChannel,
                                   MemorySlot, RegisterSlot)
from qiskit.pulse.schedule import ParameterizedSchedule, Schedule
from qiskit.pulse import LoConfig, Kernel, Discriminator


class TestInstructionToQobjConverter(QiskitTestCase):
    """Pulse converter tests."""

    def test_drive_instruction(self):
        """Test converted qobj from PulseInstruction."""
        converter = InstructionToQobjConverter(PulseQobjInstruction, meas_level=2)
        command = SamplePulse(np.arange(0, 0.01), name='linear')
        instruction = command(DriveChannel(0))

        valid_qobj = PulseQobjInstruction(
            name='linear',
            ch='d0',
            t0=0
        )

        self.assertEqual(converter(0, instruction), valid_qobj)

    def test_gaussian_pulse_instruction(self):
        """Test that parametric pulses are correctly converted to PulseQobjInstructions."""
        converter = InstructionToQobjConverter(PulseQobjInstruction, meas_level=2)
        instruction = Gaussian(duration=25, sigma=15, amp=-0.5 + 0.2j)(DriveChannel(0))

        valid_qobj = PulseQobjInstruction(
            name='parametric_pulse',
            pulse_shape='gaussian',
            ch='d0',
            t0=0,
            parameters={'duration': 25, 'sigma': 15, 'amp': -0.5 + 0.2j})
        self.assertEqual(converter(0, instruction), valid_qobj)

    def test_gaussian_square_pulse_instruction(self):
        """Test that parametric pulses are correctly converted to PulseQobjInstructions."""
        converter = InstructionToQobjConverter(PulseQobjInstruction, meas_level=2)
        instruction = GaussianSquare(duration=1500, sigma=15,
                                     amp=-0.5 + 0.2j, width=1300)(MeasureChannel(1))

        valid_qobj = PulseQobjInstruction(
            name='parametric_pulse',
            pulse_shape='gaussian_square',
            ch='m1',
            t0=10,
            parameters={'duration': 1500, 'sigma': 15, 'amp': -0.5 + 0.2j, 'width': 1300})
        self.assertEqual(converter(10, instruction), valid_qobj)

    def test_constant_pulse_instruction(self):
        """Test that parametric pulses are correctly converted to PulseQobjInstructions."""
        converter = InstructionToQobjConverter(PulseQobjInstruction, meas_level=2)
        instruction = ConstantPulse(duration=25, amp=1)(ControlChannel(2))

        valid_qobj = PulseQobjInstruction(
            name='parametric_pulse',
            pulse_shape='constant',
            ch='u2',
            t0=20,
            parameters={'duration': 25, 'amp': 1})
        self.assertEqual(converter(20, instruction), valid_qobj)

    def test_drag_pulse_instruction(self):
        """Test that parametric pulses are correctly converted to PulseQobjInstructions."""
        converter = InstructionToQobjConverter(PulseQobjInstruction, meas_level=2)
        instruction = Drag(duration=25, sigma=15, amp=-0.5 + 0.2j, beta=0.5)(DriveChannel(0))

        valid_qobj = PulseQobjInstruction(
            name='parametric_pulse',
            pulse_shape='drag',
            ch='d0',
            t0=30,
            parameters={'duration': 25, 'sigma': 15, 'amp': -0.5 + 0.2j, 'beta': 0.5})
        self.assertEqual(converter(30, instruction), valid_qobj)

    def test_frame_change(self):
        """Test converted qobj from FrameChangeInstruction."""
        converter = InstructionToQobjConverter(PulseQobjInstruction, meas_level=2)
        command = FrameChange(phase=0.1)
        instruction = command(DriveChannel(0))

        valid_qobj = PulseQobjInstruction(
            name='fc',
            ch='d0',
            t0=0,
            phase=0.1
        )

        self.assertEqual(converter(0, instruction), valid_qobj)
        instruction = ShiftPhase(0.1, DriveChannel(0))
        self.assertEqual(converter(0, instruction), valid_qobj)

    def test_persistent_value(self):
        """Test converted qobj from PersistentValueInstruction."""
        converter = InstructionToQobjConverter(PulseQobjInstruction, meas_level=2)
        command = PersistentValue(value=0.1j)
        instruction = command(DriveChannel(0))

        valid_qobj = PulseQobjInstruction(
            name='pv',
            ch='d0',
            t0=0,
            val=0.1j
        )

        self.assertEqual(converter(0, instruction), valid_qobj)

    def test_acquire(self):
        """Test converted qobj from AcquireInstruction."""
        converter = InstructionToQobjConverter(PulseQobjInstruction, meas_level=2)
        command = Acquire(duration=10)
        instruction = command(AcquireChannel(0),
                              MemorySlot(0),
                              RegisterSlot(0))

        valid_qobj = PulseQobjInstruction(
            name='acquire',
            t0=0,
            duration=10,
            qubits=[0],
            memory_slot=[0],
            register_slot=[0]
        )

        self.assertEqual(converter(0, instruction), valid_qobj)

        # test without register
        instruction = command(AcquireChannel(0), MemorySlot(0))

        valid_qobj = PulseQobjInstruction(
            name='acquire',
            t0=0,
            duration=10,
            qubits=[0],
            memory_slot=[0]
        )

        self.assertEqual(converter(0, instruction), valid_qobj)

    def test_snapshot(self):
        """Test converted qobj from Snapshot."""
        converter = InstructionToQobjConverter(PulseQobjInstruction, meas_level=2)
        instruction = Snapshot(label='label', snapshot_type='type')

        valid_qobj = PulseQobjInstruction(
            name='snapshot',
            t0=0,
            label='label',
            type='type'
        )

        self.assertEqual(converter(0, instruction), valid_qobj)


class TestQobjToInstructionConverter(QiskitTestCase):
    """Pulse converter tests."""

    def setUp(self):
        self.linear = SamplePulse(np.arange(0, 0.01), name='linear')
        self.pulse_library = [PulseLibraryItem(name=self.linear.name,
                                               samples=self.linear.samples.tolist())]

        self.converter = QobjToInstructionConverter(self.pulse_library, buffer=0)
        self.n_qubits = 2

    def test_drive_instruction(self):
        """Test converted qobj from PulseInstruction."""
        cmd = self.linear
        instruction = cmd(DriveChannel(0)) << 10

        qobj = PulseQobjInstruction(name='linear', ch='d0', t0=10)
        converted_instruction = self.converter(qobj)

        self.assertEqual(converted_instruction.timeslots, instruction.timeslots)
        self.assertEqual(converted_instruction.instructions[0][-1].command, cmd)

    def test_parametric_pulses(self):
        """Test converted qobj from ParametricInstruction."""
        instruction = Gaussian(duration=25, sigma=15, amp=-0.5 + 0.2j)(DriveChannel(0))
        qobj = PulseQobjInstruction(
            name='parametric_pulse',
            pulse_shape='gaussian',
            ch='d0',
            t0=0,
            parameters={'duration': 25, 'sigma': 15, 'amp': -0.5 + 0.2j})
        converted_instruction = self.converter(qobj)
        self.assertEqual(converted_instruction.timeslots, instruction.timeslots)
        self.assertEqual(converted_instruction.instructions[0][-1].command, instruction.command)

    def test_frame_change(self):
        """Test converted qobj from FrameChangeInstruction."""
        qobj = PulseQobjInstruction(name='fc', ch='m0', t0=0, phase=0.1)
        converted_instruction = self.converter(qobj)

        instruction = ShiftPhase(0.1, MeasureChannel(0))
        self.assertEqual(converted_instruction.timeslots, instruction.timeslots)
        self.assertEqual(converted_instruction.instructions[0][-1], instruction)

    def test_persistent_value(self):
        """Test converted qobj from PersistentValueInstruction."""
        cmd = PersistentValue(value=0.1j)
        instruction = cmd(ControlChannel(1))

        qobj = PulseQobjInstruction(name='pv', ch='u1', t0=0, val=0.1j)
        converted_instruction = self.converter(qobj)

        self.assertEqual(converted_instruction.timeslots, instruction.timeslots)
        self.assertEqual(converted_instruction.instructions[0][-1], instruction)

    def test_acquire(self):
        """Test converted qobj from AcquireInstruction."""
        schedule = Schedule()
        for i in range(self.n_qubits):
            schedule |= Acquire(10, AcquireChannel(i), MemorySlot(i), RegisterSlot(i),
                                kernel=Kernel(name='test_kern', test_params='test'),
                                discriminator=Discriminator(name='test_disc',
                                                            test_params=1.0))

        qobj = PulseQobjInstruction(name='acquire', t0=0, duration=10, qubits=[0, 1],
                                    memory_slot=[0, 1], register_slot=[0, 1],
                                    kernels=[QobjMeasurementOption(
                                        name='test_kern', params={'test_params': 'test'})],
                                    discriminators=[QobjMeasurementOption(
                                        name='test_disc', params={'test_params': 1.0})])
        converted_instruction = self.converter(qobj)

        self.assertEqual(converted_instruction.timeslots, schedule.timeslots)
        self.assertEqual(converted_instruction.instructions[0][-1].duration, 10)
        self.assertEqual(converted_instruction.instructions[0][-1].kernel.params,
                         {'test_params': 'test'})
        self.assertEqual(converted_instruction.instructions[1][-1].channel, AcquireChannel(1))

    def test_snapshot(self):
        """Test converted qobj from SnapShot."""
        cmd = Snapshot(label='label', snapshot_type='type')
        instruction = cmd << 10

        qobj = PulseQobjInstruction(name='snapshot', t0=10, label='label', type='type')
        converted_instruction = self.converter(qobj)

        self.assertEqual(converted_instruction.timeslots, instruction.timeslots)
        self.assertEqual(converted_instruction.instructions[0][-1], cmd)

    def test_parameterized_frame_change(self):
        """Test converted qobj from FrameChangeInstruction."""
        instruction = ShiftPhase(4., MeasureChannel(0))

        qobj = PulseQobjInstruction(name='fc', ch='m0', t0=10, phase='P1**2')
        converted_instruction = self.converter(qobj)

        self.assertIsInstance(converted_instruction, ParameterizedSchedule)

        evaluated_instruction = converted_instruction.bind_parameters(2.)

        self.assertEqual(evaluated_instruction.timeslots, instruction.timeslots)
        self.assertEqual(evaluated_instruction.instructions[0][-1], instruction)

    def test_parameterized_persistent_value(self):
        """Test converted qobj from PersistentValueInstruction."""
        cmd = PersistentValue(value=0.5+0.j)
        instruction = cmd(ControlChannel(1)) << 10

        qobj = PulseQobjInstruction(name='pv', ch='u1', t0=10, val='P1*cos(np.pi*P2)')
        converted_instruction = self.converter(qobj)

        self.assertIsInstance(converted_instruction, ParameterizedSchedule)

        evaluated_instruction = converted_instruction.bind_parameters(P1=0.5, P2=0.)

        self.assertEqual(evaluated_instruction.timeslots, instruction.timeslots)
        self.assertEqual(evaluated_instruction.instructions[0][-1].command, cmd)


class TestLoConverter(QiskitTestCase):
    """LO converter tests."""

    def test_qubit_los(self):
        """Test qubit channel configuration."""
        user_lo_config = LoConfig({DriveChannel(0): 1.3e9})
        converter = LoConfigConverter(PulseQobjExperimentConfig,
                                      [1.2e9], [3.4e9], [(0., 5e9)], [(0., 5e9)])

        valid_qobj = PulseQobjExperimentConfig(qubit_lo_freq=[1.3])

        self.assertEqual(converter(user_lo_config), valid_qobj)

    def test_meas_los(self):
        """Test measurement channel configuration."""
        user_lo_config = LoConfig({MeasureChannel(0): 3.5e9})
        converter = LoConfigConverter(PulseQobjExperimentConfig,
                                      [1.2e9], [3.4e9], [(0., 5e9)], [(0., 5e9)])

        valid_qobj = PulseQobjExperimentConfig(meas_lo_freq=[3.5])

        self.assertEqual(converter(user_lo_config), valid_qobj)<|MERGE_RESOLUTION|>--- conflicted
+++ resolved
@@ -22,13 +22,8 @@
 from qiskit.qobj.converters import (InstructionToQobjConverter, QobjToInstructionConverter,
                                     LoConfigConverter)
 from qiskit.pulse.commands import (SamplePulse, FrameChange, PersistentValue, Snapshot, Acquire,
-<<<<<<< HEAD
                                    Gaussian, GaussianSquare, ConstantPulse, Drag)
-=======
-                                   Discriminator, Kernel, Gaussian, GaussianSquare, ConstantPulse,
-                                   Drag)
 from qiskit.pulse.instructions import ShiftPhase
->>>>>>> 0774fd32
 from qiskit.pulse.channels import (DriveChannel, ControlChannel, MeasureChannel, AcquireChannel,
                                    MemorySlot, RegisterSlot)
 from qiskit.pulse.schedule import ParameterizedSchedule, Schedule
