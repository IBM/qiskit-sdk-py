# -*- coding: utf-8 -*-

# This code is part of Qiskit.
#
# (C) Copyright IBM 2017, 2019.
#
# This code is licensed under the Apache License, Version 2.0. You may
# obtain a copy of this license in the LICENSE.txt file in the root directory
# of this source tree or at http://www.apache.org/licenses/LICENSE-2.0.
#
# Any modifications or derivative works of this code must retain this
# copyright notice, and modified files need to carry a notice indicating
# that they have been altered from the originals.

"""Converter Test."""

import numpy as np

from qiskit.test import QiskitTestCase
from qiskit.qobj import (PulseQobjInstruction, PulseQobjExperimentConfig, PulseLibraryItem,
                         QobjMeasurementOption)
from qiskit.qobj.converters import (InstructionToQobjConverter, QobjToInstructionConverter,
                                    LoConfigConverter)
from qiskit.pulse.commands import (SamplePulse, FrameChange, PersistentValue, Snapshot, Acquire,
                                   Discriminator, Kernel, Gaussian, GaussianSquare, ConstantPulse,
                                   Drag)
<<<<<<< HEAD
from qiskit.pulse.instructions import SetFrequency
=======
from qiskit.pulse.instructions import ShiftPhase
>>>>>>> d710f2e4
from qiskit.pulse.channels import (DriveChannel, ControlChannel, MeasureChannel, AcquireChannel,
                                   MemorySlot, RegisterSlot)
from qiskit.pulse.schedule import ParameterizedSchedule, Schedule
from qiskit.pulse import LoConfig


class TestInstructionToQobjConverter(QiskitTestCase):
    """Pulse converter tests."""

    def test_drive_instruction(self):
        """Test converted qobj from PulseInstruction."""
        converter = InstructionToQobjConverter(PulseQobjInstruction, meas_level=2)
        command = SamplePulse(np.arange(0, 0.01), name='linear')
        instruction = command(DriveChannel(0))

        valid_qobj = PulseQobjInstruction(
            name='linear',
            ch='d0',
            t0=0
        )

        self.assertEqual(converter(0, instruction), valid_qobj)

    def test_gaussian_pulse_instruction(self):
        """Test that parametric pulses are correctly converted to PulseQobjInstructions."""
        converter = InstructionToQobjConverter(PulseQobjInstruction, meas_level=2)
        instruction = Gaussian(duration=25, sigma=15, amp=-0.5 + 0.2j)(DriveChannel(0))

        valid_qobj = PulseQobjInstruction(
            name='parametric_pulse',
            pulse_shape='gaussian',
            ch='d0',
            t0=0,
            parameters={'duration': 25, 'sigma': 15, 'amp': -0.5 + 0.2j})
        self.assertEqual(converter(0, instruction), valid_qobj)

    def test_gaussian_square_pulse_instruction(self):
        """Test that parametric pulses are correctly converted to PulseQobjInstructions."""
        converter = InstructionToQobjConverter(PulseQobjInstruction, meas_level=2)
        instruction = GaussianSquare(duration=1500, sigma=15,
                                     amp=-0.5 + 0.2j, width=1300)(MeasureChannel(1))

        valid_qobj = PulseQobjInstruction(
            name='parametric_pulse',
            pulse_shape='gaussian_square',
            ch='m1',
            t0=10,
            parameters={'duration': 1500, 'sigma': 15, 'amp': -0.5 + 0.2j, 'width': 1300})
        self.assertEqual(converter(10, instruction), valid_qobj)

    def test_constant_pulse_instruction(self):
        """Test that parametric pulses are correctly converted to PulseQobjInstructions."""
        converter = InstructionToQobjConverter(PulseQobjInstruction, meas_level=2)
        instruction = ConstantPulse(duration=25, amp=1)(ControlChannel(2))

        valid_qobj = PulseQobjInstruction(
            name='parametric_pulse',
            pulse_shape='constant',
            ch='u2',
            t0=20,
            parameters={'duration': 25, 'amp': 1})
        self.assertEqual(converter(20, instruction), valid_qobj)

    def test_drag_pulse_instruction(self):
        """Test that parametric pulses are correctly converted to PulseQobjInstructions."""
        converter = InstructionToQobjConverter(PulseQobjInstruction, meas_level=2)
        instruction = Drag(duration=25, sigma=15, amp=-0.5 + 0.2j, beta=0.5)(DriveChannel(0))

        valid_qobj = PulseQobjInstruction(
            name='parametric_pulse',
            pulse_shape='drag',
            ch='d0',
            t0=30,
            parameters={'duration': 25, 'sigma': 15, 'amp': -0.5 + 0.2j, 'beta': 0.5})
        self.assertEqual(converter(30, instruction), valid_qobj)

    def test_frame_change(self):
        """Test converted qobj from FrameChangeInstruction."""
        converter = InstructionToQobjConverter(PulseQobjInstruction, meas_level=2)
        command = FrameChange(phase=0.1)
        instruction = command(DriveChannel(0))

        valid_qobj = PulseQobjInstruction(
            name='fc',
            ch='d0',
            t0=0,
            phase=0.1
        )

        self.assertEqual(converter(0, instruction), valid_qobj)
        instruction = ShiftPhase(0.1, DriveChannel(0))
        self.assertEqual(converter(0, instruction), valid_qobj)

    def test_set_frequency(self):
        """Test converted qobj from SetFrequencyInstruction."""
        converter = InstructionToQobjConverter(PulseQobjInstruction, meas_level=2)
        instruction = SetFrequency(8.0, DriveChannel(0))

        valid_qobj = PulseQobjInstruction(
            name='sf',
            ch='d0',
            t0=0,
            frequency=8.0
        )

        self.assertEqual(converter(0, instruction), valid_qobj)

    def test_persistent_value(self):
        """Test converted qobj from PersistentValueInstruction."""
        converter = InstructionToQobjConverter(PulseQobjInstruction, meas_level=2)
        command = PersistentValue(value=0.1j)
        instruction = command(DriveChannel(0))

        valid_qobj = PulseQobjInstruction(
            name='pv',
            ch='d0',
            t0=0,
            val=0.1j
        )

        self.assertEqual(converter(0, instruction), valid_qobj)

    def test_acquire(self):
        """Test converted qobj from AcquireInstruction."""
        converter = InstructionToQobjConverter(PulseQobjInstruction, meas_level=2)
        command = Acquire(duration=10)
        instruction = command(AcquireChannel(0),
                              MemorySlot(0),
                              RegisterSlot(0))

        valid_qobj = PulseQobjInstruction(
            name='acquire',
            t0=0,
            duration=10,
            qubits=[0],
            memory_slot=[0],
            register_slot=[0]
        )

        self.assertEqual(converter(0, instruction), valid_qobj)

        # test without register
        instruction = command(AcquireChannel(0), MemorySlot(0))

        valid_qobj = PulseQobjInstruction(
            name='acquire',
            t0=0,
            duration=10,
            qubits=[0],
            memory_slot=[0]
        )

        self.assertEqual(converter(0, instruction), valid_qobj)

    def test_snapshot(self):
        """Test converted qobj from Snapshot."""
        converter = InstructionToQobjConverter(PulseQobjInstruction, meas_level=2)
        instruction = Snapshot(label='label', snapshot_type='type')

        valid_qobj = PulseQobjInstruction(
            name='snapshot',
            t0=0,
            label='label',
            type='type'
        )

        self.assertEqual(converter(0, instruction), valid_qobj)


class TestQobjToInstructionConverter(QiskitTestCase):
    """Pulse converter tests."""

    def setUp(self):
        self.linear = SamplePulse(np.arange(0, 0.01), name='linear')
        self.pulse_library = [PulseLibraryItem(name=self.linear.name,
                                               samples=self.linear.samples.tolist())]

        self.converter = QobjToInstructionConverter(self.pulse_library, buffer=0)
        self.n_qubits = 2

    def test_drive_instruction(self):
        """Test converted qobj from PulseInstruction."""
        cmd = self.linear
        instruction = cmd(DriveChannel(0)) << 10

        qobj = PulseQobjInstruction(name='linear', ch='d0', t0=10)
        converted_instruction = self.converter(qobj)

        self.assertEqual(converted_instruction.timeslots, instruction.timeslots)
        self.assertEqual(converted_instruction.instructions[0][-1].command, cmd)

    def test_parametric_pulses(self):
        """Test converted qobj from ParametricInstruction."""
        instruction = Gaussian(duration=25, sigma=15, amp=-0.5 + 0.2j)(DriveChannel(0))
        qobj = PulseQobjInstruction(
            name='parametric_pulse',
            pulse_shape='gaussian',
            ch='d0',
            t0=0,
            parameters={'duration': 25, 'sigma': 15, 'amp': -0.5 + 0.2j})
        converted_instruction = self.converter(qobj)
        self.assertEqual(converted_instruction.timeslots, instruction.timeslots)
        self.assertEqual(converted_instruction.instructions[0][-1].command, instruction.command)

    def test_frame_change(self):
        """Test converted qobj from FrameChangeInstruction."""
        qobj = PulseQobjInstruction(name='fc', ch='m0', t0=0, phase=0.1)
        converted_instruction = self.converter(qobj)

        instruction = ShiftPhase(0.1, MeasureChannel(0))
        self.assertEqual(converted_instruction.timeslots, instruction.timeslots)
        self.assertEqual(converted_instruction.instructions[0][-1], instruction)

    def test_set_frequency(self):
        """Test converted qobj from FrameChangeInstruction."""
        instruction = SetFrequency(8.0, DriveChannel(0))

        qobj = PulseQobjInstruction(name='sf', ch='d0', t0=0, frequency=8.0)
        converted_instruction = self.converter(qobj)

        self.assertEqual(converted_instruction.timeslots, instruction.timeslots)
        self.assertEqual(converted_instruction.instructions[0][-1], instruction)
        self.assertTrue('frequency' in qobj.to_dict())

    def test_persistent_value(self):
        """Test converted qobj from PersistentValueInstruction."""
        cmd = PersistentValue(value=0.1j)
        instruction = cmd(ControlChannel(1))

        qobj = PulseQobjInstruction(name='pv', ch='u1', t0=0, val=0.1j)
        converted_instruction = self.converter(qobj)

        self.assertEqual(converted_instruction.timeslots, instruction.timeslots)
        self.assertEqual(converted_instruction.instructions[0][-1], instruction)

    def test_acquire(self):
        """Test converted qobj from AcquireInstruction."""
        cmd = Acquire(10,
                      kernel=Kernel(name='test_kern', params={'test_params': 'test'}),
                      discriminator=Discriminator(name='test_disc', params={'test_params': 1.0}))

        schedule = Schedule()
        for i in range(self.n_qubits):
            schedule |= cmd(AcquireChannel(i), MemorySlot(i), RegisterSlot(i))

        qobj = PulseQobjInstruction(name='acquire', t0=0, duration=10, qubits=[0, 1],
                                    memory_slot=[0, 1], register_slot=[0, 1],
                                    kernels=[QobjMeasurementOption(
                                        name='test_kern', params={'test_params': 'test'})],
                                    discriminators=[QobjMeasurementOption(
                                        name='test_disc', params={'test_params': 1.0})])
        converted_instruction = self.converter(qobj)

        self.assertEqual(converted_instruction.timeslots, schedule.timeslots)
        self.assertEqual(converted_instruction.instructions[0][-1].command, cmd)

    def test_snapshot(self):
        """Test converted qobj from SnapShot."""
        cmd = Snapshot(label='label', snapshot_type='type')
        instruction = cmd << 10

        qobj = PulseQobjInstruction(name='snapshot', t0=10, label='label', type='type')
        converted_instruction = self.converter(qobj)

        self.assertEqual(converted_instruction.timeslots, instruction.timeslots)
        self.assertEqual(converted_instruction.instructions[0][-1], cmd)

    def test_parameterized_frame_change(self):
        """Test converted qobj from FrameChangeInstruction."""
        instruction = ShiftPhase(4., MeasureChannel(0))

        qobj = PulseQobjInstruction(name='fc', ch='m0', t0=10, phase='P1**2')
        converted_instruction = self.converter(qobj)

        self.assertIsInstance(converted_instruction, ParameterizedSchedule)

        evaluated_instruction = converted_instruction.bind_parameters(2.)

        self.assertEqual(evaluated_instruction.timeslots, instruction.timeslots)
        self.assertEqual(evaluated_instruction.instructions[0][-1], instruction)

    def test_parameterized_persistent_value(self):
        """Test converted qobj from PersistentValueInstruction."""
        cmd = PersistentValue(value=0.5+0.j)
        instruction = cmd(ControlChannel(1)) << 10

        qobj = PulseQobjInstruction(name='pv', ch='u1', t0=10, val='P1*cos(np.pi*P2)')
        converted_instruction = self.converter(qobj)

        self.assertIsInstance(converted_instruction, ParameterizedSchedule)

        evaluated_instruction = converted_instruction.bind_parameters(P1=0.5, P2=0.)

        self.assertEqual(evaluated_instruction.timeslots, instruction.timeslots)
        self.assertEqual(evaluated_instruction.instructions[0][-1].command, cmd)


class TestLoConverter(QiskitTestCase):
    """LO converter tests."""

    def test_qubit_los(self):
        """Test qubit channel configuration."""
        user_lo_config = LoConfig({DriveChannel(0): 1.3e9})
        converter = LoConfigConverter(PulseQobjExperimentConfig,
                                      [1.2e9], [3.4e9], [(0., 5e9)], [(0., 5e9)])

        valid_qobj = PulseQobjExperimentConfig(qubit_lo_freq=[1.3])

        self.assertEqual(converter(user_lo_config), valid_qobj)

    def test_meas_los(self):
        """Test measurement channel configuration."""
        user_lo_config = LoConfig({MeasureChannel(0): 3.5e9})
        converter = LoConfigConverter(PulseQobjExperimentConfig,
                                      [1.2e9], [3.4e9], [(0., 5e9)], [(0., 5e9)])

        valid_qobj = PulseQobjExperimentConfig(meas_lo_freq=[3.5])

        self.assertEqual(converter(user_lo_config), valid_qobj)<|MERGE_RESOLUTION|>--- conflicted
+++ resolved
@@ -24,11 +24,8 @@
 from qiskit.pulse.commands import (SamplePulse, FrameChange, PersistentValue, Snapshot, Acquire,
                                    Discriminator, Kernel, Gaussian, GaussianSquare, ConstantPulse,
                                    Drag)
-<<<<<<< HEAD
-from qiskit.pulse.instructions import SetFrequency
-=======
-from qiskit.pulse.instructions import ShiftPhase
->>>>>>> d710f2e4
+
+from qiskit.pulse.instructions import ShiftPhase, SetFrequency
 from qiskit.pulse.channels import (DriveChannel, ControlChannel, MeasureChannel, AcquireChannel,
                                    MemorySlot, RegisterSlot)
 from qiskit.pulse.schedule import ParameterizedSchedule, Schedule
