--- conflicted
+++ resolved
@@ -236,21 +236,13 @@
 
     def test_acquire(self):
         """Test converted qobj from AcquireInstruction."""
-<<<<<<< HEAD
-        cmd = Acquire(10, Discriminator(name='test_disc', params={'test_params': 1.0}),
-                      Kernel(name='test_kern', params={'test_params': 'test'}))
+        cmd = Acquire(10,
+                      kernel=Kernel(name='test_kern', params={'test_params': 'test'}),
+                      discriminator=Discriminator(name='test_disc', params={'test_params': 1.0}))
 
         schedule = Schedule()
         for i in range(self.n_qubits):
             schedule |= cmd(AcquireChannel(i), MemorySlot(i), RegisterSlot(i))
-=======
-        cmd = Acquire(10,
-                      kernel=Kernel(name='test_kern', params={'test_params': 'test'}),
-                      discriminator=Discriminator(name='test_disc', params={'test_params': 1.0}))
-        instruction = cmd([AcquireChannel(i) for i in range(self.n_qubits)],
-                          [MemorySlot(i) for i in range(self.n_qubits)],
-                          [RegisterSlot(i) for i in range(self.n_qubits)])
->>>>>>> 85304a49
 
         qobj = PulseQobjInstruction(name='acquire', t0=0, duration=10, qubits=[0, 1],
                                     memory_slot=[0, 1], register_slot=[0, 1],
