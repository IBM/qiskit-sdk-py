--- conflicted
+++ resolved
@@ -186,12 +186,8 @@
         self.assertEqual(0, sched.start_time)
         self.assertEqual(0, sched.stop_time)
         self.assertEqual(0, sched.duration)
-<<<<<<< HEAD
+        self.assertEqual(0, len(sched))
         self.assertEqual((), sched.children)
-=======
-        self.assertEqual(0, len(sched))
-        self.assertEqual((), sched._children)
->>>>>>> 9c2708f7
         self.assertEqual({}, sched.timeslots)
         self.assertEqual([], list(sched.instructions))
         self.assertFalse(sched)
