--- conflicted
+++ resolved
@@ -17,13 +17,8 @@
 from qiskit.circuit.library.standard_gates import U1Gate, U3Gate, CXGate, XGate
 from qiskit.circuit.parameter import Parameter
 from qiskit.circuit.parameterexpression import ParameterExpression
-<<<<<<< HEAD
-from qiskit.pulse import (InstructionScheduleMap, Play, PulseError, Schedule,
+from qiskit.pulse import (InstructionScheduleMap, Play, PulseError, Schedule, ScheduleBlock,
                           Waveform, ShiftPhase, Constant)
-=======
-from qiskit.pulse import (InstructionScheduleMap, Play, PulseError, Schedule, ScheduleBlock,
-                          Waveform, ShiftPhase)
->>>>>>> 71f1c393
 from qiskit.pulse.channels import DriveChannel
 from qiskit.qobj import PulseQobjInstruction
 from qiskit.qobj.converters import QobjToInstructionConverter
