# -*- coding: utf-8 -*-

# Copyright 2018, IBM.
#
# This source code is licensed under the Apache License, Version 2.0 found in
# the LICENSE.txt file in the root directory of this source tree.

# pylint: disable = no-member

""" `_text_circuit_drawer` "draws" a circuit in "ascii art" """

import unittest
from math import pi
from codecs import encode
from qiskit import QuantumCircuit, QuantumRegister, ClassicalRegister
from .common import QiskitTestCase

try:
    from qiskit.tools.visualization import _text as elements
    from qiskit.tools.visualization import _text_circuit_drawer

    VALID_MATPLOTLIB = True
except (RuntimeError, ImportError):
    # Under some combinations (travis osx vms, or headless configurations)
    # matplotlib might not be fully, raising:
    # RuntimeError: Python is not installed as a framework.
    # when importing. If that is the case, the full test is skipped.
    VALID_MATPLOTLIB = False


@unittest.skipUnless(VALID_MATPLOTLIB, 'osx matplotlib backend not available')
class TestTextDrawerElement(QiskitTestCase):
    """ Draw each element"""

    def assertEqualElement(self, expected, element):
        """
        Asserts the top,mid,bot trio
        Args:
            expected (list[top,mid,bot]): What is expected.
            element (DrawElement): The element to check.
        """
        try:
            encode('\n'.join(expected), encoding='cp437')
        except UnicodeEncodeError:
            self.fail("_text_circuit_drawer() should only use extended ascii (aka code page 437).")

        self.assertEqual(expected[0], element.top)
        self.assertEqual(expected[1], element.mid)
        self.assertEqual(expected[2], element.bot)

    def test_measure_to(self):
        """ MeasureTo element. """
        element = elements.MeasureTo()
        expected = [" ║ ",
                    "═╩═",
                    "   "]
        self.assertEqualElement(expected, element)

    def test_measure_from(self):
        """ MeasureFrom element. """
        element = elements.MeasureFrom()
        expected = ["┌─┐",
                    "┤M├",
                    "└╥┘"]
        self.assertEqualElement(expected, element)

    def test_text_pager(self):
        """ The pager breaks the circuit when the drawing does not fit in the console."""
        expected = '\n'.join(["        ┌───┐     »",
                              "q_0: |0>┤ X ├──■──»",
                              "        └─┬─┘┌─┴─┐»",
                              "q_1: |0>──■──┤ X ├»",
                              "             └───┘»",
                              " c_0: 0 ══════════»",
                              "                  »",
                              "«     ┌─┐┌───┐     »",
                              "«q_0: ┤M├┤ X ├──■──»",
                              "«     └╥┘└─┬─┘┌─┴─┐»",
                              "«q_1: ─╫───■──┤ X ├»",
                              "«      ║      └───┘»",
                              "«c_0: ═╩═══════════»",
                              "«                  »",
                              "«     ┌─┐┌───┐     ",
                              "«q_0: ┤M├┤ X ├──■──",
                              "«     └╥┘└─┬─┘┌─┴─┐",
                              "«q_1: ─╫───■──┤ X ├",
                              "«      ║      └───┘",
                              "«c_0: ═╩═══════════",
                              "«                  "])
        qr = QuantumRegister(2, 'q')
        cr = ClassicalRegister(1, 'c')
        circuit = QuantumCircuit(qr, cr)
        circuit.cx(qr[1], qr[0])
        circuit.cx(qr[0], qr[1])
        circuit.measure(qr[0], cr[0])
        circuit.cx(qr[1], qr[0])
        circuit.cx(qr[0], qr[1])
        circuit.measure(qr[0], cr[0])
        circuit.cx(qr[1], qr[0])
        circuit.cx(qr[0], qr[1])
        self.assertEqual(str(_text_circuit_drawer(circuit, line_length=20)), expected)


@unittest.skipUnless(VALID_MATPLOTLIB, 'osx matplotlib backend not available')
class TestTextDrawerGatesInCircuit(QiskitTestCase):
    """ Gate by gate checks in different settings."""

    def test_text_measure_1(self):
        """ The measure operator, using 3-bit-length registers. """
        expected = '\n'.join(["              ┌─┐",
                              "q_0: |0>──────┤M├",
                              "           ┌─┐└╥┘",
                              "q_1: |0>───┤M├─╫─",
                              "        ┌─┐└╥┘ ║ ",
                              "q_2: |0>┤M├─╫──╫─",
                              "        └╥┘ ║  ║ ",
                              " c_0: 0 ═╬══╬══╩═",
                              "         ║  ║    ",
                              " c_1: 0 ═╬══╩════",
                              "         ║       ",
                              " c_2: 0 ═╩═══════",
                              "                 "])
        qr = QuantumRegister(3, 'q')
        cr = ClassicalRegister(3, 'c')
        circuit = QuantumCircuit(qr, cr)
        circuit.measure(qr, cr)
        self.assertEqual(str(_text_circuit_drawer(circuit)), expected)

    def test_text_measure_1_reversebits(self):
        """ The measure operator, using 3-bit-length registers, with reversebits """
        expected = '\n'.join(["        ┌─┐      ",
                              "q_2: |0>┤M├──────",
                              "        └╥┘┌─┐   ",
                              "q_1: |0>─╫─┤M├───",
                              "         ║ └╥┘┌─┐",
                              "q_0: |0>─╫──╫─┤M├",
                              "         ║  ║ └╥┘",
                              " c_2: 0 ═╩══╬══╬═",
                              "            ║  ║ ",
                              " c_1: 0 ════╩══╬═",
                              "               ║ ",
                              " c_0: 0 ═══════╩═",
                              "                 "])
        qr = QuantumRegister(3, 'q')
        cr = ClassicalRegister(3, 'c')
        circuit = QuantumCircuit(qr, cr)
        circuit.measure(qr, cr)
        self.assertEqual(str(_text_circuit_drawer(circuit, reversebits=True)), expected)

    def test_text_measure_2(self):
        """ The measure operator, using some registers. """
        expected = '\n'.join(["               ",
                              "q1_0: |0>──────",
                              "               ",
                              "q1_1: |0>──────",
                              "            ┌─┐",
                              "q2_0: |0>───┤M├",
                              "         ┌─┐└╥┘",
                              "q2_1: |0>┤M├─╫─",
                              "         └╥┘ ║ ",
                              " c1_0: 0 ═╬══╬═",
                              "          ║  ║ ",
                              " c1_1: 0 ═╬══╬═",
                              "          ║  ║ ",
                              " c2_0: 0 ═╬══╩═",
                              "          ║    ",
                              " c2_1: 0 ═╩════",
                              "               "])
        qr1 = QuantumRegister(2, 'q1')
        cr1 = ClassicalRegister(2, 'c1')
        qr2 = QuantumRegister(2, 'q2')
        cr2 = ClassicalRegister(2, 'c2')
        circuit = QuantumCircuit(qr1, qr2, cr1, cr2)
        circuit.measure(qr2, cr2)
        self.assertEqual(str(_text_circuit_drawer(circuit)), expected)

    def test_text_measure_2_reversebits(self):
        """ The measure operator, using some registers, with reversebits """
        expected = '\n'.join(["               ",
                              "q1_1: |0>──────",
                              "               ",
                              "q1_0: |0>──────",
                              "         ┌─┐   ",
                              "q2_1: |0>┤M├───",
                              "         └╥┘┌─┐",
                              "q2_0: |0>─╫─┤M├",
                              "          ║ └╥┘",
                              " c1_1: 0 ═╬══╬═",
                              "          ║  ║ ",
                              " c1_0: 0 ═╬══╬═",
                              "          ║  ║ ",
                              " c2_1: 0 ═╩══╬═",
                              "             ║ ",
                              " c2_0: 0 ════╩═",
                              "               "])
        qr1 = QuantumRegister(2, 'q1')
        cr1 = ClassicalRegister(2, 'c1')
        qr2 = QuantumRegister(2, 'q2')
        cr2 = ClassicalRegister(2, 'c2')
        circuit = QuantumCircuit(qr1, qr2, cr1, cr2)
        circuit.measure(qr2, cr2)
        self.assertEqual(str(_text_circuit_drawer(circuit, reversebits=True)), expected)

    def test_text_swap(self):
        """ Swap drawing. """
        expected = '\n'.join(["               ",
                              "q1_0: |0>────X─",
                              "             │ ",
                              "q1_1: |0>─X──┼─",
                              "          │  │ ",
                              "q2_0: |0>─┼──X─",
                              "          │    ",
                              "q2_1: |0>─X────",
                              "               "])
        qr1 = QuantumRegister(2, 'q1')
        qr2 = QuantumRegister(2, 'q2')
        circuit = QuantumCircuit(qr1, qr2)
        circuit.swap(qr1, qr2)
        self.assertEqual(str(_text_circuit_drawer(circuit)), expected)

    def test_text_swap_reversebits(self):
        """ Swap drawing with reversebits. """
        expected = '\n'.join(["               ",
                              "q1_1: |0>─X────",
                              "          │    ",
                              "q1_0: |0>─┼──X─",
                              "          │  │ ",
                              "q2_1: |0>─X──┼─",
                              "             │ ",
                              "q2_0: |0>────X─",
                              "               "])
        qr1 = QuantumRegister(2, 'q1')
        qr2 = QuantumRegister(2, 'q2')
        circuit = QuantumCircuit(qr1, qr2)
        circuit.swap(qr1, qr2)
        self.assertEqual(str(_text_circuit_drawer(circuit, reversebits=True)), expected)

    def test_text_cswap(self):
        """ CSwap drawing. """
        expected = '\n'.join(["                 ",
                              "q_0: |0>─■──X──X─",
                              "         │  │  │ ",
                              "q_1: |0>─X──■──X─",
                              "         │  │  │ ",
                              "q_2: |0>─X──X──■─",
                              "                 "])
        qr = QuantumRegister(3, 'q')
        circuit = QuantumCircuit(qr)
        circuit.cswap(qr[0], qr[1], qr[2])
        circuit.cswap(qr[1], qr[0], qr[2])
        circuit.cswap(qr[2], qr[1], qr[0])
        self.assertEqual(str(_text_circuit_drawer(circuit)), expected)

    def test_text_cswap_reversebits(self):
        """ CSwap drawing with reversebits. """
        expected = '\n'.join(["                 ",
                              "q_2: |0>─X──X──■─",
                              "         │  │  │ ",
                              "q_1: |0>─X──■──X─",
                              "         │  │  │ ",
                              "q_0: |0>─■──X──X─",
                              "                 "])
        qr = QuantumRegister(3, 'q')
        circuit = QuantumCircuit(qr)
        circuit.cswap(qr[0], qr[1], qr[2])
        circuit.cswap(qr[1], qr[0], qr[2])
        circuit.cswap(qr[2], qr[1], qr[0])
        self.assertEqual(str(_text_circuit_drawer(circuit, reversebits=True)), expected)

    def test_text_cu3(self):
        """ cu3 drawing. """
        expected = '\n'.join(["                                    ┌──────────────────────────┐",
                              "q_0: |0>─────────────■──────────────┤ U3(1.5708,1.5708,1.5708) ├",
                              "        ┌────────────┴─────────────┐└────────────┬─────────────┘",
                              "q_1: |0>┤ U3(1.5708,1.5708,1.5708) ├─────────────┼──────────────",
                              "        └──────────────────────────┘             │              ",
                              "q_2: |0>─────────────────────────────────────────■──────────────",
                              "                                                                "])
        qr = QuantumRegister(3, 'q')
        circuit = QuantumCircuit(qr)
        circuit.cu3(pi / 2, pi / 2, pi / 2, qr[0], qr[1])
        circuit.cu3(pi / 2, pi / 2, pi / 2, qr[2], qr[0])
        self.assertEqual(str(_text_circuit_drawer(circuit)), expected)

    def test_text_cu3_reversebits(self):
        """ cu3 drawing with reversebits"""
        expected = '\n'.join(["                                                                ",
                              "q_2: |0>─────────────────────────────────────────■──────────────",
                              "        ┌──────────────────────────┐             │              ",
                              "q_1: |0>┤ U3(1.5708,1.5708,1.5708) ├─────────────┼──────────────",
                              "        └────────────┬─────────────┘┌────────────┴─────────────┐",
                              "q_0: |0>─────────────■──────────────┤ U3(1.5708,1.5708,1.5708) ├",
                              "                                    └──────────────────────────┘"])
        qr = QuantumRegister(3, 'q')
        circuit = QuantumCircuit(qr)
        circuit.cu3(pi / 2, pi / 2, pi / 2, qr[0], qr[1])
        circuit.cu3(pi / 2, pi / 2, pi / 2, qr[2], qr[0])
        self.assertEqual(str(_text_circuit_drawer(circuit, reversebits=True)), expected)

    def test_text_crz(self):
        """ crz drawing. """
        expected = '\n'.join(["                      ┌────────────┐",
                              "q_0: |0>──────■───────┤ Rz(1.5708) ├",
                              "        ┌─────┴──────┐└─────┬──────┘",
                              "q_1: |0>┤ Rz(1.5708) ├──────┼───────",
                              "        └────────────┘      │       ",
                              "q_2: |0>────────────────────■───────",
                              "                                    "])
        qr = QuantumRegister(3, 'q')
        circuit = QuantumCircuit(qr)
        circuit.crz(pi / 2, qr[0], qr[1])
        circuit.crz(pi / 2, qr[2], qr[0])
        self.assertEqual(str(_text_circuit_drawer(circuit)), expected)

    def test_text_cx(self):
        """ cx drawing. """
        expected = '\n'.join(["             ┌───┐",
                              "q_0: |0>──■──┤ X ├",
                              "        ┌─┴─┐└─┬─┘",
                              "q_1: |0>┤ X ├──┼──",
                              "        └───┘  │  ",
                              "q_2: |0>───────■──",
                              "                  "])
        qr = QuantumRegister(3, 'q')
        circuit = QuantumCircuit(qr)
        circuit.cx(qr[0], qr[1])
        circuit.cx(qr[2], qr[0])
        self.assertEqual(str(_text_circuit_drawer(circuit)), expected)

    def test_text_cy(self):
        """ cy drawing. """
        expected = '\n'.join(["             ┌───┐",
                              "q_0: |0>──■──┤ Y ├",
                              "        ┌─┴─┐└─┬─┘",
                              "q_1: |0>┤ Y ├──┼──",
                              "        └───┘  │  ",
                              "q_2: |0>───────■──",
                              "                  "])
        qr = QuantumRegister(3, 'q')
        circuit = QuantumCircuit(qr)
        circuit.cy(qr[0], qr[1])
        circuit.cy(qr[2], qr[0])
        self.assertEqual(str(_text_circuit_drawer(circuit)), expected)

    def test_text_cz(self):
        """ cz drawing. """
        expected = '\n'.join(["              ",
                              "q_0: |0>─■──■─",
                              "         │  │ ",
                              "q_1: |0>─■──┼─",
                              "            │ ",
                              "q_2: |0>────■─",
                              "              "])
        qr = QuantumRegister(3, 'q')
        circuit = QuantumCircuit(qr)
        circuit.cz(qr[0], qr[1])
        circuit.cz(qr[2], qr[0])
        self.assertEqual(str(_text_circuit_drawer(circuit)), expected)

    def test_text_ch(self):
        """ ch drawing. """
        expected = '\n'.join(["             ┌───┐",
                              "q_0: |0>──■──┤ H ├",
                              "        ┌─┴─┐└─┬─┘",
                              "q_1: |0>┤ H ├──┼──",
                              "        └───┘  │  ",
                              "q_2: |0>───────■──",
                              "                  "])
        qr = QuantumRegister(3, 'q')
        circuit = QuantumCircuit(qr)
        circuit.ch(qr[0], qr[1])
        circuit.ch(qr[2], qr[0])
        self.assertEqual(str(_text_circuit_drawer(circuit)), expected)

    def test_text_cu1(self):
        """ cu1 drawing. """
        expected = '\n'.join(["                          ",
                              "q_0: |0>─■────────■───────",
                              "         │1.5708  │       ",
                              "q_1: |0>─■────────┼───────",
                              "                  │1.5708 ",
                              "q_2: |0>──────────■───────",
                              "                          "])
        qr = QuantumRegister(3, 'q')
        circuit = QuantumCircuit(qr)
        circuit.cu1(pi / 2, qr[0], qr[1])
        circuit.cu1(pi / 2, qr[2], qr[0])
        self.assertEqual(str(_text_circuit_drawer(circuit)), expected)

    def test_text_cu1_reversebits(self):
        """ cu1 drawing with reversebits"""
        expected = '\n'.join(["                          ",
                              "q_2: |0>──────────■───────",
                              "                  │       ",
                              "q_1: |0>─■────────┼───────",
                              "         │1.5708  │1.5708 ",
                              "q_0: |0>─■────────■───────",
                              "                          "])
        qr = QuantumRegister(3, 'q')
        circuit = QuantumCircuit(qr)
        circuit.cu1(pi / 2, qr[0], qr[1])
        circuit.cu1(pi / 2, qr[2], qr[0])
        self.assertEqual(str(_text_circuit_drawer(circuit, reversebits=True)), expected)

    def test_text_ccx(self):
        """ cx drawing. """
        expected = '\n'.join(["                  ┌───┐",
                              "q_0: |0>──■────■──┤ X ├",
                              "          │  ┌─┴─┐└─┬─┘",
                              "q_1: |0>──■──┤ X ├──■──",
                              "        ┌─┴─┐└─┬─┘  │  ",
                              "q_2: |0>┤ X ├──■────■──",
                              "        └───┘          "])
        qr = QuantumRegister(3, 'q')
        circuit = QuantumCircuit(qr)
        circuit.ccx(qr[0], qr[1], qr[2])
        circuit.ccx(qr[2], qr[0], qr[1])
        circuit.ccx(qr[2], qr[1], qr[0])
        self.assertEqual(str(_text_circuit_drawer(circuit)), expected)

    def test_text_reset(self):
        """ Reset drawing. """
        expected = '\n'.join(["                        ",
                              "q1_0: |0>───────────|0>─",
                              "                        ",
                              "q1_1: |0>──────|0>──────",
                              "                        ",
                              "q2_0: |0>───────────────",
                              "                        ",
                              "q2_1: |0>─|0>───────────",
                              "                        "])
        qr1 = QuantumRegister(2, 'q1')
        qr2 = QuantumRegister(2, 'q2')
        circuit = QuantumCircuit(qr1, qr2)
        circuit.reset(qr1)
        circuit.reset(qr2[1])
        self.assertEqual(str(_text_circuit_drawer(circuit)), expected)

    def test_text_single_gate(self):
        """ Single Qbit gate drawing. """
        expected = '\n'.join(["                   ┌───┐",
                              "q1_0: |0>──────────┤ H ├",
                              "              ┌───┐└───┘",
                              "q1_1: |0>─────┤ H ├─────",
                              "              └───┘     ",
                              "q2_0: |0>───────────────",
                              "         ┌───┐          ",
                              "q2_1: |0>┤ H ├──────────",
                              "         └───┘          "])
        qr1 = QuantumRegister(2, 'q1')
        qr2 = QuantumRegister(2, 'q2')
        circuit = QuantumCircuit(qr1, qr2)
        circuit.h(qr1)
        circuit.h(qr2[1])
        self.assertEqual(str(_text_circuit_drawer(circuit)), expected)

    def test_text_barrier(self):
        """ Barrier drawing. """
        expected = '\n'.join(["             ░ ",
                              "q1_0: |0>────░─",
                              "             ░ ",
                              "q1_1: |0>────░─",
                              "             ░ ",
                              "q2_0: |0>──────",
                              "          ░    ",
                              "q2_1: |0>─░────",
                              "          ░    "])
        qr1 = QuantumRegister(2, 'q1')
        qr2 = QuantumRegister(2, 'q2')
        circuit = QuantumCircuit(qr1, qr2)
        circuit.barrier(qr1)
        circuit.barrier(qr2[1])
        self.assertEqual(str(_text_circuit_drawer(circuit)), expected)

    def test_text_plotbarriers(self):
        """ Drawing without plotbarriers. """
        expected = '\n'.join(["                        ┌───┐",
                              "q1_0: |0>───────────────┤ H ├",
                              "                   ┌───┐└───┘",
                              "q1_1: |0>──────────┤ H ├─────",
                              "              ┌───┐└───┘     ",
                              "q2_0: |0>─────┤ H ├──────────",
                              "         ┌───┐└───┘          ",
                              "q2_1: |0>┤ H ├───────────────",
                              "         └───┘               "])
        qr1 = QuantumRegister(2, 'q1')
        qr2 = QuantumRegister(2, 'q2')
        circuit = QuantumCircuit(qr1, qr2)
        circuit.h(qr1)
        circuit.barrier(qr1)
        circuit.barrier(qr2[1])
        circuit.h(qr2)
        self.assertEqual(str(_text_circuit_drawer(circuit, plotbarriers=False)), expected)

    def test_text_conditional_1(self):
        """ Conditional drawing with 1-bit-length regs."""
        qasm_string = """
        OPENQASM 2.0;
        include "qelib1.inc";
        qreg q[1];
        creg c0[1];
        creg c1[1];
        if(c0==1) x q[0];
        if(c1==1) x q[0];
        """
        expected = '\n'.join(["        ┌───────┐┌───────┐",
                              "q_0: |0>┤   X   ├┤   X   ├",
                              "        ├───┴───┤└───┬───┘",
                              "c0_0: 0 ╡ = 0x1 ╞════╪════",
                              "        └───────┘┌───┴───┐",
                              "c1_0: 0 ═════════╡ = 0x1 ╞",
                              "                 └───────┘"])
<<<<<<< HEAD
        circuit = circuit_from_qasm_string(qasm_string)
        self.assertEqual(str(_text_circuit_drawer(circuit)), expected)
=======
        circuit = QuantumCircuit.from_qasm_str(qasm_string)
        self.assertEqual(_text_circuit_drawer(circuit), expected)
>>>>>>> 03bf7d66

    def test_text_conditional_2(self):
        """ Conditional drawing with 2-bit-length regs."""
        qasm_string = """
        OPENQASM 2.0;
        include "qelib1.inc";
        qreg q[1];
        creg c0[2];
        creg c1[2];
        if(c0==2) x q[0];
        if(c1==2) x q[0];
        """
        expected = '\n'.join(["        ┌───────┐┌───────┐",
                              "q_0: |0>┤   X   ├┤   X   ├",
                              "        ├───┴───┤└───┬───┘",
                              "c0_0: 0 ╡       ╞════╪════",
                              "        │ = 0x2 │    │    ",
                              "c0_1: 0 ╡       ╞════╪════",
                              "        └───────┘┌───┴───┐",
                              "c1_0: 0 ═════════╡       ╞",
                              "                 │ = 0x2 │",
                              "c1_1: 0 ═════════╡       ╞",
                              "                 └───────┘"])
<<<<<<< HEAD
        circuit = circuit_from_qasm_string(qasm_string)
        self.assertEqual(str(_text_circuit_drawer(circuit)), expected)
=======
        circuit = QuantumCircuit.from_qasm_str(qasm_string)
        self.assertEqual(_text_circuit_drawer(circuit), expected)
>>>>>>> 03bf7d66

    def test_text_conditional_3(self):
        """ Conditional drawing with 3-bit-length regs."""
        qasm_string = """
        OPENQASM 2.0;
        include "qelib1.inc";
        qreg q[1];
        creg c0[3];
        creg c1[3];
        if(c0==3) x q[0];
        if(c1==3) x q[0];
        """
        expected = '\n'.join(["        ┌───────┐┌───────┐",
                              "q_0: |0>┤   X   ├┤   X   ├",
                              "        ├───┴───┤└───┬───┘",
                              "c0_0: 0 ╡       ╞════╪════",
                              "        │       │    │    ",
                              "c0_1: 0 ╡ = 0x3 ╞════╪════",
                              "        │       │    │    ",
                              "c0_2: 0 ╡       ╞════╪════",
                              "        └───────┘┌───┴───┐",
                              "c1_0: 0 ═════════╡       ╞",
                              "                 │       │",
                              "c1_1: 0 ═════════╡ = 0x3 ╞",
                              "                 │       │",
                              "c1_2: 0 ═════════╡       ╞",
                              "                 └───────┘"])
<<<<<<< HEAD
        circuit = circuit_from_qasm_string(qasm_string)
        self.assertEqual(str(_text_circuit_drawer(circuit)), expected)
=======
        circuit = QuantumCircuit.from_qasm_str(qasm_string)
        self.assertEqual(_text_circuit_drawer(circuit), expected)
>>>>>>> 03bf7d66

    def test_text_conditional_4(self):
        """ Conditional drawing with 4-bit-length regs."""
        qasm_string = """
        OPENQASM 2.0;
        include "qelib1.inc";
        qreg q[1];
        creg c0[4];
        creg c1[4];
        if(c0==4) x q[0];
        if(c1==4) x q[0];
        """
        expected = '\n'.join(["        ┌───────┐┌───────┐",
                              "q_0: |0>┤   X   ├┤   X   ├",
                              "        ├───┴───┤└───┬───┘",
                              "c0_0: 0 ╡       ╞════╪════",
                              "        │       │    │    ",
                              "c0_1: 0 ╡       ╞════╪════",
                              "        │ = 0x4 │    │    ",
                              "c0_2: 0 ╡       ╞════╪════",
                              "        │       │    │    ",
                              "c0_3: 0 ╡       ╞════╪════",
                              "        └───────┘┌───┴───┐",
                              "c1_0: 0 ═════════╡       ╞",
                              "                 │       │",
                              "c1_1: 0 ═════════╡       ╞",
                              "                 │ = 0x4 │",
                              "c1_2: 0 ═════════╡       ╞",
                              "                 │       │",
                              "c1_3: 0 ═════════╡       ╞",
                              "                 └───────┘"])
<<<<<<< HEAD
        circuit = circuit_from_qasm_string(qasm_string)
        self.assertEqual(str(_text_circuit_drawer(circuit)), expected)
=======
        circuit = QuantumCircuit.from_qasm_str(qasm_string)
        self.assertEqual(_text_circuit_drawer(circuit), expected)
>>>>>>> 03bf7d66

    def test_text_conditional_5(self):
        """ Conditional drawing with 5-bit-length regs."""
        qasm_string = """
        OPENQASM 2.0;
        include "qelib1.inc";
        qreg q[1];
        creg c0[5];
        creg c1[5];
        if(c0==5) x q[0];
        if(c1==5) x q[0];
        """
        expected = '\n'.join(["        ┌───────┐┌───────┐",
                              "q_0: |0>┤   X   ├┤   X   ├",
                              "        ├───┴───┤└───┬───┘",
                              "c0_0: 0 ╡       ╞════╪════",
                              "        │       │    │    ",
                              "c0_1: 0 ╡       ╞════╪════",
                              "        │       │    │    ",
                              "c0_2: 0 ╡ = 0x5 ╞════╪════",
                              "        │       │    │    ",
                              "c0_3: 0 ╡       ╞════╪════",
                              "        │       │    │    ",
                              "c0_4: 0 ╡       ╞════╪════",
                              "        └───────┘┌───┴───┐",
                              "c1_0: 0 ═════════╡       ╞",
                              "                 │       │",
                              "c1_1: 0 ═════════╡       ╞",
                              "                 │       │",
                              "c1_2: 0 ═════════╡ = 0x5 ╞",
                              "                 │       │",
                              "c1_3: 0 ═════════╡       ╞",
                              "                 │       │",
                              "c1_4: 0 ═════════╡       ╞",
                              "                 └───────┘"])
<<<<<<< HEAD
        circuit = circuit_from_qasm_string(qasm_string)
        self.assertEqual(str(_text_circuit_drawer(circuit)), expected)

    def test_text_measure_html(self):
        """ The measure operator. HTML representation. """
        expected = '\n'.join(["<pre style=\"line-height: 15px;\">        ┌─┐",
                              "q_0: |0>┤M├",
                              "        └╥┘",
                              " c_0: 0 ═╩═",
                              "           </pre>"])
        qr = QuantumRegister(1, 'q')
        cr = ClassicalRegister(1, 'c')
        circuit = QuantumCircuit(qr, cr)
        circuit.measure(qr, cr)
        self.assertEqual(_text_circuit_drawer(circuit)._repr_html_(), expected)
=======
        circuit = QuantumCircuit.from_qasm_str(qasm_string)
        self.assertEqual(_text_circuit_drawer(circuit), expected)
>>>>>>> 03bf7d66


if __name__ == '__main__':
    unittest.main()<|MERGE_RESOLUTION|>--- conflicted
+++ resolved
@@ -510,13 +510,8 @@
                               "        └───────┘┌───┴───┐",
                               "c1_0: 0 ═════════╡ = 0x1 ╞",
                               "                 └───────┘"])
-<<<<<<< HEAD
-        circuit = circuit_from_qasm_string(qasm_string)
-        self.assertEqual(str(_text_circuit_drawer(circuit)), expected)
-=======
         circuit = QuantumCircuit.from_qasm_str(qasm_string)
-        self.assertEqual(_text_circuit_drawer(circuit), expected)
->>>>>>> 03bf7d66
+        self.assertEqual(str(_text_circuit_drawer(circuit)), expected)
 
     def test_text_conditional_2(self):
         """ Conditional drawing with 2-bit-length regs."""
@@ -540,13 +535,8 @@
                               "                 │ = 0x2 │",
                               "c1_1: 0 ═════════╡       ╞",
                               "                 └───────┘"])
-<<<<<<< HEAD
-        circuit = circuit_from_qasm_string(qasm_string)
-        self.assertEqual(str(_text_circuit_drawer(circuit)), expected)
-=======
         circuit = QuantumCircuit.from_qasm_str(qasm_string)
-        self.assertEqual(_text_circuit_drawer(circuit), expected)
->>>>>>> 03bf7d66
+        self.assertEqual(str(_text_circuit_drawer(circuit)), expected)
 
     def test_text_conditional_3(self):
         """ Conditional drawing with 3-bit-length regs."""
@@ -574,13 +564,8 @@
                               "                 │       │",
                               "c1_2: 0 ═════════╡       ╞",
                               "                 └───────┘"])
-<<<<<<< HEAD
-        circuit = circuit_from_qasm_string(qasm_string)
-        self.assertEqual(str(_text_circuit_drawer(circuit)), expected)
-=======
         circuit = QuantumCircuit.from_qasm_str(qasm_string)
-        self.assertEqual(_text_circuit_drawer(circuit), expected)
->>>>>>> 03bf7d66
+        self.assertEqual(str(_text_circuit_drawer(circuit)), expected)
 
     def test_text_conditional_4(self):
         """ Conditional drawing with 4-bit-length regs."""
@@ -612,13 +597,8 @@
                               "                 │       │",
                               "c1_3: 0 ═════════╡       ╞",
                               "                 └───────┘"])
-<<<<<<< HEAD
-        circuit = circuit_from_qasm_string(qasm_string)
-        self.assertEqual(str(_text_circuit_drawer(circuit)), expected)
-=======
         circuit = QuantumCircuit.from_qasm_str(qasm_string)
-        self.assertEqual(_text_circuit_drawer(circuit), expected)
->>>>>>> 03bf7d66
+        self.assertEqual(str(_text_circuit_drawer(circuit)), expected)
 
     def test_text_conditional_5(self):
         """ Conditional drawing with 5-bit-length regs."""
@@ -654,8 +634,7 @@
                               "                 │       │",
                               "c1_4: 0 ═════════╡       ╞",
                               "                 └───────┘"])
-<<<<<<< HEAD
-        circuit = circuit_from_qasm_string(qasm_string)
+        circuit = QuantumCircuit.from_qasm_str(qasm_string)
         self.assertEqual(str(_text_circuit_drawer(circuit)), expected)
 
     def test_text_measure_html(self):
@@ -670,10 +649,6 @@
         circuit = QuantumCircuit(qr, cr)
         circuit.measure(qr, cr)
         self.assertEqual(_text_circuit_drawer(circuit)._repr_html_(), expected)
-=======
-        circuit = QuantumCircuit.from_qasm_str(qasm_string)
-        self.assertEqual(_text_circuit_drawer(circuit), expected)
->>>>>>> 03bf7d66
 
 
 if __name__ == '__main__':
