--- conflicted
+++ resolved
@@ -718,22 +718,6 @@
 
         self.assertLessEqual(out.count_ops()[twoq_gate], 2)
 
-<<<<<<< HEAD
-    @data(0, 1, 2, 3)
-    def test_circuit_with_delay(self, optimization_level):
-        """Verify a circuit with delay can transpile to a scheduled circuit."""
-
-        qc = QuantumCircuit(2)
-        qc.h(0)
-        qc.delay(500, 1)
-        qc.cx(0, 1)
-
-        out = transpile(qc, scheduling_method='alap', basis_gates=['h', 'cx'],
-                        instruction_durations=[('h', 0, 200), ('cx', [0, 1], 700)],
-                        optimization_level=optimization_level)
-
-        self.assertEqual(out.duration, 1200)
-=======
     @unpack
     @data(
         (['u3', 'cx'], {'u3': 1, 'cx': 1}),
@@ -774,7 +758,21 @@
 
         self.assertTrue(Operator(out).equiv(qc))
         self.assertTrue(set(out.count_ops()).issubset(basis_gates))
->>>>>>> 2bd49408
+
+    @data(0, 1, 2, 3)
+    def test_circuit_with_delay(self, optimization_level):
+        """Verify a circuit with delay can transpile to a scheduled circuit."""
+
+        qc = QuantumCircuit(2)
+        qc.h(0)
+        qc.delay(500, 1)
+        qc.cx(0, 1)
+
+        out = transpile(qc, scheduling_method='alap', basis_gates=['h', 'cx'],
+                        instruction_durations=[('h', 0, 200), ('cx', [0, 1], 700)],
+                        optimization_level=optimization_level)
+
+        self.assertEqual(out.duration, 1200)
 
 
 class StreamHandlerRaiseException(StreamHandler):
