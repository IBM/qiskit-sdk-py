--- conflicted
+++ resolved
@@ -15,12 +15,9 @@
 """Tests basic functionality of the transpile function"""
 
 import math
-<<<<<<< HEAD
-=======
 import unittest
 import io
 from logging import StreamHandler, getLogger
->>>>>>> 9d7c7118
 from unittest.mock import patch
 import sys
 from ddt import ddt, data
