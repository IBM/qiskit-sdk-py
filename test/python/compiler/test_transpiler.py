--- conflicted
+++ resolved
@@ -1051,7 +1051,6 @@
         self.assertEqual(out.clbits, clbits)
 
     @data(0, 1, 2, 3)
-<<<<<<< HEAD
     def test_translate_ecr_basis(self, optimization_level):
         """Verify that rewriting in ECR basis is efficient."""
         circuit = QuantumCircuit(2)
@@ -1096,7 +1095,7 @@
         circ_90 = transpile(circuit, basis_gates=['u', 'cx'],
                             translation_method='synthesis', approximation_degree=0.9)
         self.assertLess(circ_10.depth(), circ_90.depth())
-=======
+
     def test_synthesis_translation_method_with_single_qubit_gates(self, optimization_level):
         """Test that synthesis basis translation works for solely 1q circuit"""
         qc = QuantumCircuit(3)
@@ -1130,7 +1129,6 @@
         else:
             # Optimization level 3 eliminates the pointless swap
             self.assertEqual(res, QuantumCircuit(2))
->>>>>>> 1986c95b
 
 
 class StreamHandlerRaiseException(StreamHandler):
