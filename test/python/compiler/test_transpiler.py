--- conflicted
+++ resolved
@@ -699,7 +699,6 @@
         self.assertEqual(qc, out)
 
 
-<<<<<<< HEAD
 class StreamHandlerRaiseException(StreamHandler):
     """Handler class that will raise an exception on formatting errors."""
 
@@ -729,7 +728,8 @@
     def test_transpile_log_time(self):
         """Check Total Transpile Time is logged"""
         self.assertTranspileLog('Total Transpile Time')
-=======
+
+
 class TestTranspileCustomPM(QiskitTestCase):
     """Test transpile function with custom pass manager"""
 
@@ -759,5 +759,4 @@
 
         self.assertEqual(len(transpiled), 2)
         self.assertEqual(transpiled[0], expected)
-        self.assertEqual(transpiled[1], expected)
->>>>>>> 3b2bb2c3
+        self.assertEqual(transpiled[1], expected)