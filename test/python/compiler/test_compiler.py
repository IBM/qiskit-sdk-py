# -*- coding: utf-8 -*-

# Copyright 2017, IBM.
#
# This source code is licensed under the Apache License, Version 2.0 found in
# the LICENSE.txt file in the root directory of this source tree.

# pylint: disable=redefined-builtin

"""Compiler Test."""

import unittest

from qiskit import BasicAer
from qiskit import QuantumRegister, ClassicalRegister, QuantumCircuit
from qiskit.transpiler import PassManager
from qiskit import compile, execute
from qiskit.test import QiskitTestCase, Path
from qiskit.test.mock import FakeRueschlikon, FakeTenerife
from qiskit.qobj import QasmQobj


class TestCompiler(QiskitTestCase):
    """Qiskit Compiler Tests."""

    def setUp(self):
        self.seed = 42
        self.backend = BasicAer.get_backend("qasm_simulator")

<<<<<<< HEAD
    def test_compile(self):
        """Test Compiler.

        If all correct some should exists.
        """
        backend = BasicAer.get_backend('qasm_simulator')

        qubit_reg = QuantumRegister(2, name='q')
        clbit_reg = ClassicalRegister(2, name='c')
        qc = QuantumCircuit(qubit_reg, clbit_reg, name="bell")
        qc.h(qubit_reg[0])
        qc.cx(qubit_reg[0], qubit_reg[1])
        qc.measure(qubit_reg, clbit_reg)

        circuits = transpile(qc, backend)
        self.assertIsInstance(circuits, QuantumCircuit)

    def test_compile_two(self):
        """Test Compiler.

        If all correct some should exists.
        """
        backend = BasicAer.get_backend('qasm_simulator')

        qubit_reg = QuantumRegister(2)
        clbit_reg = ClassicalRegister(2)
        qubit_reg2 = QuantumRegister(2)
        clbit_reg2 = ClassicalRegister(2)
        qc = QuantumCircuit(qubit_reg, clbit_reg, name="bell")
        qc.h(qubit_reg[0])
        qc.cx(qubit_reg[0], qubit_reg[1])
        qc.measure(qubit_reg, clbit_reg)
        qc_extra = QuantumCircuit(qubit_reg, qubit_reg2, clbit_reg, clbit_reg2, name="extra")
        qc_extra.measure(qubit_reg, clbit_reg)
        circuits = transpile([qc, qc_extra], backend)
        self.assertIsInstance(circuits[0], QuantumCircuit)
        self.assertIsInstance(circuits[1], QuantumCircuit)

    def test_mapping_correction(self):
        """Test mapping works in previous failed case.
        """
        backend = FakeRueschlikon()
        qr = QuantumRegister(name='qr', size=11)
        cr = ClassicalRegister(name='qc', size=11)
        circuit = QuantumCircuit(qr, cr)
        circuit.u3(1.564784764685993, -1.2378965763410095, 2.9746763177861713, qr[3])
        circuit.u3(1.2269835563676523, 1.1932982847014162, -1.5597357740824318, qr[5])
        circuit.cx(qr[5], qr[3])
        circuit.u1(0.856768317675967, qr[3])
        circuit.u3(-3.3911273825190915, 0.0, 0.0, qr[5])
        circuit.cx(qr[3], qr[5])
        circuit.u3(2.159209321625547, 0.0, 0.0, qr[5])
        circuit.cx(qr[5], qr[3])
        circuit.u3(0.30949966910232335, 1.1706201763833217, 1.738408691990081, qr[3])
        circuit.u3(1.9630571407274755, -0.6818742967975088, 1.8336534616728195, qr[5])
        circuit.u3(1.330181833806101, 0.6003162754946363, -3.181264980452862, qr[7])
        circuit.u3(0.4885914820775024, 3.133297443244865, -2.794457469189904, qr[8])
        circuit.cx(qr[8], qr[7])
        circuit.u1(2.2196187596178616, qr[7])
        circuit.u3(-3.152367609631023, 0.0, 0.0, qr[8])
        circuit.cx(qr[7], qr[8])
        circuit.u3(1.2646005789809263, 0.0, 0.0, qr[8])
        circuit.cx(qr[8], qr[7])
        circuit.u3(0.7517780502091939, 1.2828514296564781, 1.6781179605443775, qr[7])
        circuit.u3(0.9267400575390405, 2.0526277839695153, 2.034202361069533, qr[8])
        circuit.u3(2.550304293455634, 3.8250017126569698, -2.1351609599720054, qr[1])
        circuit.u3(0.9566260876600556, -1.1147561503064538, 2.0571590492298797, qr[4])
        circuit.cx(qr[4], qr[1])
        circuit.u1(2.1899329069137394, qr[1])
        circuit.u3(-1.8371715243173294, 0.0, 0.0, qr[4])
        circuit.cx(qr[1], qr[4])
        circuit.u3(0.4717053496327104, 0.0, 0.0, qr[4])
        circuit.cx(qr[4], qr[1])
        circuit.u3(2.3167620677708145, -1.2337330260253256, -0.5671322899563955, qr[1])
        circuit.u3(1.0468499525240678, 0.8680750644809365, -1.4083720073192485, qr[4])
        circuit.u3(2.4204244021892807, -2.211701932616922, 3.8297006565735883, qr[10])
        circuit.u3(0.36660280497727255, 3.273119149343493, -1.8003362351299388, qr[6])
        circuit.cx(qr[6], qr[10])
        circuit.u1(1.067395863586385, qr[10])
        circuit.u3(-0.7044917541291232, 0.0, 0.0, qr[6])
        circuit.cx(qr[10], qr[6])
        circuit.u3(2.1830003849921527, 0.0, 0.0, qr[6])
        circuit.cx(qr[6], qr[10])
        circuit.u3(2.1538343756723917, 2.2653381826084606, -3.550087952059485, qr[10])
        circuit.u3(1.307627685019188, -0.44686656993522567, -2.3238098554327418, qr[6])
        circuit.u3(2.2046797998462906, 0.9732961754855436, 1.8527865921467421, qr[9])
        circuit.u3(2.1665254613904126, -1.281337664694577, -1.2424905413631209, qr[0])
        circuit.cx(qr[0], qr[9])
        circuit.u1(2.6209599970201007, qr[9])
        circuit.u3(0.04680566321901303, 0.0, 0.0, qr[0])
        circuit.cx(qr[9], qr[0])
        circuit.u3(1.7728411151289603, 0.0, 0.0, qr[0])
        circuit.cx(qr[0], qr[9])
        circuit.u3(2.4866395967434443, 0.48684511243566697, -3.0069186877854728, qr[9])
        circuit.u3(1.7369112924273789, -4.239660866163805, 1.0623389015296005, qr[0])
        circuit.barrier(qr)
        circuit.measure(qr, cr)

        circuits = transpile(circuit, backend)

        self.assertIsInstance(circuits, QuantumCircuit)

    def test_transpiler_layout_from_intlist(self):
        """A list of ints gives layout to correctly map circuit.
        virtual  physical
         q1_0  -  4   ---[H]---
         q2_0  -  5
         q2_1  -  6   ---[H]---
         q3_0  -  8
         q3_1  -  9
         q3_2  -  10  ---[H]---

        """
        qr1 = QuantumRegister(1, 'qr1')
        qr2 = QuantumRegister(2, 'qr2')
        qr3 = QuantumRegister(3, 'qr3')
        qc = QuantumCircuit(qr1, qr2, qr3)
        qc.h(qr1[0])
        qc.h(qr2[1])
        qc.h(qr3[2])
        layout = [4, 5, 6, 8, 9, 10]

        cmap = [[1, 0], [1, 2], [2, 3], [4, 3], [4, 10],
                [5, 4], [5, 6], [5, 9], [6, 8], [7, 8],
                [9, 8], [9, 10], [11, 3], [11, 10],
                [11, 12], [12, 2], [13, 1], [13, 12]]

        new_circ = transpile(qc, backend=None,
                             coupling_map=cmap,
                             basis_gates=['u2'],
                             initial_layout=layout)
        mapped_qubits = []
        for _, qargs, _ in new_circ.data:
            mapped_qubits.append(qargs[0][1])

        self.assertEqual(mapped_qubits, [4, 6, 10])

    def test_wrong_layout_in_single_qubit_circuits(self):
        """ If the layout is wrong (even in single qubit circuits), raise.
            See https://github.com/Qiskit/qiskit-terra/issues/2038
        """
        qr = QuantumRegister(1, 'qr')
        qc = QuantumCircuit(qr)
        qc.h(qr[0])

        layout = {(qr, 0): 19}  # 19 is not the coupling map

        cmap = [[1, 0], [1, 2], [2, 3], [4, 3], [4, 10],
                [5, 4], [5, 6], [5, 9], [6, 8], [7, 8],
                [9, 8], [9, 10], [11, 3], [11, 10],
                [11, 12], [12, 2], [13, 1], [13, 12]]

        self.assertRaises(TranspilerError, transpile, qc,
                          backend=None,
                          coupling_map=cmap,
                          basis_gates=['h'],
                          initial_layout=layout)

    def test_mapping_multi_qreg(self):
        """Test mapping works for multiple qregs.
        """
        backend = FakeRueschlikon()
        qr = QuantumRegister(3, name='qr')
        qr2 = QuantumRegister(1, name='qr2')
        qr3 = QuantumRegister(4, name='qr3')
        cr = ClassicalRegister(3, name='cr')
        qc = QuantumCircuit(qr, qr2, qr3, cr)
        qc.h(qr[0])
        qc.cx(qr[0], qr2[0])
        qc.cx(qr[1], qr3[2])
        qc.measure(qr, cr)

        circuits = transpile(qc, backend)

        self.assertIsInstance(circuits, QuantumCircuit)

    def test_compile_circuits_diff_registers(self):
        """Compile list of circuits with different qreg names.
        """
        backend = FakeRueschlikon()
        circuits = []
        for _ in range(2):
            qr = QuantumRegister(2)
            cr = ClassicalRegister(2)
            circuit = QuantumCircuit(qr, cr)
            circuit.h(qr[0])
            circuit.cx(qr[0], qr[1])
            circuit.measure(qr, cr)
            circuits.append(circuit)

        circuits = transpile(circuits, backend)
        self.assertIsInstance(circuits[0], QuantumCircuit)

    def test_wrong_initial_layout(self):
        """Test transpile with a bad initial layout.
        """
        backend = BasicAer.get_backend('qasm_simulator')

        qubit_reg = QuantumRegister(2, name='q')
        clbit_reg = ClassicalRegister(2, name='c')
        qc = QuantumCircuit(qubit_reg, clbit_reg, name="bell")
        qc.h(qubit_reg[0])
        qc.cx(qubit_reg[0], qubit_reg[1])
        qc.measure(qubit_reg, clbit_reg)

        bad_initial_layout = [(QuantumRegister(3, 'q'), 0),
                              (QuantumRegister(3, 'q'), 1),
                              (QuantumRegister(3, 'q'), 2)]

        self.assertRaises(TranspilerError, transpile,
                          qc, backend, initial_layout=bad_initial_layout)

=======
>>>>>>> c0ac445b
    def test_example_multiple_compile(self):
        """Test a toy example compiling multiple circuits.

        Pass if the results are correct.
        """
        backend = BasicAer.get_backend('qasm_simulator')
        coupling_map = [[0, 1], [0, 2],
                        [1, 2],
                        [3, 2], [3, 4],
                        [4, 2]]

        qr = QuantumRegister(5)
        cr = ClassicalRegister(5)
        bell = QuantumCircuit(qr, cr)
        ghz = QuantumCircuit(qr, cr)
        # Create a GHZ state
        ghz.h(qr[0])
        for i in range(4):
            ghz.cx(qr[i], qr[i + 1])
        # Insert a barrier before measurement
        ghz.barrier()
        # Measure all of the qubits in the standard basis
        for i in range(5):
            ghz.measure(qr[i], cr[i])
        # Create a Bell state
        bell.h(qr[0])
        bell.cx(qr[0], qr[1])
        bell.barrier()
        bell.measure(qr[0], cr[0])
        bell.measure(qr[1], cr[1])
        shots = 2048
        bell_qobj = compile(bell, backend=backend,
                            shots=shots, seed=10)
        ghz_qobj = compile(ghz, backend=backend,
                           shots=shots, coupling_map=coupling_map,
                           seed=10)
        bell_result = backend.run(bell_qobj).result()
        ghz_result = backend.run(ghz_qobj).result()

        threshold = 0.05 * shots
        counts_bell = bell_result.get_counts()
        target_bell = {'00000': shots / 2, '00011': shots / 2}
        self.assertDictAlmostEqual(counts_bell, target_bell, threshold)

        counts_ghz = ghz_result.get_counts()
        target_ghz = {'00000': shots / 2, '11111': shots / 2}
        self.assertDictAlmostEqual(counts_ghz, target_ghz, threshold)

    def test_compile_coupling_map(self):
        """Test compile_coupling_map.
        If all correct should return data with the same stats. The circuit may
        be different.
        """
        backend = BasicAer.get_backend('qasm_simulator')

        qr = QuantumRegister(3, 'qr')
        cr = ClassicalRegister(3, 'cr')
        qc = QuantumCircuit(qr, cr)
        qc.h(qr[0])
        qc.cx(qr[0], qr[1])
        qc.cx(qr[0], qr[2])
        qc.measure(qr[0], cr[0])
        qc.measure(qr[1], cr[1])
        qc.measure(qr[2], cr[2])
        shots = 2048
        coupling_map = [[0, 1], [1, 2]]
        # TODO (luciano): this initial_layout should be replaced by
        #  {(qr, 0): 0, (qr, 1): 1, (qr, 2): 2} after 0.8
        initial_layout = {("qr", 0): ("q", 0), ("qr", 1): ("q", 1),
                          ("qr", 2): ("q", 2)}
        qobj = compile(qc, backend=backend, shots=shots,
                       coupling_map=coupling_map,
                       initial_layout=initial_layout, seed=88)
        job = backend.run(qobj)
        result = job.result()
        qasm_to_check = qc.qasm()
        self.assertEqual(len(qasm_to_check), 173)

        counts = result.get_counts(qc)
        target = {'000': shots / 2, '111': shots / 2}
        threshold = 0.05 * shots
        self.assertDictAlmostEqual(counts, target, threshold)

    def test_example_swap_bits(self):
        """Test a toy example swapping a set bit around.

        Uses the mapper. Pass if results are correct.
        """
        backend = BasicAer.get_backend('qasm_simulator')
        coupling_map = [[0, 1], [0, 8], [1, 2], [1, 9], [2, 3], [2, 10],
                        [3, 4], [3, 11], [4, 5], [4, 12], [5, 6], [5, 13],
                        [6, 7], [6, 14], [7, 15], [8, 9], [9, 10], [10, 11],
                        [11, 12], [12, 13], [13, 14], [14, 15]]

        n = 3  # make this at least 3
        qr0 = QuantumRegister(n)
        qr1 = QuantumRegister(n)
        ans = ClassicalRegister(2 * n)
        qc = QuantumCircuit(qr0, qr1, ans)
        # Set the first bit of qr0
        qc.x(qr0[0])
        # Swap the set bit
        qc.swap(qr0[0], qr0[n - 1])
        qc.swap(qr0[n - 1], qr1[n - 1])
        qc.swap(qr1[n - 1], qr0[1])
        qc.swap(qr0[1], qr1[1])
        # Insert a barrier before measurement
        qc.barrier()
        # Measure all of the qubits in the standard basis
        for j in range(n):
            qc.measure(qr0[j], ans[j])
            qc.measure(qr1[j], ans[j + n])
        # First version: no mapping
        result = execute(qc, backend=backend,
                         coupling_map=None, shots=1024,
                         seed=14).result()
        self.assertEqual(result.get_counts(qc), {'010000': 1024})
        # Second version: map to coupling graph
        result = execute(qc, backend=backend,
                         coupling_map=coupling_map, shots=1024,
                         seed=14).result()
        self.assertEqual(result.get_counts(qc), {'010000': 1024})

    def test_parallel_compile(self):
        """Trigger parallel routines in compile.
        """
        backend = FakeRueschlikon()
        qr = QuantumRegister(16)
        cr = ClassicalRegister(2)
        qc = QuantumCircuit(qr, cr)
        qc.h(qr[0])
        for k in range(1, 15):
            qc.cx(qr[0], qr[k])
        qc.measure(qr[5], cr[0])
        qlist = [qc for k in range(10)]
        qobj = compile(qlist, backend=backend)
        self.assertEqual(len(qobj.experiments), 10)

    def test_compile_single_qubit(self):
        """ Compile a single-qubit circuit in a non-trivial layout
        """
        qr = QuantumRegister(1, 'qr')
        circuit = QuantumCircuit(qr)
        circuit.h(qr[0])
        layout = {(qr, 0): 12}
        cmap = [[1, 0], [1, 2], [2, 3], [4, 3], [4, 10], [5, 4], [5, 6], [5, 9], [6, 8], [7, 8],
                [9, 8], [9, 10], [11, 3], [11, 10], [11, 12], [12, 2], [13, 1], [13, 12]]

        qobj = compile(circuit, backend=None, coupling_map=cmap, basis_gates=['u2'],
                       initial_layout=layout)

        compiled_instruction = qobj.experiments[0].instructions[0]

        self.assertEqual(compiled_instruction.name, 'u2')
        self.assertEqual(compiled_instruction.qubits, [12])
        self.assertEqual(str(compiled_instruction.params), str([0, 3.14159265358979]))

    def test_compile_pass_manager(self):
        """Test compile with and without an empty pass manager."""
        qr = QuantumRegister(2)
        cr = ClassicalRegister(2)
        qc = QuantumCircuit(qr, cr)
        qc.u1(3.14, qr[0])
        qc.u2(3.14, 1.57, qr[0])
        qc.barrier(qr)
        qc.measure(qr, cr)
        backend = BasicAer.get_backend('qasm_simulator')
        qrtrue = compile(qc, backend, seed=42)
        rtrue = backend.run(qrtrue).result()
        qrfalse = compile(qc, backend, seed=42, pass_manager=PassManager())
        rfalse = backend.run(qrfalse).result()
        self.assertEqual(rtrue.get_counts(), rfalse.get_counts())

    def test_compile_with_initial_layout(self):
        """Test compile with an initial layout.
        Regression test for #1711
        """
        qr = QuantumRegister(3)
        cr = ClassicalRegister(3)
        qc = QuantumCircuit(qr, cr)
        qc.cx(qr[2], qr[1])
        qc.cx(qr[2], qr[0])
        initial_layout = {0: (qr, 1), 2: (qr, 0), 15: (qr, 2)}
        backend = FakeRueschlikon()

        qobj = compile(qc, backend, seed=42, initial_layout=initial_layout)

        compiled_ops = qobj.experiments[0].instructions
        for operation in compiled_ops:
            if operation.name == 'cx':
                self.assertIn(operation.qubits, backend.configuration().coupling_map)
                self.assertIn(operation.qubits, [[15, 0], [15, 2]])

    def test_mapper_overoptimization(self):
        """Check mapper overoptimization.

        The mapper should not change the semantics of the input.
        An overoptimization introduced issue #81:
        https://github.com/Qiskit/qiskit-terra/issues/81
        """
        # -X-.-----
        # -Y-+-S-.-
        # -Z-.-T-+-
        # ---+-H---
        qr = QuantumRegister(4)
        cr = ClassicalRegister(4)
        circ = QuantumCircuit(qr, cr)
        circ.x(qr[0])
        circ.y(qr[1])
        circ.z(qr[2])
        circ.cx(qr[0], qr[1])
        circ.cx(qr[2], qr[3])
        circ.s(qr[1])
        circ.t(qr[2])
        circ.h(qr[3])
        circ.cx(qr[1], qr[2])
        circ.measure(qr[0], cr[0])
        circ.measure(qr[1], cr[1])
        circ.measure(qr[2], cr[2])
        circ.measure(qr[3], cr[3])

        coupling_map = [[0, 2], [1, 2], [2, 3]]
        shots = 1000

        result1 = execute(circ, backend=self.backend,
                          coupling_map=coupling_map, seed=self.seed, shots=shots)
        count1 = result1.result().get_counts()
        result2 = execute(circ, backend=self.backend,
                          coupling_map=None, seed=self.seed, shots=shots)
        count2 = result2.result().get_counts()
        self.assertDictAlmostEqual(count1, count2, shots * 0.02)

    def test_grovers_circuit(self):
        """Testing a circuit originated in the Grover algorithm"""
        shots = 1000
        coupling_map = None

        # 6-qubit grovers
        qr = QuantumRegister(6)
        cr = ClassicalRegister(2)
        circuit = QuantumCircuit(qr, cr, name='grovers')

        circuit.h(qr[0])
        circuit.h(qr[1])
        circuit.x(qr[2])
        circuit.x(qr[3])
        circuit.x(qr[0])
        circuit.cx(qr[0], qr[2])
        circuit.x(qr[0])
        circuit.cx(qr[1], qr[3])
        circuit.ccx(qr[2], qr[3], qr[4])
        circuit.cx(qr[1], qr[3])
        circuit.x(qr[0])
        circuit.cx(qr[0], qr[2])
        circuit.x(qr[0])
        circuit.x(qr[1])
        circuit.x(qr[4])
        circuit.h(qr[4])
        circuit.ccx(qr[0], qr[1], qr[4])
        circuit.h(qr[4])
        circuit.x(qr[0])
        circuit.x(qr[1])
        circuit.x(qr[4])
        circuit.h(qr[0])
        circuit.h(qr[1])
        circuit.h(qr[4])
        circuit.barrier(qr)
        circuit.measure(qr[0], cr[0])
        circuit.measure(qr[1], cr[1])

        result = execute(circuit, backend=self.backend,
                         coupling_map=coupling_map, seed=self.seed, shots=shots)
        counts = result.result().get_counts()

        expected_probs = {'00': 0.64,
                          '01': 0.117,
                          '10': 0.113,
                          '11': 0.13}

        target = {key: shots * val for key, val in expected_probs.items()}
        threshold = 0.04 * shots
        self.assertDictAlmostEqual(counts, target, threshold)

    def test_math_domain_error(self):
        """Check for floating point errors.

        The math library operates over floats and introduces floating point
        errors that should be avoided.
        See: https://github.com/Qiskit/qiskit-terra/issues/111
        """
        qr = QuantumRegister(4)
        cr = ClassicalRegister(4)
        circ = QuantumCircuit(qr, cr)
        circ.y(qr[0])
        circ.z(qr[2])
        circ.h(qr[2])
        circ.cx(qr[1], qr[0])
        circ.y(qr[2])
        circ.t(qr[2])
        circ.z(qr[2])
        circ.cx(qr[1], qr[2])
        circ.measure(qr[0], cr[0])
        circ.measure(qr[1], cr[1])
        circ.measure(qr[2], cr[2])
        circ.measure(qr[3], cr[3])

        coupling_map = [[0, 2], [1, 2], [2, 3]]
        shots = 2000
        job = execute(circ, backend=self.backend,
                      coupling_map=coupling_map, seed=self.seed, shots=shots)
        counts = job.result().get_counts()
        target = {'0001': shots / 2, '0101': shots / 2}
        threshold = 0.04 * shots
        self.assertDictAlmostEqual(counts, target, threshold)

    def test_random_parameter_circuit(self):
        """Run a circuit with randomly generated parameters."""
        circ = QuantumCircuit.from_qasm_file(
            self._get_resource_path('random_n5_d5.qasm', Path.QASMS))
        coupling_map = [[0, 1], [1, 2], [2, 3], [3, 4]]
        shots = 1024
        qobj = execute(circ, backend=self.backend,
                       coupling_map=coupling_map, shots=shots, seed=self.seed)
        counts = qobj.result().get_counts()
        expected_probs = {
            '00000': 0.079239867254200971,
            '00001': 0.032859032998526903,
            '00010': 0.10752610993531816,
            '00011': 0.018818532050952699,
            '00100': 0.054830807251011054,
            '00101': 0.0034141983951965164,
            '00110': 0.041649309748902276,
            '00111': 0.039967731207338125,
            '01000': 0.10516937819949743,
            '01001': 0.026635620063700002,
            '01010': 0.0053475143548793866,
            '01011': 0.01940513314416064,
            '01100': 0.0044028405481225047,
            '01101': 0.057524760052126644,
            '01110': 0.010795354134597078,
            '01111': 0.026491296821535528,
            '10000': 0.094827455395274859,
            '10001': 0.0008373965072688836,
            '10010': 0.029082297894094441,
            '10011': 0.012386622870598416,
            '10100': 0.018739140061148799,
            '10101': 0.01367656456536896,
            '10110': 0.039184170706009248,
            '10111': 0.062339335178438288,
            '11000': 0.00293674365989009,
            '11001': 0.012848433960739968,
            '11010': 0.018472497159499782,
            '11011': 0.0088903691234912003,
            '11100': 0.031305389080034329,
            '11101': 0.0004788556283690458,
            '11110': 0.002232419390471667,
            '11111': 0.017684822659235985
        }
        target = {key: shots * val for key, val in expected_probs.items()}
        threshold = 0.04 * shots
        self.assertDictAlmostEqual(counts, target, threshold)

    def test_yzy_zyz_cases(self):
        """yzy_to_zyz works in previously failed cases.

        See: https://github.com/Qiskit/qiskit-terra/issues/607
        """
        backend = FakeTenerife()
        qr = QuantumRegister(2)
        circ1 = QuantumCircuit(qr)
        circ1.cx(qr[0], qr[1])
        circ1.rz(0.7, qr[1])
        circ1.rx(1.570796, qr[1])
        qobj1 = compile(circ1, backend)
        self.assertIsInstance(qobj1, QasmQobj)

        circ2 = QuantumCircuit(qr)
        circ2.y(qr[0])
        circ2.h(qr[0])
        circ2.s(qr[0])
        circ2.h(qr[0])
        qobj2 = compile(circ2, backend)
        self.assertIsInstance(qobj2, QasmQobj)


if __name__ == '__main__':
    unittest.main(verbosity=2)<|MERGE_RESOLUTION|>--- conflicted
+++ resolved
@@ -27,221 +27,6 @@
         self.seed = 42
         self.backend = BasicAer.get_backend("qasm_simulator")
 
-<<<<<<< HEAD
-    def test_compile(self):
-        """Test Compiler.
-
-        If all correct some should exists.
-        """
-        backend = BasicAer.get_backend('qasm_simulator')
-
-        qubit_reg = QuantumRegister(2, name='q')
-        clbit_reg = ClassicalRegister(2, name='c')
-        qc = QuantumCircuit(qubit_reg, clbit_reg, name="bell")
-        qc.h(qubit_reg[0])
-        qc.cx(qubit_reg[0], qubit_reg[1])
-        qc.measure(qubit_reg, clbit_reg)
-
-        circuits = transpile(qc, backend)
-        self.assertIsInstance(circuits, QuantumCircuit)
-
-    def test_compile_two(self):
-        """Test Compiler.
-
-        If all correct some should exists.
-        """
-        backend = BasicAer.get_backend('qasm_simulator')
-
-        qubit_reg = QuantumRegister(2)
-        clbit_reg = ClassicalRegister(2)
-        qubit_reg2 = QuantumRegister(2)
-        clbit_reg2 = ClassicalRegister(2)
-        qc = QuantumCircuit(qubit_reg, clbit_reg, name="bell")
-        qc.h(qubit_reg[0])
-        qc.cx(qubit_reg[0], qubit_reg[1])
-        qc.measure(qubit_reg, clbit_reg)
-        qc_extra = QuantumCircuit(qubit_reg, qubit_reg2, clbit_reg, clbit_reg2, name="extra")
-        qc_extra.measure(qubit_reg, clbit_reg)
-        circuits = transpile([qc, qc_extra], backend)
-        self.assertIsInstance(circuits[0], QuantumCircuit)
-        self.assertIsInstance(circuits[1], QuantumCircuit)
-
-    def test_mapping_correction(self):
-        """Test mapping works in previous failed case.
-        """
-        backend = FakeRueschlikon()
-        qr = QuantumRegister(name='qr', size=11)
-        cr = ClassicalRegister(name='qc', size=11)
-        circuit = QuantumCircuit(qr, cr)
-        circuit.u3(1.564784764685993, -1.2378965763410095, 2.9746763177861713, qr[3])
-        circuit.u3(1.2269835563676523, 1.1932982847014162, -1.5597357740824318, qr[5])
-        circuit.cx(qr[5], qr[3])
-        circuit.u1(0.856768317675967, qr[3])
-        circuit.u3(-3.3911273825190915, 0.0, 0.0, qr[5])
-        circuit.cx(qr[3], qr[5])
-        circuit.u3(2.159209321625547, 0.0, 0.0, qr[5])
-        circuit.cx(qr[5], qr[3])
-        circuit.u3(0.30949966910232335, 1.1706201763833217, 1.738408691990081, qr[3])
-        circuit.u3(1.9630571407274755, -0.6818742967975088, 1.8336534616728195, qr[5])
-        circuit.u3(1.330181833806101, 0.6003162754946363, -3.181264980452862, qr[7])
-        circuit.u3(0.4885914820775024, 3.133297443244865, -2.794457469189904, qr[8])
-        circuit.cx(qr[8], qr[7])
-        circuit.u1(2.2196187596178616, qr[7])
-        circuit.u3(-3.152367609631023, 0.0, 0.0, qr[8])
-        circuit.cx(qr[7], qr[8])
-        circuit.u3(1.2646005789809263, 0.0, 0.0, qr[8])
-        circuit.cx(qr[8], qr[7])
-        circuit.u3(0.7517780502091939, 1.2828514296564781, 1.6781179605443775, qr[7])
-        circuit.u3(0.9267400575390405, 2.0526277839695153, 2.034202361069533, qr[8])
-        circuit.u3(2.550304293455634, 3.8250017126569698, -2.1351609599720054, qr[1])
-        circuit.u3(0.9566260876600556, -1.1147561503064538, 2.0571590492298797, qr[4])
-        circuit.cx(qr[4], qr[1])
-        circuit.u1(2.1899329069137394, qr[1])
-        circuit.u3(-1.8371715243173294, 0.0, 0.0, qr[4])
-        circuit.cx(qr[1], qr[4])
-        circuit.u3(0.4717053496327104, 0.0, 0.0, qr[4])
-        circuit.cx(qr[4], qr[1])
-        circuit.u3(2.3167620677708145, -1.2337330260253256, -0.5671322899563955, qr[1])
-        circuit.u3(1.0468499525240678, 0.8680750644809365, -1.4083720073192485, qr[4])
-        circuit.u3(2.4204244021892807, -2.211701932616922, 3.8297006565735883, qr[10])
-        circuit.u3(0.36660280497727255, 3.273119149343493, -1.8003362351299388, qr[6])
-        circuit.cx(qr[6], qr[10])
-        circuit.u1(1.067395863586385, qr[10])
-        circuit.u3(-0.7044917541291232, 0.0, 0.0, qr[6])
-        circuit.cx(qr[10], qr[6])
-        circuit.u3(2.1830003849921527, 0.0, 0.0, qr[6])
-        circuit.cx(qr[6], qr[10])
-        circuit.u3(2.1538343756723917, 2.2653381826084606, -3.550087952059485, qr[10])
-        circuit.u3(1.307627685019188, -0.44686656993522567, -2.3238098554327418, qr[6])
-        circuit.u3(2.2046797998462906, 0.9732961754855436, 1.8527865921467421, qr[9])
-        circuit.u3(2.1665254613904126, -1.281337664694577, -1.2424905413631209, qr[0])
-        circuit.cx(qr[0], qr[9])
-        circuit.u1(2.6209599970201007, qr[9])
-        circuit.u3(0.04680566321901303, 0.0, 0.0, qr[0])
-        circuit.cx(qr[9], qr[0])
-        circuit.u3(1.7728411151289603, 0.0, 0.0, qr[0])
-        circuit.cx(qr[0], qr[9])
-        circuit.u3(2.4866395967434443, 0.48684511243566697, -3.0069186877854728, qr[9])
-        circuit.u3(1.7369112924273789, -4.239660866163805, 1.0623389015296005, qr[0])
-        circuit.barrier(qr)
-        circuit.measure(qr, cr)
-
-        circuits = transpile(circuit, backend)
-
-        self.assertIsInstance(circuits, QuantumCircuit)
-
-    def test_transpiler_layout_from_intlist(self):
-        """A list of ints gives layout to correctly map circuit.
-        virtual  physical
-         q1_0  -  4   ---[H]---
-         q2_0  -  5
-         q2_1  -  6   ---[H]---
-         q3_0  -  8
-         q3_1  -  9
-         q3_2  -  10  ---[H]---
-
-        """
-        qr1 = QuantumRegister(1, 'qr1')
-        qr2 = QuantumRegister(2, 'qr2')
-        qr3 = QuantumRegister(3, 'qr3')
-        qc = QuantumCircuit(qr1, qr2, qr3)
-        qc.h(qr1[0])
-        qc.h(qr2[1])
-        qc.h(qr3[2])
-        layout = [4, 5, 6, 8, 9, 10]
-
-        cmap = [[1, 0], [1, 2], [2, 3], [4, 3], [4, 10],
-                [5, 4], [5, 6], [5, 9], [6, 8], [7, 8],
-                [9, 8], [9, 10], [11, 3], [11, 10],
-                [11, 12], [12, 2], [13, 1], [13, 12]]
-
-        new_circ = transpile(qc, backend=None,
-                             coupling_map=cmap,
-                             basis_gates=['u2'],
-                             initial_layout=layout)
-        mapped_qubits = []
-        for _, qargs, _ in new_circ.data:
-            mapped_qubits.append(qargs[0][1])
-
-        self.assertEqual(mapped_qubits, [4, 6, 10])
-
-    def test_wrong_layout_in_single_qubit_circuits(self):
-        """ If the layout is wrong (even in single qubit circuits), raise.
-            See https://github.com/Qiskit/qiskit-terra/issues/2038
-        """
-        qr = QuantumRegister(1, 'qr')
-        qc = QuantumCircuit(qr)
-        qc.h(qr[0])
-
-        layout = {(qr, 0): 19}  # 19 is not the coupling map
-
-        cmap = [[1, 0], [1, 2], [2, 3], [4, 3], [4, 10],
-                [5, 4], [5, 6], [5, 9], [6, 8], [7, 8],
-                [9, 8], [9, 10], [11, 3], [11, 10],
-                [11, 12], [12, 2], [13, 1], [13, 12]]
-
-        self.assertRaises(TranspilerError, transpile, qc,
-                          backend=None,
-                          coupling_map=cmap,
-                          basis_gates=['h'],
-                          initial_layout=layout)
-
-    def test_mapping_multi_qreg(self):
-        """Test mapping works for multiple qregs.
-        """
-        backend = FakeRueschlikon()
-        qr = QuantumRegister(3, name='qr')
-        qr2 = QuantumRegister(1, name='qr2')
-        qr3 = QuantumRegister(4, name='qr3')
-        cr = ClassicalRegister(3, name='cr')
-        qc = QuantumCircuit(qr, qr2, qr3, cr)
-        qc.h(qr[0])
-        qc.cx(qr[0], qr2[0])
-        qc.cx(qr[1], qr3[2])
-        qc.measure(qr, cr)
-
-        circuits = transpile(qc, backend)
-
-        self.assertIsInstance(circuits, QuantumCircuit)
-
-    def test_compile_circuits_diff_registers(self):
-        """Compile list of circuits with different qreg names.
-        """
-        backend = FakeRueschlikon()
-        circuits = []
-        for _ in range(2):
-            qr = QuantumRegister(2)
-            cr = ClassicalRegister(2)
-            circuit = QuantumCircuit(qr, cr)
-            circuit.h(qr[0])
-            circuit.cx(qr[0], qr[1])
-            circuit.measure(qr, cr)
-            circuits.append(circuit)
-
-        circuits = transpile(circuits, backend)
-        self.assertIsInstance(circuits[0], QuantumCircuit)
-
-    def test_wrong_initial_layout(self):
-        """Test transpile with a bad initial layout.
-        """
-        backend = BasicAer.get_backend('qasm_simulator')
-
-        qubit_reg = QuantumRegister(2, name='q')
-        clbit_reg = ClassicalRegister(2, name='c')
-        qc = QuantumCircuit(qubit_reg, clbit_reg, name="bell")
-        qc.h(qubit_reg[0])
-        qc.cx(qubit_reg[0], qubit_reg[1])
-        qc.measure(qubit_reg, clbit_reg)
-
-        bad_initial_layout = [(QuantumRegister(3, 'q'), 0),
-                              (QuantumRegister(3, 'q'), 1),
-                              (QuantumRegister(3, 'q'), 2)]
-
-        self.assertRaises(TranspilerError, transpile,
-                          qc, backend, initial_layout=bad_initial_layout)
-
-=======
->>>>>>> c0ac445b
     def test_example_multiple_compile(self):
         """Test a toy example compiling multiple circuits.
 
