# -*- coding: utf-8 -*-

# Copyright 2017, IBM.
#
# This source code is licensed under the Apache License, Version 2.0 found in
# the LICENSE.txt file in the root directory of this source tree.

"""Tests for qiskit/_util.py"""
import os
import time
<<<<<<< HEAD
=======
from unittest.mock import patch

from qiskit.transpiler._receiver import receiver as rec
>>>>>>> e49ea859
from qiskit.transpiler._parallel import parallel_map
from .common import QiskitTestCase


def _parfunc(x):
    """Function for testing parallel_map
    """
    time.sleep(1)
    return x


class TestParallel(QiskitTestCase):
    """A class for testing parallel_map functionality.
    """

    def test_parallel_env_flag(self):
        """Verify parallel env flag is set """
        self.assertEqual(os.getenv('QISKIT_IN_PARALLEL', None), 'FALSE')

    def test_parallel(self):
        """Test parallel_map """
        ans = parallel_map(_parfunc, list(range(10)))
        self.assertEqual(ans, list(range(10)))<|MERGE_RESOLUTION|>--- conflicted
+++ resolved
@@ -8,12 +8,7 @@
 """Tests for qiskit/_util.py"""
 import os
 import time
-<<<<<<< HEAD
-=======
-from unittest.mock import patch
 
-from qiskit.transpiler._receiver import receiver as rec
->>>>>>> e49ea859
 from qiskit.transpiler._parallel import parallel_map
 from .common import QiskitTestCase
 
