--- conflicted
+++ resolved
@@ -54,12 +54,8 @@
         """
         self.qp.load_qasm_file(self._get_resource_path('qasm/math_domain_error.qasm'), name='test')
         coupling_map = {0: [2], 1: [2], 2: [3], 3: []}
-<<<<<<< HEAD
-        result1 = self.qp.execute(["test"], backend="local_qasm_simulator", coupling_map=coupling_map, seed=self.seed)
-=======
         result1 = self.qp.execute(["test"], backend="local_qasm_simulator",
                                   coupling_map=coupling_map, seed=self.seed)
->>>>>>> a72da179
 
         # TODO: the circuit produces different results under different versions
         # of Python, which defeats the purpose of the "seed" parameter. A proper
@@ -70,21 +66,6 @@
             self.assertEqual(result1.get_counts("test"), {'0001': 480, '0101': 544})
 
     def test_optimize_1q_gates_issue159(self):
-<<<<<<< HEAD
-        """
-        Test change in behavior for optimize_1q_gates that removes u1(2*pi) rotations.
-        See: https://github.com/QISKit/qiskit-sdk-py/issues/159
-        """
-        self.qp.load_qasm_file(self._get_resource_path('qasm/issue159.qasm'), name='test')
-        coupling_map = {1: [0], 2: [0, 1, 4], 3: [2, 4]}
-        backend = "local_qasm_simulator"
-        self.log.info(self.qp.get_qasm("test"))
-        qobj = self.qp.compile(["test"], backend=backend, coupling_map=coupling_map, seed=self.seed)
-        out_qasm = self.qp.get_compiled_qasm(qobj, "test")
-        self.log.info(out_qasm)
-        self.log.info(len(out_qasm))
-        self.assertEqual(len(out_qasm), 224)
-=======
         """Test change in behavior for optimize_1q_gates that removes u1(2*pi) rotations.
 
         See: https://github.com/QISKit/qiskit-sdk-py/issues/159
@@ -222,7 +203,6 @@
 u1(pi) qr[0];
 u1((0.3+(-pi))^2) qr[0];
 measure qr[0] -> cr[0];"""
->>>>>>> a72da179
 
 
 if __name__ == '__main__':
