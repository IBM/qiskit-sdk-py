# -*- coding: utf-8 -*-

# Copyright 2017, IBM.
#
# This source code is licensed under the Apache License, Version 2.0 found in
# the LICENSE.txt file in the root directory of this source tree.

"""Utils for mapping."""

from ._compiling import two_qubit_kak, euler_angles_1q
from ._coupling import Coupling
from ._couplingerror import CouplingError
from ._layout import Layout
from ._mappererror import MapperError
from ._mapping import (swap_mapper, direction_mapper, cx_cancellation,
<<<<<<< HEAD
                       remove_last_measurements, return_last_measurements)
from ._layout import Layout
=======
                       optimize_1q_gates, remove_last_measurements,
                       return_last_measurements)
>>>>>>> bdb4f0cb
<|MERGE_RESOLUTION|>--- conflicted
+++ resolved
@@ -13,10 +13,5 @@
 from ._layout import Layout
 from ._mappererror import MapperError
 from ._mapping import (swap_mapper, direction_mapper, cx_cancellation,
-<<<<<<< HEAD
-                       remove_last_measurements, return_last_measurements)
-from ._layout import Layout
-=======
                        optimize_1q_gates, remove_last_measurements,
-                       return_last_measurements)
->>>>>>> bdb4f0cb
+                       return_last_measurements)