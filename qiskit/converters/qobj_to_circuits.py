# -*- coding: utf-8 -*-

# Copyright 2018, IBM.
#
# This source code is licensed under the Apache License, Version 2.0 found in
# the LICENSE.txt file in the root directory of this source tree.

"""Helper function for converting qobj to a list of circuits"""
<<<<<<< HEAD

from qiskit import _classicalregister as cr
from qiskit import _quantumcircuit as qc
from qiskit import _quantumregister as qr
=======
from qiskit.circuit import QuantumCircuit
>>>>>>> 7be2f4ba


def qobj_to_circuits(qobj):
    """Return a list of QuantumCircuit object(s) from a qobj

    Args:
        qobj (Qobj): The Qobj object to convert to QuantumCircuits
    Returns:
        list: A list of QuantumCircuit objects from the qobj

    """
    if qobj.experiments:
        circuits = []
        for x in qobj.experiments:
            quantum_registers = [
                qr.QuantumRegister(
                    i[1], name=i[0]) for i in x.header.qreg_sizes]
            classical_registers = [
                cr.ClassicalRegister(
                    i[1], name=i[0]) for i in x.header.creg_sizes]
            circuit = qc.QuantumCircuit(*quantum_registers,
                                        *classical_registers,
                                        name=x.header.name)
            qreg_dict = {}
            creg_dict = {}
            for reg in quantum_registers:
                qreg_dict[reg.name] = reg
            for reg in classical_registers:
                creg_dict[reg.name] = reg
            for i in x.instructions:
                instr_method = getattr(circuit, i.name)
                qubits = []
                for qubit in i.qubits:
                    qubit_label = x.header.qubit_labels[qubit]
                    qubits.append(
                        qreg_dict[qubit_label[0]][qubit_label[1]])
                clbits = []
                for clbit in i.memory:
                    clbit_label = x.header.clbit_labels[clbit]
                    clbits.append(
                        creg_dict[clbit_label[0]][clbit_label[1]])
                instr_method(*i.params, *qubits, *clbits)
            circuits.append(circuit)
        return circuits
    return None<|MERGE_RESOLUTION|>--- conflicted
+++ resolved
@@ -6,14 +6,10 @@
 # the LICENSE.txt file in the root directory of this source tree.
 
 """Helper function for converting qobj to a list of circuits"""
-<<<<<<< HEAD
 
-from qiskit import _classicalregister as cr
-from qiskit import _quantumcircuit as qc
-from qiskit import _quantumregister as qr
-=======
-from qiskit.circuit import QuantumCircuit
->>>>>>> 7be2f4ba
+from qiskit.circuit import classicalregister as cr
+from qiskit.circuit import quantumcircuit as qc
+from qiskit.circuit import quantumregister as qr
 
 
 def qobj_to_circuits(qobj):
