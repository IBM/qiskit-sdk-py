# -*- coding: utf-8 -*-

# This code is part of Qiskit.
#
# (C) Copyright IBM 2017, 2019.
#
# This code is licensed under the Apache License, Version 2.0. You may
# obtain a copy of this license in the LICENSE.txt file in the root directory
# of this source tree or at http://www.apache.org/licenses/LICENSE-2.0.
#
# Any modifications or derivative works of this code must retain this
# copyright notice, and modified files need to carry a notice indicating
# that they have been altered from the originals.


"""Helper function for converting a circuit to a gate"""
from qiskit.circuit.gate import Gate
from qiskit.circuit.quantumregister import QuantumRegister, Qubit
from qiskit.exceptions import QiskitError


def circuit_to_gate(circuit, parameter_map=None, equivalence_library=None, label=None):
    """Build a ``Gate`` object from a ``QuantumCircuit``.

    The gate is anonymous (not tied to a named quantum register),
    and so can be inserted into another circuit. The gate will
    have the same string name as the circuit.

    Args:
        circuit (QuantumCircuit): the input circuit.
        parameter_map (dict): For parameterized circuits, a mapping from
           parameters in the circuit to parameters to be used in the gate.
           If None, existing circuit parameters will also parameterize the
           Gate.
        equivalence_library (EquivalenceLibrary): Optional equivalence library
           where the converted gate will be registered.
        label (str): Optional gate label.

    Raises:
        QiskitError: if circuit is non-unitary or if
            parameter_map is not compatible with circuit

    Return:
        Gate: a Gate equivalent to the action of the
        input circuit. Upon decomposition, this gate will
        yield the components comprising the original circuit.
    """
    # pylint: disable=cyclic-import
    from qiskit.circuit.quantumcircuit import QuantumCircuit
    if circuit.clbits:
        raise QiskitError('Circuit with classical bits cannot be converted '
                          'to gate.')

    for inst, _, _ in circuit.data:
        if not isinstance(inst, Gate):
            raise QiskitError(('One or more instructions cannot be converted to'
                               ' a gate. "{}" is not a gate instruction').format(
                                   inst.name))

    if parameter_map is None:
        parameter_dict = {p: p for p in circuit.parameters}
    else:
        parameter_dict = circuit._unroll_param_dict(parameter_map)

    if parameter_dict.keys() != circuit.parameters:
        raise QiskitError(('parameter_map should map all circuit parameters. '
                           'Circuit parameters: {}, parameter_map: {}').format(
                               circuit.parameters, parameter_dict))

    gate = Gate(name=circuit.name,
                num_qubits=sum([qreg.size for qreg in circuit.qregs]),
                params=sorted(parameter_dict.values(), key=lambda p: p.name),
                label=label)
    gate.condition = None

    def find_bit_position(bit):
        """find the index of a given bit (Register, int) within
        a flat ordered list of bits of the circuit
        """
        if isinstance(bit, Qubit):
            ordered_regs = circuit.qregs
        else:
            ordered_regs = circuit.cregs
        reg_index = ordered_regs.index(bit.register)
        return sum([reg.size for reg in ordered_regs[:reg_index]]) + bit.index

    target = circuit.assign_parameters(parameter_dict, inplace=False)

    if equivalence_library is not None:
        equivalence_library.add_equivalence(gate, target)

    rules = target.data

    if gate.num_qubits > 0:
        q = QuantumRegister(gate.num_qubits, 'q')

    # The 3rd parameter in the output tuple) is hard coded to [] because
    # Gate objects do not have cregs set and we've verified that all
    # instructions are gates
    rules = list(map(
        lambda x: (x[0],
                   list(map(lambda y: q[find_bit_position(y)], x[1])),
                   []),
        rules))
<<<<<<< HEAD
    qc = QuantumCircuit(q, name=gate.name, phase=target.phase)
    qc.data = rules
=======
    qc = QuantumCircuit(q, name=gate.name)
    qc._data = rules
>>>>>>> f00922bc
    gate.definition = qc
    return gate<|MERGE_RESOLUTION|>--- conflicted
+++ resolved
@@ -102,12 +102,7 @@
                    list(map(lambda y: q[find_bit_position(y)], x[1])),
                    []),
         rules))
-<<<<<<< HEAD
-    qc = QuantumCircuit(q, name=gate.name, phase=target.phase)
-    qc.data = rules
-=======
-    qc = QuantumCircuit(q, name=gate.name)
+    qc = QuantumCircuit(q, name=gate.name, global_phase=target.global_phase)
     qc._data = rules
->>>>>>> f00922bc
     gate.definition = qc
     return gate