# -*- coding: utf-8 -*-

# This code is part of Qiskit.
#
# (C) Copyright IBM 2017, 2018.
#
# This code is licensed under the Apache License, Version 2.0. You may
# obtain a copy of this license in the LICENSE.txt file in the root directory
# of this source tree or at http://www.apache.org/licenses/LICENSE-2.0.
#
# Any modifications or derivative works of this code must retain this
# copyright notice, and modified files need to carry a notice indicating
# that they have been altered from the originals.

"""Helper function for converting a circuit to a dag"""

from qiskit.dagcircuit.dagcircuit import DAGCircuit


def circuit_to_dag(circuit):
    """Build a ``DAGCircuit`` object from a ``QuantumCircuit``.

    Args:
        circuit (QuantumCircuit): the input circuit.

    Return:
        DAGCircuit: the DAG representing the input circuit.

    Example:
        .. jupyter-execute::

            from qiskit import QuantumRegister, ClassicalRegister, QuantumCircuit
            from qiskit.dagcircuit import DAGCircuit
            from qiskit.converters import circuit_to_dag
            from qiskit.visualization import dag_drawer
            %matplotlib inline

            q = QuantumRegister(3, 'q')
            c = ClassicalRegister(3, 'c')
            circ = QuantumCircuit(q, c)
            circ.h(q[0])
            circ.cx(q[0], q[1])
            circ.measure(q[0], c[0])
            circ.rz(0.5, q[1]).c_if(c, 2)
            dag = circuit_to_dag(circ)
            dag_drawer(dag)
    """
    dagcircuit = DAGCircuit()
    dagcircuit.name = circuit.name
    for register in circuit.qregs:
        dagcircuit.add_qreg(register)
    for register in circuit.cregs:
        dagcircuit.add_creg(register)

    for instruction, qargs, cargs in circuit.data:
<<<<<<< HEAD
        dagcircuit.apply_operation_back(instruction.copy(), qargs, cargs,
                                        instruction.condition)

    dagcircuit.duration = circuit.duration
=======
        dagcircuit.apply_operation_back(instruction.copy(), qargs, cargs)
>>>>>>> 9c1cf93a
    return dagcircuit<|MERGE_RESOLUTION|>--- conflicted
+++ resolved
@@ -53,12 +53,7 @@
         dagcircuit.add_creg(register)
 
     for instruction, qargs, cargs in circuit.data:
-<<<<<<< HEAD
-        dagcircuit.apply_operation_back(instruction.copy(), qargs, cargs,
-                                        instruction.condition)
+        dagcircuit.apply_operation_back(instruction.copy(), qargs, cargs)
 
     dagcircuit.duration = circuit.duration
-=======
-        dagcircuit.apply_operation_back(instruction.copy(), qargs, cargs)
->>>>>>> 9c1cf93a
     return dagcircuit