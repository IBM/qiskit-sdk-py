--- conflicted
+++ resolved
@@ -46,19 +46,14 @@
 from qiskit.extensions.standard.rx import RXGate
 from qiskit.extensions.standard.ry import RYGate
 from qiskit.extensions.standard.rz import RZGate
+from qiskit.extensions.standard.rxx import RXXGate
+from qiskit.extensions.standard.rzz import RZZGate
 from qiskit.extensions.standard.cu1 import CU1Gate
+from qiskit.extensions.standard.cu3 import CU3Gate
 from qiskit.extensions.standard.ch import CHGate
-<<<<<<< HEAD
+from qiskit.extensions.standard.crx import CRXGate
+from qiskit.extensions.standard.cry import CRYGate
 from qiskit.extensions.standard.crz import CRZGate
-from qiskit.extensions.standard.cu3 import CU3Gate
-=======
-from qiskit.extensions.standard.crx import CrxGate
-from qiskit.extensions.standard.cry import CryGate
-from qiskit.extensions.standard.crz import CrzGate
-from qiskit.extensions.standard.cu3 import Cu3Gate
-from qiskit.extensions.standard.rxx import RXXGate
->>>>>>> 6789862a
-from qiskit.extensions.standard.rzz import RZZGate
 
 
 def ast_to_dag(ast):
@@ -124,21 +119,13 @@
                           "cy": CYGate,
                           "cz": CZGate,
                           "ch": CHGate,
-<<<<<<< HEAD
+                          "crx": CRXGate,
+                          "cry": CRYGate,
                           "crz": CRZGate,
                           "cu1": CU1Gate,
                           "cu3": CU3Gate,
                           "ccx": CCXGate,
                           "cswap": CSwapGate}
-=======
-                          "crx": CrxGate,
-                          "cry": CryGate,
-                          "crz": CrzGate,
-                          "cu1": Cu1Gate,
-                          "cu3": Cu3Gate,
-                          "ccx": ToffoliGate,
-                          "cswap": FredkinGate}
->>>>>>> 6789862a
 
     def __init__(self, dag):
         """Initialize interpreter's data."""
