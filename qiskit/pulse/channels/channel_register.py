# -*- coding: utf-8 -*-

# Copyright 2019, IBM.
#
# This source code is licensed under the Apache License, Version 2.0 found in
# the LICENSE.txt file in the root directory of this source tree.

"""
PulseChannel register.
"""
import logging
from typing import Union, List

from qiskit.circuit import Register
from qiskit.exceptions import QiskitError, QiskitIndexError
from qiskit.pulse.exceptions import ChannelsError
from .pulse_channel import PulseChannel, AcquireChannel, SnapshotChannel

logger = logging.getLogger(__name__)


class ChannelRegister(Register):
    """Implement a channel register."""

    def __init__(self, channel_cls, size):
        """Create a new channel register.
        """
        super().__init__(size, name=None)

        if not issubclass(channel_cls, PulseChannel):
            raise ChannelsError("Unknown channel class: %s", channel_cls.__name__)

        self.channel_cls = channel_cls
        self._channels = [self.channel_cls(i) for i in range(self.size)]

    def __repr__(self):
        """Return the official string representing the register."""
        return "%s(%s, %d)" % (self.__class__.__qualname__,
<<<<<<< HEAD
                                     self.channel_cls.__name__,
                                     self.size)
=======
                               self.channel_cls.__name__,
                               self.size)
>>>>>>> 96710ca1

    def __getitem__(self, key) -> Union[PulseChannel, List[PulseChannel]]:
        """
        Arg:
            key (int|slice|list): index of the channel to be retrieved.

        Returns:
            PulseChannel|list(PulseChannel): a channel if key is int.
                If key is a slice, return a `list(PulseChannel)`.

        Raises:
            QiskitError: if the `key` is not an integer.
            QiskitIndexError: if the `key` is not in the range
                `(0, self.size)`.
        """
        if not isinstance(key, (int, slice, list)):
            raise QiskitError("expected integer or slice index into register")
        self.check_range(key)  # TODO: need more checks!
        if isinstance(key, list):  # list of channel indices
            if max(key) < len(self):  # TODO: need to move check_range()
                return [self._channels[i] for i in key]
            else:
                raise QiskitIndexError('register index out of range')
        else:
            return self._channels[key]

    def __iter__(self):
        """
        Returns:
            iterator: an iterator over the channels of the register.
        """
        yield from self._channels

    def __eq__(self, other) -> bool:
        """Two channel registers are the same if they are of the same type
         have the same channel class and size.

        Args:
            other (ChannelRegister): other ChannelRegister

        Returns:
            bool: are self and other equal.
        """
        if type(self) is type(other) and \
<<<<<<< HEAD
                super().__eq__(other) and \
                self.channel_cls == other.channel_cls:
=======
                self.channel_cls == other.channel_cls and \
                self.size == other.size:
>>>>>>> 96710ca1
            return True
        return False

    def __hash__(self):
        """Make object hashable."""
        return hash((type(self), self.channel_cls, self.size))


class AcquireChannelRegister(ChannelRegister):
    """Acquire channel register."""

    def __init__(self, size: int):
<<<<<<< HEAD
        """Create a new acquire channel register.
=======
        """Create a new aquire channel register.
>>>>>>> 96710ca1
        """
        super().__init__(AcquireChannel, size)


class SnapshotChannelRegister(ChannelRegister):
    """Snapshot channel register."""

    def __init__(self, size: int):
        """Create a new snapshot channel register.
        """
        super().__init__(SnapshotChannel, size)<|MERGE_RESOLUTION|>--- conflicted
+++ resolved
@@ -36,13 +36,8 @@
     def __repr__(self):
         """Return the official string representing the register."""
         return "%s(%s, %d)" % (self.__class__.__qualname__,
-<<<<<<< HEAD
-                                     self.channel_cls.__name__,
-                                     self.size)
-=======
                                self.channel_cls.__name__,
                                self.size)
->>>>>>> 96710ca1
 
     def __getitem__(self, key) -> Union[PulseChannel, List[PulseChannel]]:
         """
@@ -76,9 +71,9 @@
         """
         yield from self._channels
 
-    def __eq__(self, other) -> bool:
+    def __eq__(self, other):
         """Two channel registers are the same if they are of the same type
-         have the same channel class and size.
+         have the same size and channel class.
 
         Args:
             other (ChannelRegister): other ChannelRegister
@@ -87,30 +82,21 @@
             bool: are self and other equal.
         """
         if type(self) is type(other) and \
-<<<<<<< HEAD
-                super().__eq__(other) and \
+                self.size == other.size and \
                 self.channel_cls == other.channel_cls:
-=======
-                self.channel_cls == other.channel_cls and \
-                self.size == other.size:
->>>>>>> 96710ca1
             return True
         return False
 
     def __hash__(self):
         """Make object hashable."""
-        return hash((type(self), self.channel_cls, self.size))
+        return hash((super().__hash__(), self.channel_cls))
 
 
 class AcquireChannelRegister(ChannelRegister):
     """Acquire channel register."""
 
     def __init__(self, size: int):
-<<<<<<< HEAD
         """Create a new acquire channel register.
-=======
-        """Create a new aquire channel register.
->>>>>>> 96710ca1
         """
         super().__init__(AcquireChannel, size)
 
