--- conflicted
+++ resolved
@@ -145,16 +145,4 @@
         np.set_printoptions(threshold=50)
         np.set_printoptions(**opt)
         return "{}({}{})".format(self.__class__.__name__, repr(self.samples),
-<<<<<<< HEAD
-                                 ", name='{}'".format(self.name) if self.name is not None else "")
-=======
-                                 ", name='{}'".format(self.name) if self.name is not None else "")
-
-    def __call__(self, channel: PulseChannel):
-        warnings.warn("Calling `{}` with a channel is deprecated. Instantiate the new `Play` "
-                      "instruction directly with a pulse and a channel. In this case, please "
-                      "use: `Play(Waveform(samples), {})`."
-                      "".format(self.__class__.__name__, channel),
-                      DeprecationWarning)
-        return super().__call__(channel)
->>>>>>> e5f99fd6
+                                 ", name='{}'".format(self.name) if self.name is not None else "")