# -*- coding: utf-8 -*-

# Copyright 2019, IBM.
#
# This source code is licensed under the Apache License, Version 2.0 found in
# the LICENSE.txt file in the root directory of this source tree.

"""Module for Pulses."""
from .device_specification import DeviceSpecification
from .exceptions import PulseError, ChannelsError, CommandsError, ScheduleError
from .qubit import Qubit

from qiskit.pulse.commands import (Acquire, FrameChange, PersistentValue,
                                   SamplePulse, Snapshot,
                                   Kernel, Discriminator, function)

<<<<<<< HEAD
from qiskit.pulse.schedule import PulseSchedule
=======
from qiskit.pulse.channels import ChannelStore

from qiskit.pulse.schedule import Schedule
>>>>>>> c428aa48
<|MERGE_RESOLUTION|>--- conflicted
+++ resolved
@@ -6,18 +6,9 @@
 # the LICENSE.txt file in the root directory of this source tree.
 
 """Module for Pulses."""
-from .device_specification import DeviceSpecification
-from .exceptions import PulseError, ChannelsError, CommandsError, ScheduleError
-from .qubit import Qubit
-
 from qiskit.pulse.commands import (Acquire, FrameChange, PersistentValue,
                                    SamplePulse, Snapshot,
                                    Kernel, Discriminator, function)
-
-<<<<<<< HEAD
-from qiskit.pulse.schedule import PulseSchedule
-=======
-from qiskit.pulse.channels import ChannelStore
-
-from qiskit.pulse.schedule import Schedule
->>>>>>> c428aa48
+from qiskit.pulse.device_specification import DeviceSpecification
+from qiskit.pulse.qubit import Qubit
+from qiskit.pulse.schedule import Schedule