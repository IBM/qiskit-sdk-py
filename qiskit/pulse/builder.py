--- conflicted
+++ resolved
@@ -1285,14 +1285,8 @@
         pulse: Pulse to play.
         channel: Channel to play pulse on.
     """
-
-<<<<<<< HEAD
-    if not isinstance(pulse, pulse_lib.Pulse):
-        pulse = pulse_lib.Waveform(pulse)
-=======
     if not isinstance(pulse, library.Pulse):
-        pulse = library.SamplePulse(pulse)
->>>>>>> 1cf917d0
+        pulse = library.Waveform(pulse)
 
     append_instruction(instructions.Play(pulse, channel))
 
