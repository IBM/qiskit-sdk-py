--- conflicted
+++ resolved
@@ -452,29 +452,18 @@
     def call_subroutine(self,
                         subroutine: Union[circuit.QuantumCircuit, Schedule],
                         name: Optional[str] = None,
-<<<<<<< HEAD
-                        **kw_params):
-        """Call a schedule or circuit defined outside of the current scope.
-
-        The ``subroutine`` is appended to the context schedule as a call instruction.
-        This logic generates a convenient program representation in the compiler.
-=======
                         value_dict: Optional[Dict[ParameterExpression, ParameterValueType]] = None,
                         **kw_params: ParameterValueType):
         """Call a schedule or circuit defined outside of the current scope.
 
         The ``subroutine`` is appended to the context schedule as a call instruction.
         This logic just generates a convenient program representation in the compiler.
->>>>>>> 8f45a794
         Thus this doesn't affect execution of inline subroutines.
         See :class:`~pulse.instructions.Call` for more details.
 
         Args:
             subroutine: Target schedule or circuit to append to the current context.
             name: Name of subroutine if defined.
-<<<<<<< HEAD
-            kw_params: Parameter values to bind to the target subroutine.
-=======
             value_dict: Parameter object and assigned value mapping. This is more precise way to
                 identify a parameter since mapping is managed with unique object id rather than
                 name. Especially there is any name collision in a parameter table.
@@ -484,33 +473,20 @@
 
         Raises:
             PulseError: If specified parameter is not contained in the subroutine.
->>>>>>> 8f45a794
         """
         if isinstance(subroutine, circuit.QuantumCircuit):
             self._compile_lazy_circuit()
             subroutine = self._compile_circuit(subroutine)
 
         if len(subroutine.instructions) > 0:
-<<<<<<< HEAD
-            value_dict = dict()
-=======
             if value_dict is None:
                 value_dict = dict()
 
             param_value_map = dict()
->>>>>>> 8f45a794
             for param_name, assigned_value in kw_params.items():
                 param_objs = subroutine.get_parameters(param_name)
                 if len(param_objs) > 0:
                     for param_obj in param_objs:
-<<<<<<< HEAD
-                        value_dict[param_obj] = assigned_value
-                else:
-                    warnings.warn(f'Parameter {param_name} is not defined in the '
-                                  'target subroutine. Parameter assignment is ignored.',
-                                  UserWarning)
-            call_def = instructions.Call(subroutine, value_dict, name)
-=======
                         param_value_map[param_obj] = assigned_value
                 else:
                     raise exceptions.PulseError(
@@ -519,7 +495,6 @@
 
             param_value_map.update(value_dict)
             call_def = instructions.Call(subroutine, param_value_map, name)
->>>>>>> 8f45a794
 
             self.append_instruction(call_def)
 
@@ -1725,23 +1700,14 @@
     """
     warnings.warn('``call_circuit`` is being deprecated. '
                   '``call`` function can take both a schedule and a circuit.', DeprecationWarning)
-<<<<<<< HEAD
 
     call(circ)
-=======
->>>>>>> 8f45a794
-
-    call(circ)
-
-<<<<<<< HEAD
-def call(target: Union[circuit.QuantumCircuit, Schedule], **kw_params):
-=======
+
 
 def call(target: Union[circuit.QuantumCircuit, Schedule],
          name: Optional[str] = None,
          value_dict: Optional[Dict[ParameterValueType, ParameterValueType]] = None,
          **kw_params: ParameterValueType):
->>>>>>> 8f45a794
     """Call the ``target`` within the currently active builder context with arbitrary
     parameters which will be assigned to the target program.
 
@@ -1770,11 +1736,7 @@
 
     This function can optionally take parameter dictionary with the parameterized target program.
 
-<<<<<<< HEAD
-    .. jupyter-execute::
-=======
     .. code-block:: python
->>>>>>> 8f45a794
 
         from qiskit import circuit, pulse
 
@@ -1787,11 +1749,6 @@
             pulse.call(subroutine, amp=0.1)
             pulse.call(subroutine, amp=0.3)
 
-<<<<<<< HEAD
-    Args:
-        target: Target circuit or pulse schedule to call.
-        kw_params: Parameter values to bind to the target subroutine.
-=======
     If there is any parameter name collision, you can distinguish them by specifying
     each parameter object as a python dictionary. Otherwise ``amp1`` and ``amp2`` will be
     updated with the same value.
@@ -1819,7 +1776,6 @@
         kw_params: Parameter values to bind to the target subroutine
             with string parameter names. If there are parameter name overlapping,
             these parameters are updated with the same assigned value.
->>>>>>> 8f45a794
 
     Raises:
         exceptions.PulseError: If the input ``target`` type is not supported.
@@ -1828,11 +1784,7 @@
         raise exceptions.PulseError(
             'Target of type "{}" is not supported.'.format(type(target)))
 
-<<<<<<< HEAD
-    _active_builder().call_subroutine(target, **kw_params)
-=======
     _active_builder().call_subroutine(target, name, value_dict, **kw_params)
->>>>>>> 8f45a794
 
 
 # Directives
