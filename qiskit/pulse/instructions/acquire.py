# -*- coding: utf-8 -*-

# This code is part of Qiskit.
#
# (C) Copyright IBM 2020.
#
# This code is licensed under the Apache License, Version 2.0. You may
# obtain a copy of this license in the LICENSE.txt file in the root directory
# of this source tree or at http://www.apache.org/licenses/LICENSE-2.0.
#
# Any modifications or derivative works of this code must retain this
# copyright notice, and modified files need to carry a notice indicating
# that they have been altered from the originals.

"""The Acquire instruction is used to trigger the qubit measurement unit and provide
some metadata for the acquisition process, for example, where to store classified readout data.
"""
import warnings

from typing import List, Optional

from ..channels import MemorySlot, RegisterSlot, AcquireChannel
from ..configuration import Kernel, Discriminator
from ..exceptions import PulseError
from .instruction import Instruction


class Acquire(Instruction):
    """The Acquire instruction is used to trigger the ADC associated with a particular qubit;
    e.g. instantiated with AcquireChannel(0), the Acquire command will trigger data collection
    for the channel associated with qubit 0 readout. This instruction also provides acquisition
    metadata:

     * the number of cycles during which to acquire (in terms of dt),

     * the register slot to store classified, intermediary readout results,

     * the memory slot to return classified results,

     * the kernel to integrate raw data for each shot, and

     * the discriminator to classify kerneled IQ points.
    """

    def __init__(self,
                 duration: int,
<<<<<<< HEAD
                 channel: Optional[Union[AcquireChannel, List[AcquireChannel]]] = None,
                 mem_slot: Optional[Union[MemorySlot, List[MemorySlot]]] = None,
                 reg_slots: Optional[Union[RegisterSlot, List[RegisterSlot]]] = None,
                 mem_slots: Optional[List[MemorySlot]] = None,
=======
                 channel: Optional[AcquireChannel] = None,
                 mem_slot: Optional[MemorySlot] = None,
>>>>>>> 28b5128b
                 reg_slot: Optional[RegisterSlot] = None,
                 kernel: Optional[Kernel] = None,
                 discriminator: Optional[Discriminator] = None,
                 name: Optional[str] = None):
        """Create a new Acquire instruction.

        Args:
            duration: Length of time to acquire data in terms of dt.
            channel: The channel that will acquire data.
            mem_slot: The classical memory slot in which to store the classified readout result.
            reg_slot: The fast-access register slot in which to store the classified readout
                      result for fast feedback.
            kernel: A ``Kernel`` for integrating raw data.
            discriminator: A ``Discriminator`` for discriminating kerneled IQ data into 0/1
                           results.
            name: Name of the instruction for display purposes.

        Raises:
            PulseError: If channels are supplied, and the number of register and/or memory slots
                        does not equal the number of channels.
        """
<<<<<<< HEAD
        if isinstance(channel, list) or isinstance(mem_slot, list) or reg_slots or mem_slots:
            warnings.warn('The AcquireInstruction on multiple qubits, multiple '
                          'memory slots and multiple reg slots is deprecated. The '
                          'parameter "mem_slots" has been replaced by "mem_slot" and '
                          '"reg_slots" has been replaced by "reg_slot"',
                          DeprecationWarning, stacklevel=2)

        if not isinstance(channel, list):
            channels = [channel] if channel else None
        else:
            channels = channel

        if mem_slot:
            try:
                mem_slot = list(mem_slot)
            except TypeError:
                mem_slot = [mem_slot]
        elif mem_slots:
            mem_slot = mem_slots
        else:
            mem_slot = []

        if reg_slot:
            try:
                reg_slot = list(reg_slot)
            except TypeError:
                reg_slot = [reg_slot]
        elif reg_slots:
            try:
                reg_slot = list(reg_slots)
            except TypeError:
                reg_slot = [reg_slots]
        else:
            reg_slot = []

        if channels and not (mem_slot or reg_slot):
            raise PulseError('Neither MemorySlots nor RegisterSlots were supplied.')

        if channels and mem_slot and len(channels) != len(mem_slot):
            raise PulseError("The number of mem_slots must be equal to the number of channels.")

        if channels and reg_slot:
            if len(channels) != len(reg_slot):
                raise PulseError("The number of reg_slots must be equal to the number of "
                                 "channels.")
=======
        if isinstance(channel, list) or isinstance(mem_slot, list) or isinstance(reg_slot, list):
            raise PulseError("The Acquire instruction takes only one AcquireChannel and one "
                             "classical memory destination for the measurement result.")

        if channel and not (mem_slot or reg_slot):
            raise PulseError('Neither MemorySlots nor RegisterSlots were supplied.')
>>>>>>> 28b5128b

        self._channel = channel
        self._mem_slot = mem_slot
        self._reg_slot = reg_slot
        self._kernel = kernel
        self._discriminator = discriminator

        if channel is None:
            warnings.warn("Usage of Acquire without specifying a channel is deprecated. For "
                          "example, Acquire(1200)(AcquireChannel(0)) should be replaced by "
                          "Acquire(1200, AcquireChannel(0)).", DeprecationWarning)
        all_channels = [chan for chan in [channel, mem_slot, reg_slot] if chan is not None]
        super().__init__((duration, self.channel, self.mem_slot, self.reg_slot),
                         duration, all_channels, name=name)

    @property
    def channel(self) -> AcquireChannel:
        """Return the :py:class:`~qiskit.pulse.channels.Channel` that this instruction is
        scheduled on.
        """
        return self._channel

    @property
    def kernel(self) -> Kernel:
        """Return kernel settings."""
        return self._kernel

    @property
    def discriminator(self) -> Discriminator:
        """Return discrimination settings."""
        return self._discriminator

    @property
    def acquire(self) -> AcquireChannel:
        """Acquire channel to acquire data. The ``AcquireChannel`` index maps trivially to
        qubit index.
        """
        return self._channel

    @property
    def mem_slot(self) -> MemorySlot:
        """The classical memory slot which will store the classified readout result."""
        return self._mem_slot

    @property
    def reg_slot(self) -> RegisterSlot:
        """The fast-access register slot which will store the classified readout result for
        fast-feedback computation.
        """
        return self._reg_slot

    @property
    def acquires(self) -> List[AcquireChannel]:
        """Acquire channels to be acquired on."""
        warnings.warn("Acquire.acquires is deprecated. Use the channel attribute instead.",
                      DeprecationWarning)
        return [self._channel]

    @property
    def mem_slots(self) -> List[MemorySlot]:
        """MemorySlots."""
        warnings.warn("Acquire.mem_slots is deprecated. Use the mem_slot attribute instead.",
                      DeprecationWarning)
        return [self._mem_slot]

    @property
    def reg_slots(self) -> List[RegisterSlot]:
        """RegisterSlots."""
        warnings.warn("Acquire.reg_slots is deprecated. Use the reg_slot attribute instead.",
                      DeprecationWarning)
        return [self._reg_slot]

    def __repr__(self) -> str:
        return "{}({}{}{}{}{}{})".format(
            self.__class__.__name__,
            self.duration,
            ', ' + str(self.channel) if self.channel else '',
            ', ' + str(self.mem_slot) if self.mem_slot else '',
            ', ' + str(self.reg_slot) if self.reg_slot else '',
            ', ' + str(self.kernel) if self.kernel else '',
            ', ' + str(self.discriminator) if self.discriminator else '')

    def __call__(self,
                 channel: AcquireChannel,
                 mem_slot: Optional[MemorySlot] = None,
                 reg_slot: Optional[RegisterSlot] = None,
                 kernel: Optional[Kernel] = None,
                 discriminator: Optional[Discriminator] = None,
                 name: Optional[str] = None) -> 'Acquire':
        """Return new ``Acquire`` that is fully instantiated with its channels.

        Args:
            channel: The channel that will acquire data.
            mem_slot: The classical memory slot in which to store the classified readout result.
            reg_slot: The fast-access register slot in which to store the classified readout
                      result for fast feedback.
            kernel: A ``Kernel`` for integrating raw data.
            discriminator: A ``Discriminator`` for discriminating kerneled IQ data into 0/1
                           results.
            name: Name of the instruction for display purposes.

        Return:
            Complete and ready to schedule ``Acquire``.

        Raises:
            PulseError: If ``channel`` has already been set.
        """
        warnings.warn("Calling Acquire with a channel is deprecated. Instantiate the acquire with "
                      "a channel instead.", DeprecationWarning)
        if self._channel is not None:
            raise PulseError("The channel has already been assigned as {}.".format(self.channel))
        return Acquire(self.duration,
                       channel=channel,
                       mem_slot=mem_slot,
                       reg_slot=reg_slot,
                       kernel=kernel,
                       discriminator=discriminator,
                       name=name if name is not None else self.name)<|MERGE_RESOLUTION|>--- conflicted
+++ resolved
@@ -44,15 +44,8 @@
 
     def __init__(self,
                  duration: int,
-<<<<<<< HEAD
-                 channel: Optional[Union[AcquireChannel, List[AcquireChannel]]] = None,
-                 mem_slot: Optional[Union[MemorySlot, List[MemorySlot]]] = None,
-                 reg_slots: Optional[Union[RegisterSlot, List[RegisterSlot]]] = None,
-                 mem_slots: Optional[List[MemorySlot]] = None,
-=======
                  channel: Optional[AcquireChannel] = None,
                  mem_slot: Optional[MemorySlot] = None,
->>>>>>> 28b5128b
                  reg_slot: Optional[RegisterSlot] = None,
                  kernel: Optional[Kernel] = None,
                  discriminator: Optional[Discriminator] = None,
@@ -74,60 +67,12 @@
             PulseError: If channels are supplied, and the number of register and/or memory slots
                         does not equal the number of channels.
         """
-<<<<<<< HEAD
-        if isinstance(channel, list) or isinstance(mem_slot, list) or reg_slots or mem_slots:
-            warnings.warn('The AcquireInstruction on multiple qubits, multiple '
-                          'memory slots and multiple reg slots is deprecated. The '
-                          'parameter "mem_slots" has been replaced by "mem_slot" and '
-                          '"reg_slots" has been replaced by "reg_slot"',
-                          DeprecationWarning, stacklevel=2)
-
-        if not isinstance(channel, list):
-            channels = [channel] if channel else None
-        else:
-            channels = channel
-
-        if mem_slot:
-            try:
-                mem_slot = list(mem_slot)
-            except TypeError:
-                mem_slot = [mem_slot]
-        elif mem_slots:
-            mem_slot = mem_slots
-        else:
-            mem_slot = []
-
-        if reg_slot:
-            try:
-                reg_slot = list(reg_slot)
-            except TypeError:
-                reg_slot = [reg_slot]
-        elif reg_slots:
-            try:
-                reg_slot = list(reg_slots)
-            except TypeError:
-                reg_slot = [reg_slots]
-        else:
-            reg_slot = []
-
-        if channels and not (mem_slot or reg_slot):
-            raise PulseError('Neither MemorySlots nor RegisterSlots were supplied.')
-
-        if channels and mem_slot and len(channels) != len(mem_slot):
-            raise PulseError("The number of mem_slots must be equal to the number of channels.")
-
-        if channels and reg_slot:
-            if len(channels) != len(reg_slot):
-                raise PulseError("The number of reg_slots must be equal to the number of "
-                                 "channels.")
-=======
         if isinstance(channel, list) or isinstance(mem_slot, list) or isinstance(reg_slot, list):
             raise PulseError("The Acquire instruction takes only one AcquireChannel and one "
                              "classical memory destination for the measurement result.")
 
         if channel and not (mem_slot or reg_slot):
             raise PulseError('Neither MemorySlots nor RegisterSlots were supplied.')
->>>>>>> 28b5128b
 
         self._channel = channel
         self._mem_slot = mem_slot
