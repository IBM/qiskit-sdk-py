# -*- coding: utf-8 -*-

# This code is part of Qiskit.
#
# (C) Copyright IBM 2020.
#
# This code is licensed under the Apache License, Version 2.0. You may
# obtain a copy of this license in the LICENSE.txt file in the root directory
# of this source tree or at http://www.apache.org/licenses/LICENSE-2.0.
#
# Any modifications or derivative works of this code must retain this
# copyright notice, and modified files need to carry a notice indicating
# that they have been altered from the originals.

"""The ``instruction`` module holds the various ``Instruction`` s which are supported by
Qiskit Pulse. Instructions accept a list of operands unique to instructions of that type.
Instructions typically include at least one :py:class:`~qiskit.pulse.channels.Channel` as an
operand specifying where the instruction will be applied, and every instruction has a duration,
whether implicitly or explicitly defined.

An instruction can be added to a :py:class:`~qiskit.pulse.Schedule`, which is a
sequence of scheduled Pulse ``Instruction`` s over many channels.
"""
<<<<<<< HEAD
from .instruction import Instruction
from .set_frequency import SetFrequency
=======
from .delay import Delay
from .instruction import Instruction
>>>>>>> 3976fda0
<|MERGE_RESOLUTION|>--- conflicted
+++ resolved
@@ -21,10 +21,6 @@
 An instruction can be added to a :py:class:`~qiskit.pulse.Schedule`, which is a
 sequence of scheduled Pulse ``Instruction`` s over many channels.
 """
-<<<<<<< HEAD
-from .instruction import Instruction
-from .set_frequency import SetFrequency
-=======
 from .delay import Delay
 from .instruction import Instruction
->>>>>>> 3976fda0
+from .set_frequency import SetFrequency