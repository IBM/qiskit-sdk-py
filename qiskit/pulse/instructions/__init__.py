--- conflicted
+++ resolved
@@ -23,8 +23,5 @@
 """
 from .delay import Delay
 from .instruction import Instruction
-<<<<<<< HEAD
 from .play import Play
-=======
-from .snapshot import Snapshot
->>>>>>> 2b370fe4
+from .snapshot import Snapshot