--- conflicted
+++ resolved
@@ -15,11 +15,7 @@
 """
 import warnings
 from collections import defaultdict
-<<<<<<< HEAD
-=======
-from typing import Callable
->>>>>>> fbe429a6
-from typing import List, Optional, Iterable
+from typing import Callable, List, Optional, Iterable
 
 import numpy as np
 
@@ -109,11 +105,7 @@
             visited_channels = set()
             qubit_first_acquire_times = defaultdict(lambda: None)
 
-<<<<<<< HEAD
             for time, inst in schedule.timed_instructions():
-=======
-            for time, inst in schedule.instructions:
->>>>>>> fbe429a6
                 if (isinstance(inst, instructions.Acquire) and
                         inst.channel not in visited_channels):
                     visited_channels.add(inst.channel)
@@ -159,11 +151,7 @@
         else:
             shift = 0
 
-<<<<<<< HEAD
         for time, inst in schedule.timed_instructions():
-=======
-        for time, inst in schedule.instructions:
->>>>>>> fbe429a6
             measurement_channels = {
                 chan.index for chan in inst.channels if
                 isinstance(chan, (chans.MeasureChannel, chans.AcquireChannel))
@@ -177,11 +165,7 @@
 
             if shift < 0:
                 warnings.warn(
-<<<<<<< HEAD
-                    "The provided alignement time is scheduling an acquire instruction "
-=======
                     "The provided alignment time is scheduling an acquire instruction "
->>>>>>> fbe429a6
                     "earlier than it was scheduled for in the original Schedule. "
                     "This may result in an instruction being scheduled before t=0 and "
                     "an error being raised."
