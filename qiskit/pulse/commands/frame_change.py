--- conflicted
+++ resolved
@@ -9,12 +9,9 @@
 Frame change pulse.
 """
 
-<<<<<<< HEAD
 from qiskit.pulse.channels import OutputChannel
 from qiskit.pulse.common.interfaces import Instruction
 from qiskit.pulse.common.timeslots import Interval, Timeslot, TimeslotOccupancy
-=======
->>>>>>> 04a48b98
 from .pulse_command import PulseCommand
 
 
@@ -28,13 +25,7 @@
             phase (float): Frame change phase in radians.
                 The allowable precision is device specific.
         """
-
-<<<<<<< HEAD
-        super().__init__(duration=0, name='fc')
-=======
-        super(FrameChange, self).__init__(duration=0)
->>>>>>> 04a48b98
-
+        super().__init__(duration=0)
         self.phase = phase
 
     def __eq__(self, other):
