# -*- coding: utf-8 -*-

# Copyright 2019, IBM.
#
# This source code is licensed under the Apache License, Version 2.0 found in
# the LICENSE.txt file in the root directory of this source tree.

"""
Acquire.
"""
from typing import Union, List

<<<<<<< HEAD
from qiskit.pulse.channels import Qubit, MemorySlot, RegisterSlot
from qiskit.pulse.timeslots import Interval, Timeslot, TimeslotCollection
=======
from qiskit.pulse.channels import Qubit, MemorySlot, RegisterSlot, AcquireChannel
>>>>>>> a85c741a
from qiskit.pulse.exceptions import PulseError
from .instruction import Instruction
from .meas_opts import Discriminator, Kernel
from .command import Command


class Acquire(Command):
    """Acquire."""

    def __init__(self, duration, discriminator=None, kernel=None):
        """Create new acquire command.

        Args:
            duration (int): Duration of acquisition.
            discriminator (Discriminator): Discriminators to be used
                (from the list of available discriminator) if the measurement level is 2.
            kernel (Kernel): The data structures defining the measurement kernels
                to be used (from the list of available kernels) and set of parameters
                (if applicable) if the measurement level is 1 or 2.

        Raises:
            PulseError: when invalid discriminator or kernel object is input.
        """
        super().__init__(duration=duration)

        if discriminator:
            if isinstance(discriminator, Discriminator):
                self._discriminator = discriminator
            else:
                raise PulseError('Invalid discriminator object is specified.')
        else:
            self._discriminator = None

        if kernel:
            if isinstance(kernel, Kernel):
                self._kernel = kernel
            else:
                raise PulseError('Invalid kernel object is specified.')
        else:
            self._kernel = None

    @property
    def kernel(self):
        """Return kernel settings."""
        return self._kernel

    @property
    def discriminator(self):
        """Return discrimination settings."""
        return self._discriminator

    def __eq__(self, other):
        """Two Acquires are the same if they are of the same type
        and have the same kernel and discriminator.

        Args:
            other (Acquire): Other Acquire

        Returns:
            bool: are self and other equal.
        """
        if type(self) is type(other) and \
                self.kernel == other.kernel and \
                self.discriminator == other.discriminator:
            return True
        return False

    def __repr__(self):
        return '%s(%s, duration=%d, kernel=%s, discriminator=%s)' % \
               (self.__class__.__name__, self.name, self.duration,
                self.kernel, self.discriminator)

    # pylint: disable=arguments-differ
    def to_instruction(self,
                       qubits: Union[Qubit, List[Qubit]],
                       mem_slots: Union[MemorySlot, List[MemorySlot]] = None,
                       reg_slots: Union[RegisterSlot, List[RegisterSlot]] = None,
                       name=None) -> 'AcquireInstruction':
        return AcquireInstruction(self, qubits, mem_slots, reg_slots, name=name)
    # pylint: enable=arguments-differ


class AcquireInstruction(Instruction):
    """Pulse to acquire measurement result. """

    def __init__(self,
                 command: Acquire,
                 qubits: Union[Qubit, AcquireChannel, List[Qubit], List[AcquireChannel]],
                 mem_slots: Union[MemorySlot, List[MemorySlot]],
                 reg_slots: Union[RegisterSlot, List[RegisterSlot]] = None,
                 name=None):

        if isinstance(qubits, (Qubit, AcquireChannel)):
            qubits = [qubits]

        if not (mem_slots or reg_slots):
            raise PulseError('Neither memoryslots or registers were supplied')

        if mem_slots:
            if isinstance(mem_slots, MemorySlot):
                mem_slots = [mem_slots]
            elif len(qubits) != len(mem_slots):
                raise PulseError("#mem_slots must be equals to #qubits")

        if reg_slots:
            if isinstance(reg_slots, RegisterSlot):
                reg_slots = [reg_slots]
            if len(qubits) != len(reg_slots):
                raise PulseError("#reg_slots must be equals to #qubits")
        else:
            reg_slots = []

        # extract acquire channels
        acquires = []
        for q in qubits:
            if isinstance(q, Qubit):
                q = q.acquire
            acquires.append(q)

        super().__init__(command, *acquires, *mem_slots, *reg_slots, name=name)

        self._acquires = acquires
        self._mem_slots = mem_slots
        self._reg_slots = reg_slots

    @property
    def acquires(self):
        """Acquire channels to be acquired on. """
        return self._acquires

    @property
    def mem_slots(self):
        """MemorySlots. """
        return self._mem_slots

    @property
    def reg_slots(self):
        """RegisterSlots. """
        return self._reg_slots<|MERGE_RESOLUTION|>--- conflicted
+++ resolved
@@ -10,12 +10,7 @@
 """
 from typing import Union, List
 
-<<<<<<< HEAD
-from qiskit.pulse.channels import Qubit, MemorySlot, RegisterSlot
-from qiskit.pulse.timeslots import Interval, Timeslot, TimeslotCollection
-=======
 from qiskit.pulse.channels import Qubit, MemorySlot, RegisterSlot, AcquireChannel
->>>>>>> a85c741a
 from qiskit.pulse.exceptions import PulseError
 from .instruction import Instruction
 from .meas_opts import Discriminator, Kernel
