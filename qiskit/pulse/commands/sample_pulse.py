# -*- coding: utf-8 -*-

# This code is part of Qiskit.
#
# (C) Copyright IBM 2019.
#
# This code is licensed under the Apache License, Version 2.0. You may
# obtain a copy of this license in the LICENSE.txt file in the root directory
# of this source tree or at http://www.apache.org/licenses/LICENSE-2.0.
#
# Any modifications or derivative works of this code must retain this
# copyright notice, and modified files need to carry a notice indicating
# that they have been altered from the originals.

"""
Sample pulse.
"""
from typing import Callable, Union, List

import numpy as np

from qiskit.pulse.channels import PulseChannel
from qiskit.pulse.exceptions import PulseError

from .instruction import Instruction
from .command import Command


class SamplePulse(Command):
    """Container for functional pulse."""

    def __init__(self, samples: Union[np.ndarray, List[complex]], name: str = None):
        """Create new sample pulse command.

        Args:
            samples: Complex array of pulse envelope
            name: Unique name to identify the pulse
        Raises:
            PulseError: when pulse envelope amplitude exceeds 1
        """
        super().__init__(duration=len(samples), name=name)

        if np.any(np.abs(samples) > 1):
            raise PulseError('Absolute value of pulse envelope amplitude exceeds 1.')

        self._samples = np.asarray(samples, dtype=np.complex_)

    @property
    def samples(self):
        """Return sample values."""
        return self._samples

    def draw(self, dt: float = 1, style: 'OPStylePulse' = None,
             filename: str = None, interp_method: Callable = None,
             scaling: float = 1, interactive: bool = False):
        """Plot the interpolated envelope of pulse.

        Args:
            dt: Time interval of samples.
<<<<<<< HEAD
            style: A style sheet to configure plot appearance
=======
            style (PulseStyle): A style sheet to configure plot appearance
>>>>>>> 8b722d92
            filename: Name required to save pulse image
            interp_method: A function for interpolation
            scaling: Relative visual scaling of waveform amplitudes
            interactive: When set true show the circuit in a new window
                (this depends on the matplotlib backend being used supporting this)

        Returns:
            matplotlib.figure: A matplotlib figure object of the pulse envelope
        """
        # pylint: disable=invalid-name, cyclic-import

        from qiskit import visualization

        return visualization.pulse_drawer(self, dt=dt, style=style, filename=filename,
                                          interp_method=interp_method, scaling=scaling,
                                          interactive=interactive)

    def __eq__(self, other: 'SamplePulse'):
        """Two SamplePulses are the same if they are of the same type
        and have the same name and samples.

        Args:
            other: other SamplePulse

        Returns:
            bool: are self and other equal
        """
        if super().__eq__(other) and \
                (self._samples == other._samples).all():
            return True
        return False

    def __hash__(self):
        return hash((super().__hash__(), self._samples.tostring()))

    def __repr__(self):
        return '%s(%s, duration=%d)' % (self.__class__.__name__, self.name, self.duration)

    # pylint: disable=arguments-differ
    def to_instruction(self, channel: PulseChannel, name=None) -> 'PulseInstruction':
        return PulseInstruction(self, channel, name=name)
    # pylint: enable=arguments-differ


class PulseInstruction(Instruction):
    """Instruction to drive a pulse to an `PulseChannel`."""

    def __init__(self, command: SamplePulse, channel: PulseChannel, name=None):
        super().__init__(command, channel, name=name)<|MERGE_RESOLUTION|>--- conflicted
+++ resolved
@@ -50,18 +50,14 @@
         """Return sample values."""
         return self._samples
 
-    def draw(self, dt: float = 1, style: 'OPStylePulse' = None,
+    def draw(self, dt: float = 1, style: 'PulseStyle' = None,
              filename: str = None, interp_method: Callable = None,
              scaling: float = 1, interactive: bool = False):
         """Plot the interpolated envelope of pulse.
 
         Args:
             dt: Time interval of samples.
-<<<<<<< HEAD
             style: A style sheet to configure plot appearance
-=======
-            style (PulseStyle): A style sheet to configure plot appearance
->>>>>>> 8b722d92
             filename: Name required to save pulse image
             interp_method: A function for interpolation
             scaling: Relative visual scaling of waveform amplitudes
