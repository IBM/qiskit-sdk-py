--- conflicted
+++ resolved
@@ -11,11 +11,7 @@
 import numpy as np
 
 from qiskit.pulse.channels import OutputChannel
-<<<<<<< HEAD
-from qiskit.pulse.common.interfaces import Instruction
-=======
 from qiskit.pulse.common.command_schedule import PrimitiveInstruction
->>>>>>> c622c06f
 from qiskit.pulse.common.timeslots import Interval, Timeslot, TimeslotOccupancy
 from qiskit.pulse.exceptions import PulseError
 from .pulse_command import PulseCommand
@@ -82,16 +78,11 @@
     def __call__(self, channel: OutputChannel) -> 'DriveInstruction':
         return DriveInstruction(self, channel)
 
-<<<<<<< HEAD
-
-class DriveInstruction(Instruction):
-=======
     def __rshift__(self, channel: OutputChannel) -> 'DriveInstruction':
         return DriveInstruction(self, channel)
 
 
 class DriveInstruction(PrimitiveInstruction):
->>>>>>> c622c06f
     """Pulse to drive a pulse shape to a `OutputChannel`. """
 
     def __init__(self, command: SamplePulse, channel: OutputChannel):
