# -*- coding: utf-8 -*-

# Copyright 2019, IBM.
#
# This source code is licensed under the Apache License, Version 2.0 found in
# the LICENSE.txt file in the root directory of this source tree.

"""Command classes for pulse."""

<<<<<<< HEAD
from .acquire import Acquire
from .frame_change import FrameChange
from .meas_opts import Discriminator, Kernel
from .persistent_value import PersistentValue
<<<<<<< HEAD
from .snapshot import Snapshot

from .pulse_decorators import functional_pulse
=======
from .pulse_command import PulseCommand
from .pulse_decorators import function
from .sample_pulse import SamplePulse
from .snapshot import Snapshot
>>>>>>> make commands callable
=======
from .acquire import Acquire, AcquireInstruction
from .frame_change import FrameChange, FrameChangeInstruction
from .meas_opts import Discriminator, Kernel
from .persistent_value import PersistentValue, PersistentValueInstruction
from .pulse_command import PulseCommand
from .pulse_decorators import functional_pulse
from .sample_pulse import SamplePulse, DriveInstruction
from .snapshot import Snapshot
>>>>>>> 3f990c43
<|MERGE_RESOLUTION|>--- conflicted
+++ resolved
@@ -7,22 +7,6 @@
 
 """Command classes for pulse."""
 
-<<<<<<< HEAD
-from .acquire import Acquire
-from .frame_change import FrameChange
-from .meas_opts import Discriminator, Kernel
-from .persistent_value import PersistentValue
-<<<<<<< HEAD
-from .snapshot import Snapshot
-
-from .pulse_decorators import functional_pulse
-=======
-from .pulse_command import PulseCommand
-from .pulse_decorators import function
-from .sample_pulse import SamplePulse
-from .snapshot import Snapshot
->>>>>>> make commands callable
-=======
 from .acquire import Acquire, AcquireInstruction
 from .frame_change import FrameChange, FrameChangeInstruction
 from .meas_opts import Discriminator, Kernel
@@ -30,5 +14,4 @@
 from .pulse_command import PulseCommand
 from .pulse_decorators import functional_pulse
 from .sample_pulse import SamplePulse, DriveInstruction
-from .snapshot import Snapshot
->>>>>>> 3f990c43
+from .snapshot import Snapshot