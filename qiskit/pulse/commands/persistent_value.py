# -*- coding: utf-8 -*-

# Copyright 2019, IBM.
#
# This source code is licensed under the Apache License, Version 2.0 found in
# the LICENSE.txt file in the root directory of this source tree.

"""
Persistent value.
"""

<<<<<<< HEAD
from qiskit.pulse.channels import OutputChannel
from qiskit.pulse.common.interfaces import Instruction
from qiskit.pulse.common.timeslots import Interval, Timeslot, TimeslotOccupancy
from qiskit.pulse.exceptions import PulseError
=======
from qiskit.pulse.exceptions import CommandsError
>>>>>>> 04a48b98
from .pulse_command import PulseCommand


class PersistentValue(PulseCommand):
    """Persistent value."""

    def __init__(self, value):
        """create new persistent value command.

        Args:
            value (complex): Complex value to apply, bounded by an absolute value of 1.
                The allowable precision is device specific.
        Raises:
            CommandsError: when input value exceed 1.
        """

<<<<<<< HEAD
        super().__init__(duration=0, name='pv')

        if abs(value) > 1:
            raise PulseError("Absolute value of PV amplitude exceeds 1.")
=======
        super(PersistentValue, self).__init__(duration=0)

        if abs(value) > 1:
            raise CommandsError("Absolute value of PV amplitude exceeds 1.")
>>>>>>> 04a48b98

        self.value = value

    def __eq__(self, other):
        """Two PersistentValues are the same if they are of the same type
        and have the same value.

        Args:
            other (PersistentValue): other PersistentValue

        Returns:
            bool: are self and other equal.
        """
        if type(self) is type(other) and \
                self.value == other.value:
            return True
        return False

    def __repr__(self):
        return '%s(%s, value=%s)' % (self.__class__.__name__, self.name, self.value)

    def __call__(self, channel: OutputChannel) -> 'PersistentValueInstruction':
        return PersistentValueInstruction(self, channel)


class PersistentValueInstruction(Instruction):
    """Pulse to keep persistent value. """

    def __init__(self, command: PersistentValue, channel: OutputChannel):
        self._command = command
        self._channel = channel
        self._occupancy = TimeslotOccupancy([Timeslot(Interval(0, 0), channel)])

    @property
    def duration(self):
        return 0

    @property
    def occupancy(self):
        return self._occupancy

    @property
    def command(self) -> PersistentValue:
        """PersistentValue command."""
        return self._command

    @property
    def channel(self) -> OutputChannel:
        """OutputChannel channel."""
        return self._channel

    def __repr__(self):
        return '%s >> %s' % (self._command, self._channel)<|MERGE_RESOLUTION|>--- conflicted
+++ resolved
@@ -9,14 +9,10 @@
 Persistent value.
 """
 
-<<<<<<< HEAD
 from qiskit.pulse.channels import OutputChannel
 from qiskit.pulse.common.interfaces import Instruction
 from qiskit.pulse.common.timeslots import Interval, Timeslot, TimeslotOccupancy
 from qiskit.pulse.exceptions import PulseError
-=======
-from qiskit.pulse.exceptions import CommandsError
->>>>>>> 04a48b98
 from .pulse_command import PulseCommand
 
 
@@ -30,20 +26,12 @@
             value (complex): Complex value to apply, bounded by an absolute value of 1.
                 The allowable precision is device specific.
         Raises:
-            CommandsError: when input value exceed 1.
+            PulseError: when input value exceed 1.
         """
-
-<<<<<<< HEAD
-        super().__init__(duration=0, name='pv')
+        super().__init__(duration=0)
 
         if abs(value) > 1:
             raise PulseError("Absolute value of PV amplitude exceeds 1.")
-=======
-        super(PersistentValue, self).__init__(duration=0)
-
-        if abs(value) > 1:
-            raise CommandsError("Absolute value of PV amplitude exceeds 1.")
->>>>>>> 04a48b98
 
         self.value = value
 
