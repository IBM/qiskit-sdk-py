# -*- coding: utf-8 -*-

# This code is part of Qiskit.
#
# (C) Copyright IBM 2019.
#
# This code is licensed under the Apache License, Version 2.0. You may
# obtain a copy of this license in the LICENSE.txt file in the root directory
# of this source tree or at http://www.apache.org/licenses/LICENSE-2.0.
#
# Any modifications or derivative works of this code must retain this
# copyright notice, and modified files need to carry a notice indicating
# that they have been altered from the originals.

"""
Instruction = Leaf node of schedule.
"""
import warnings

from typing import Tuple, List, Iterable, Callable, Optional

from qiskit.pulse.channels import Channel
from qiskit.pulse.interfaces import ScheduleComponent
from qiskit.pulse.schedule import Schedule
from qiskit.pulse.timeslots import Interval, Timeslot, TimeslotCollection

# pylint: disable=missing-return-doc,missing-type-doc


class Instruction(ScheduleComponent):
    """An abstract class for leaf nodes of schedule."""

    def __init__(self, command, *channels: List[Channel],
                 name: Optional[str] = None):
        """Instruction initializer.

        Args:
            command: Pulse command to schedule
            *channels: List of pulse channels to schedule with command
            name: Name of Instruction
        """
        self._command = command
        self._name = name if name else self._command.name

        duration = command.duration

        self._timeslots = TimeslotCollection(*(Timeslot(Interval(0, duration), channel)
                                               for channel in channels))

        channels = self.channels

    @property
    def name(self) -> str:
        """Name of this instruction."""
        return self._name

    @property
    def command(self):
        """The associated command.

        Returns: Command
        """
        return self._command

    @property
    def channels(self) -> Tuple[Channel]:
        """Returns channels that this schedule uses."""
        return self.timeslots.channels

    @property
    def timeslots(self) -> TimeslotCollection:
        """Occupied time slots by this instruction."""
        return self._timeslots

    @property
    def start_time(self) -> int:
        """Relative begin time of this instruction."""
        return self.timeslots.start_time

    @property
    def stop_time(self) -> int:
        """Relative end time of this instruction."""
        return self.timeslots.stop_time

    @property
    def duration(self) -> int:
        """Duration of this instruction."""
        return self.timeslots.duration

    @property
    def _children(self) -> Tuple[ScheduleComponent]:
        """Instruction has no child nodes."""
        return ()

    @property
    def instructions(self) -> Tuple[Tuple[int, 'Instruction']]:
        """Iterable for getting instructions from Schedule tree."""
        return tuple(self._instructions())

    def ch_duration(self, *channels: List[Channel]) -> int:
        """Return duration of the supplied channels in this Instruction.

        Args:
            *channels: Supplied channels
        """
        return self.timeslots.ch_duration(*channels)

    def ch_start_time(self, *channels: List[Channel]) -> int:
        """Return minimum start time for supplied channels.

        Args:
            *channels: Supplied channels
        """
        return self.timeslots.ch_start_time(*channels)

    def ch_stop_time(self, *channels: List[Channel]) -> int:
        """Return maximum start time for supplied channels.

        Args:
            *channels: Supplied channels
        """
        return self.timeslots.ch_stop_time(*channels)

    def _instructions(self, time: int = 0) -> Iterable[Tuple[int, 'Instruction']]:
        """Iterable for flattening Schedule tree.

        Args:
            time: Shifted time of this node due to parent

        Yields:
            Tuple[int, ScheduleComponent]: Tuple containing time `ScheduleComponent` starts
                at and the flattened `ScheduleComponent`
        """
        yield (time, self)

    def flatten(self) -> 'Instruction':
        """Return itself as already single instruction."""
        return self

    def union(self, *schedules: List[ScheduleComponent], name: Optional[str] = None) -> 'Schedule':
        """Return a new schedule which is the union of `self` and `schedule`.

        Args:
            *schedules: Schedules to be take the union with this Instruction.
            name: Name of the new schedule. Defaults to name of self
        """
        if name is None:
            name = self.name
        return Schedule(self, *schedules, name=name)

    def shift(self: ScheduleComponent, time: int, name: Optional[str] = None) -> 'Schedule':
        """Return a new schedule shifted forward by `time`.

        Args:
            time: Time to shift by
            name: Name of the new schedule. Defaults to name of self
        """
        if name is None:
            name = self.name
        return Schedule((time, self), name=name)

    def insert(self, start_time: int, schedule: ScheduleComponent, buffer: bool = False,
               name: Optional[str] = None) -> 'Schedule':
        """Return a new schedule with `schedule` inserted within `self` at `start_time`.

        Args:
            start_time: Time to insert the schedule schedule
            schedule: Schedule to insert
            buffer: Whether to obey buffer when inserting
            name: Name of the new schedule. Defaults to name of self
        """
        if buffer:
            warnings.warn("Buffers are no longer supported. Please use an explicit Delay.")
        return self.union((start_time, schedule), name=name)

    def append(self, schedule: ScheduleComponent, buffer: bool = False,
               name: Optional[str] = None) -> 'Schedule':
        """Return a new schedule with `schedule` inserted at the maximum time over
        all channels shared between `self` and `schedule`.

        Args:
            schedule: schedule to be appended
            buffer: Whether to obey buffer when appending
            name: Name of the new schedule. Defaults to name of self
        """
        if buffer:
            warnings.warn("Buffers are no longer supported. Please use an explicit Delay.")
        common_channels = set(self.channels) & set(schedule.channels)
        time = self.ch_stop_time(*common_channels)
        return self.insert(time, schedule, name=name)

    def draw(self, dt: float = 1, style: Optional['SchedStyle'] = None,
             filename: Optional[str] = None, interp_method: Optional[Callable] = None,
             scale: float = 1, channels_to_plot: Optional[List[Channel]] = None,
             plot_all: bool = False, plot_range: Optional[Tuple[float]] = None,
             interactive: bool = False, table: bool = True,
             label: bool = False, framechange: bool = True,
<<<<<<< HEAD
             scaling: float = 1):
=======
             channels: Optional[List[Channel]] = None):
>>>>>>> debbd39f
        """Plot the instruction.

        Args:
            dt: Time interval of samples
            style: A style sheet to configure plot appearance
            filename: Name required to save pulse image
            interp_method: A function for interpolation
<<<<<<< HEAD
            scale: Relative visual scaling of waveform amplitudes
            channels_to_plot: A list of channel names to plot
=======
            scaling: Relative visual scaling of waveform amplitudes
            channels_to_plot: Deprecated, see `channels`
>>>>>>> debbd39f
            plot_all: Plot empty channels
            plot_range: A tuple of time range to plot
            interactive: When set true show the circuit in a new window
                (this depends on the matplotlib backend being used supporting this)
            table: Draw event table for supported commands
            label: Label individual instructions
            framechange: Add framechange indicators
<<<<<<< HEAD
            scaling: Deprecated, see `scale`
=======
            channels: A list of channel names to plot

>>>>>>> debbd39f

        Returns:
            matplotlib.figure: A matplotlib figure object of the pulse schedule
        """
        # pylint: disable=invalid-name, cyclic-import
        if scaling:
            warnings.warn('The parameter "scaling" is being replaced by "scale"'
                          '', DeprecationWarning, 3)
            scale = scaling

        from qiskit import visualization

        if channels_to_plot:
            warnings.warn('The parameter "channels_to_plot" is being replaced by "channels"',
                          DeprecationWarning, 3)
            channels = channels_to_plot

        return visualization.pulse_drawer(self, dt=dt, style=style,
                                          filename=filename, interp_method=interp_method,
<<<<<<< HEAD
                                          scale=scale,
                                          channels_to_plot=channels_to_plot,
                                          plot_all=plot_all, plot_range=plot_range,
                                          interactive=interactive, table=table,
                                          label=label, framechange=framechange)
=======
                                          scaling=scaling, plot_all=plot_all,
                                          plot_range=plot_range, interactive=interactive,
                                          table=table, label=label,
                                          framechange=framechange, channels=channels)
>>>>>>> debbd39f

    def __eq__(self, other: 'Instruction'):
        """Check if this Instruction is equal to the `other` instruction.

        Equality is determined by the instruction sharing the same command and channels.
        """
        return (self.command == other.command) and (set(self.channels) == set(other.channels))

    def __hash__(self):
        return hash((self.command.__hash__(), self.channels.__hash__()))

    def __add__(self, other: ScheduleComponent) -> 'Schedule':
        """Return a new schedule with `other` inserted within `self` at `start_time`."""
        return self.append(other)

    def __or__(self, other: ScheduleComponent) -> 'Schedule':
        """Return a new schedule which is the union of `self` and `other`."""
        return self.union(other)

    def __lshift__(self, time: int) -> 'Schedule':
        """Return a new schedule which is shifted forward by `time`."""
        return self.shift(time)

    def __repr__(self):
        return "Instruction(%s, %s)" % (self._command, ', '.join(str(ch) for ch in self.channels))<|MERGE_RESOLUTION|>--- conflicted
+++ resolved
@@ -195,11 +195,8 @@
              plot_all: bool = False, plot_range: Optional[Tuple[float]] = None,
              interactive: bool = False, table: bool = True,
              label: bool = False, framechange: bool = True,
-<<<<<<< HEAD
-             scaling: float = 1):
-=======
+             scaling: float = 1,
              channels: Optional[List[Channel]] = None):
->>>>>>> debbd39f
         """Plot the instruction.
 
         Args:
@@ -207,13 +204,8 @@
             style: A style sheet to configure plot appearance
             filename: Name required to save pulse image
             interp_method: A function for interpolation
-<<<<<<< HEAD
             scale: Relative visual scaling of waveform amplitudes
-            channels_to_plot: A list of channel names to plot
-=======
-            scaling: Relative visual scaling of waveform amplitudes
             channels_to_plot: Deprecated, see `channels`
->>>>>>> debbd39f
             plot_all: Plot empty channels
             plot_range: A tuple of time range to plot
             interactive: When set true show the circuit in a new window
@@ -221,12 +213,8 @@
             table: Draw event table for supported commands
             label: Label individual instructions
             framechange: Add framechange indicators
-<<<<<<< HEAD
             scaling: Deprecated, see `scale`
-=======
             channels: A list of channel names to plot
-
->>>>>>> debbd39f
 
         Returns:
             matplotlib.figure: A matplotlib figure object of the pulse schedule
@@ -246,18 +234,11 @@
 
         return visualization.pulse_drawer(self, dt=dt, style=style,
                                           filename=filename, interp_method=interp_method,
-<<<<<<< HEAD
                                           scale=scale,
-                                          channels_to_plot=channels_to_plot,
                                           plot_all=plot_all, plot_range=plot_range,
                                           interactive=interactive, table=table,
-                                          label=label, framechange=framechange)
-=======
-                                          scaling=scaling, plot_all=plot_all,
-                                          plot_range=plot_range, interactive=interactive,
-                                          table=table, label=label,
-                                          framechange=framechange, channels=channels)
->>>>>>> debbd39f
+                                          label=label, framechange=framechange,
+                                          channels=channels)
 
     def __eq__(self, other: 'Instruction'):
         """Check if this Instruction is equal to the `other` instruction.
