--- conflicted
+++ resolved
@@ -12,11 +12,7 @@
 """
 import itertools
 import logging
-<<<<<<< HEAD
-from typing import List, Tuple, Iterable, Callable
-=======
-from typing import List, Tuple, Iterable, Union
->>>>>>> ec2c62a0
+from typing import List, Tuple, Iterable, Union, Callable
 
 from qiskit.pulse import ops
 from .channels import Channel
