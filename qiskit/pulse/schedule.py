--- conflicted
+++ resolved
@@ -355,11 +355,8 @@
              scale: float = None, channels_to_plot: Optional[List[Channel]] = None,
              plot_all: bool = False, plot_range: Optional[Tuple[float]] = None,
              interactive: bool = False, table: bool = True, label: bool = False,
-<<<<<<< HEAD
-             framechange: bool = True, scaling: float = None):
-=======
-             framechange: bool = True, channels: Optional[List[Channel]] = None):
->>>>>>> debbd39f
+             framechange: bool = True, scaling: float = None,
+             channels: Optional[List[Channel]] = None):
         """Plot the schedule.
 
         Args:
@@ -367,13 +364,8 @@
             style: A style sheet to configure plot appearance
             filename: Name required to save pulse image
             interp_method: A function for interpolation
-<<<<<<< HEAD
             scale: Relative visual scaling of waveform amplitudes
-            channels_to_plot: A list of channel names to plot
-=======
-            scaling: Relative visual scaling of waveform amplitudes
             channels_to_plot: Deprecated, see `channels`
->>>>>>> debbd39f
             plot_all: Plot empty channels
             plot_range: A tuple of time range to plot
             interactive: When set true show the circuit in a new window
@@ -381,11 +373,8 @@
             table: Draw event table for supported commands
             label: Label individual instructions
             framechange: Add framechange indicators
-<<<<<<< HEAD
             scaling: Deprecated, see `scale`
-=======
             channels: A list of channel names to plot
->>>>>>> debbd39f
 
         Returns:
             matplotlib.figure: A matplotlib figure object of the pulse schedule.
@@ -405,18 +394,11 @@
 
         return visualization.pulse_drawer(self, dt=dt, style=style,
                                           filename=filename, interp_method=interp_method,
-<<<<<<< HEAD
                                           scale=scale,
-                                          channels_to_plot=channels_to_plot,
                                           plot_all=plot_all, plot_range=plot_range,
                                           interactive=interactive, table=table,
-                                          label=label, framechange=framechange)
-=======
-                                          scaling=scaling, plot_all=plot_all,
-                                          plot_range=plot_range, interactive=interactive,
-                                          table=table, label=label,
-                                          framechange=framechange, channels=channels)
->>>>>>> debbd39f
+                                          label=label, framechange=framechange,
+                                          channels=channels)
 
     def __eq__(self, other: ScheduleComponent) -> bool:
         """Test if two ScheduleComponents are equal.
