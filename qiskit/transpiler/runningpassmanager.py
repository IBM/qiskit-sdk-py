--- conflicted
+++ resolved
@@ -36,41 +36,8 @@
         """Initialize an empty PassManager object (with no passes scheduled).
 
         Args:
-<<<<<<< HEAD
-            max_iteration (int): The schedule looping iterates until the condition is met or until
-                max_iteration is reached.
-=======
             max_iteration (int): The schedule looping iterates until the condition
                 is met or until max_iteration is reached.
-            callback (func): A callback function that will be called after each
-                pass execution. The function will be called with 5 keyword
-                arguments:
-                    pass_ (Pass): the pass being run
-                    dag (DAGCircuit): the dag output of the pass
-                    time (float): the time to execute the pass
-                    property_set (PropertySet): the property set
-                    count (int): the index for the pass execution
-
-                The exact arguments pass expose the internals of the pass
-                manager and are subject to change as the pass manager internals
-                change. If you intend to reuse a callback function over
-                multiple releases be sure to check that the arguments being
-                passed are the same.
-
-                To use the callback feature you define a function that will
-                take in kwargs dict and access the variables. For example::
-
-                    def callback_func(**kwargs):
-                        pass_ = kwargs['pass_']
-                        dag = kwargs['dag']
-                        time = kwargs['time']
-                        property_set = kwargs['property_set']
-                        count = kwargs['count']
-                        ...
-
-                    PassManager(callback=callback_func)
-
->>>>>>> ec8e31ac
         """
         self.callback = None
         # the pass manager's schedule of passes, including any control-flow.
@@ -376,24 +343,17 @@
     """ The set of passes is rolled back if a condition is true."""
 
     def __init__(self, passes, options, rollback_if=None, **_):
-<<<<<<< HEAD
-=======
         self.dag_might_have_modifications = False
         for pass_ in passes:
             if pass_.is_transformation_pass:
                 self.dag_might_have_modifications = True
                 break
->>>>>>> ec8e31ac
         self.rollback_if = rollback_if
         super().__init__(passes, options)
 
     def do_passes(self, pass_manager, dag, property_set):
         original_property_set = deepcopy(pass_manager.property_set)
-<<<<<<< HEAD
-        dag_copy = deepcopy(dag)
-=======
         dag_copy = deepcopy(dag) if self.dag_might_have_modifications else dag
->>>>>>> ec8e31ac
         for pass_ in self:
             dag_copy = pass_manager._do_pass(pass_, dag_copy)
         if self.rollback_if(pass_manager.property_set):
