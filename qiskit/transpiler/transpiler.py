--- conflicted
+++ resolved
@@ -41,7 +41,6 @@
     Raises:
         TranspilerError: in case of bad inputs to transpiler or errors in passes
     """
-<<<<<<< HEAD
     return_form_is_single = False
     if isinstance(circuits, QuantumCircuit):
         circuits = [circuits]
@@ -121,15 +120,6 @@
     out_circuit = dag_to_circuit(final_dag)
 
     return out_circuit
-=======
-    warnings.warn("qiskit.transpiler.transpile() has been deprecated and will be "
-                  "removed in the 0.9 release. Use qiskit.compiler.transpile() instead.",
-                  DeprecationWarning)
-    return compiler.transpile(circuits=circuits, backend=backend,
-                              basis_gates=basis_gates, coupling_map=coupling_map,
-                              initial_layout=initial_layout, seed_transpiler=seed_mapper,
-                              pass_manager=pass_manager)
->>>>>>> d1c79f2e
 
 
 def transpile_dag(dag, basis_gates=None, coupling_map=None,
