# -*- coding: utf-8 -*-

# This code is part of Qiskit.
#
# (C) Copyright IBM 2017, 2018.
#
# This code is licensed under the Apache License, Version 2.0. You may
# obtain a copy of this license in the LICENSE.txt file in the root directory
# of this source tree or at http://www.apache.org/licenses/LICENSE-2.0.
#
# Any modifications or derivative works of this code must retain this
# copyright notice, and modified files need to carry a notice indicating
# that they have been altered from the originals.

"""
Level 1 pass manager:
mapping in addition to light optimization via adjacent gate collapse
"""

from qiskit.transpiler.passmanager import PassManager
from qiskit.extensions.standard import SwapGate

from qiskit.transpiler.passes import Unroller
from qiskit.transpiler.passes import Unroll3qOrMore
from qiskit.transpiler.passes import CXCancellation
from qiskit.transpiler.passes import Decompose
from qiskit.transpiler.passes import CheckMap
from qiskit.transpiler.passes import CXDirection
from qiskit.transpiler.passes import SetLayout
from qiskit.transpiler.passes import TrivialLayout
from qiskit.transpiler.passes import BarrierBeforeFinalMeasurements
from qiskit.transpiler.passes import StochasticSwap
from qiskit.transpiler.passes import FullAncillaAllocation
from qiskit.transpiler.passes import EnlargeWithAncilla
from qiskit.transpiler.passes import FixedPoint
from qiskit.transpiler.passes import Depth
from qiskit.transpiler.passes import RemoveResetInZeroState
from qiskit.transpiler.passes import Optimize1qGates
from qiskit.transpiler.passes import ApplyLayout
from qiskit.transpiler.passes import CheckCXDirection
from qiskit.transpiler.passes import DenseLayout
from qiskit.transpiler.passes import Layout2qDistance


def level_1_pass_manager(pass_manager_config):
    """
    Level 1 pass manager: light optimization by simple adjacent gate collapsing

    This pass manager applies the user-given initial layout. If none is given, and a trivial
    layout (i-th virtual -> i-th physical) makes the circuit fit the coupling map, that is used.
    Otherwise, the circuit is mapped to the most densely connected coupling subgraph, and swaps
    are inserted to map. Any unused physical qubit is allocated as ancilla space.
    The pass manager then unrolls the circuit to the desired basis, and transforms the
    circuit to match the coupling map. Finally, optimizations in the form of adjacent
    gate collapse and redundant reset removal are performed.
    Note: in simulators where coupling_map=None, only the unrolling and optimization
    stages are done.

    Args:
        pass_manager_config (PassManagerConfig)

    Returns:
        PassManager: a level 1 pass manager.
    """
<<<<<<< HEAD
    basis_gates = transpile_config.basis_gates
    coupling_map = transpile_config.coupling_map
    initial_layout = transpile_config.initial_layout
    seed_transpiler = transpile_config.seed_transpiler
    backend_properties = transpile_config.backend_properties
=======
    basis_gates = pass_manager_config.basis_gates
    coupling_map = pass_manager_config.coupling_map
    initial_layout = pass_manager_config.initial_layout
    seed_transpiler = pass_manager_config.seed_transpiler
>>>>>>> 1ad6b255

    # 1. Use trivial layout if no layout given
    _given_layout = SetLayout(initial_layout)

    def _didnt_improve(property_set):
        return property_set['trivial_score'] < property_set['dense_score']

    # 3. Extend dag/layout with ancillas using the full coupling map
    _embed = [FullAncillaAllocation(coupling_map), EnlargeWithAncilla(), ApplyLayout()]

    # 4. Unroll to the basis
    _unroll = Unroller(basis_gates)

    # 5. Swap to fit the coupling map
    _swap_check = CheckMap(coupling_map)

    def _swap_condition(property_set):
        return not property_set['is_swap_mapped']

    _swap = [BarrierBeforeFinalMeasurements(),
             Unroll3qOrMore(),
             StochasticSwap(coupling_map, trials=20, seed=seed_transpiler),
             Decompose(SwapGate)]

    # 6. Fix any bad CX directions
    _direction_check = [CheckCXDirection(coupling_map)]

    def _direction_condition(property_set):
        return not property_set['is_direction_mapped']

    _direction = [CXDirection(coupling_map)]

    # 7. Remove zero-state reset
    _reset = RemoveResetInZeroState()

    # 8. Merge 1q rotations and cancel CNOT gates iteratively until no more change in depth
    _depth_check = [Depth(), FixedPoint('depth')]

    def _opt_control(property_set):
        return not property_set['depth_fixed_point']

    _opt = [Optimize1qGates(), CXCancellation()]

    pm1 = PassManager()
    if coupling_map:
        if initial_layout:
            pm1.append(_given_layout)
        else:
            pm1.append(TrivialLayout(coupling_map))
            pm1.append(Layout2qDistance(coupling_map, property_name='trivial_score'))
            pm1.append([DenseLayout(coupling_map, backend_properties),
                        Layout2qDistance(coupling_map, property_name='dense_score')],
                       rollback_if=_didnt_improve)
        pm1.append(_embed)
    pm1.append(_unroll)
    if coupling_map:
        pm1.append(_swap_check)
        pm1.append(_swap, condition=_swap_condition)
        if not coupling_map.is_symmetric:
            pm1.append(_direction_check)
            pm1.append(_direction, condition=_direction_condition)
    pm1.append(_reset)
    pm1.append(_depth_check + _opt, do_while=_opt_control)
    return pm1<|MERGE_RESOLUTION|>--- conflicted
+++ resolved
@@ -62,18 +62,11 @@
     Returns:
         PassManager: a level 1 pass manager.
     """
-<<<<<<< HEAD
-    basis_gates = transpile_config.basis_gates
-    coupling_map = transpile_config.coupling_map
-    initial_layout = transpile_config.initial_layout
-    seed_transpiler = transpile_config.seed_transpiler
-    backend_properties = transpile_config.backend_properties
-=======
     basis_gates = pass_manager_config.basis_gates
     coupling_map = pass_manager_config.coupling_map
     initial_layout = pass_manager_config.initial_layout
     seed_transpiler = pass_manager_config.seed_transpiler
->>>>>>> 1ad6b255
+    backend_properties = pass_manager_config.backend_properties
 
     # 1. Use trivial layout if no layout given
     _given_layout = SetLayout(initial_layout)
