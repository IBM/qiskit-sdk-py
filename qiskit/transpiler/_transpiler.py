--- conflicted
+++ resolved
@@ -293,16 +293,12 @@
     if pass_manager:
         # run the passes specified by the pass manager
         for pass_ in pass_manager.passes():
-<<<<<<< HEAD
             dag_circuit = pass_.run(dag_circuit)
 
         if get_layout:
             return dag_circuit, pass_manager.shared_memory['layout']
 
         return dag_circuit
-=======
-            pass_.run(dag)
->>>>>>> 76b7ad94
     else:
         # default set of passes
         # TODO: move each step here to a pass, and use a default passmanager below
