# -*- coding: utf-8 -*-

# Copyright 2018, IBM.
#
# This source code is licensed under the Apache License, Version 2.0 found in
# the LICENSE.txt file in the root directory of this source tree.

"""Tools for compiling a batch of quantum circuits."""
from copy import deepcopy
import logging
import uuid
import sys
import numpy as np
import scipy.sparse as sp
import scipy.sparse.csgraph as cs

from qiskit.transpiler._transpilererror import TranspilerError
from qiskit._qiskiterror import QISKitError
from qiskit import QuantumCircuit
from qiskit.dagcircuit import DAGCircuit
from qiskit.unroll import DagUnroller, DAGBackend, JsonBackend
from qiskit.mapper import (Coupling, optimize_1q_gates, coupling_list2dict, swap_mapper,
                           cx_cancellation, direction_mapper,
                           remove_last_measurements, return_last_measurements)
<<<<<<< HEAD
from qiskit._gate import Gate
from qiskit.qobj import Qobj, QobjConfig, QobjExperiment, QobjItem
from qiskit._parallel import parallel_map
=======
from qiskit.qobj import Qobj, QobjConfig, QobjExperiment, QobjItem, QobjHeader
>>>>>>> d445c17d

logger = logging.getLogger(__name__)


# pylint: disable=redefined-builtin
def compile(circuits, backend,
            config=None, basis_gates=None, coupling_map=None, initial_layout=None,
            shots=1024, max_credits=10, seed=None, qobj_id=None, hpc=None,
            pass_manager=None):
    """Compile a list of circuits into a qobj.

    Args:
        circuits (QuantumCircuit or list[QuantumCircuit]): circuits to compile
        backend (BaseBackend): a backend to compile for
        config (dict): dictionary of parameters (e.g. noise) used by runner
        basis_gates (str): comma-separated basis gate set to compile to
        coupling_map (list): coupling map (perhaps custom) to target in mapping
        initial_layout (list): initial layout of qubits in mapping
        shots (int): number of repetitions of each circuit, for sampling
        max_credits (int): maximum credits to use
        seed (int): random seed for simulators
        qobj_id (int): identifier for the generated qobj
        hpc (dict): HPC simulator parameters
        pass_manager (PassManager): a pass_manager for the transpiler stage

    Returns:
        Qobj: the Qobj to be run on the backends

    Raises:
        TranspilerError: in case of bad compile options, e.g. the hpc options.
    """
    if isinstance(circuits, QuantumCircuit):
        circuits = [circuits]

    # FIXME: THIS NEEDS TO BE CLEANED UP -- some things to decide for list of circuits:
    # 1. do all circuits have same coupling map?
    # 2. do all circuit have the same basis set?
    # 3. do they all have same registers etc?
    backend_conf = backend.configuration
    backend_name = backend_conf['name']
    # Check for valid parameters for the experiments.
    if hpc is not None and \
            not all(key in hpc for key in ('multi_shot_optimization', 'omp_num_threads')):
        raise TranspilerError('Unknown HPC parameter format!')
    basis_gates = basis_gates or backend_conf['basis_gates']
    coupling_map = coupling_map or backend_conf['coupling_map']

    # step 1: Making the list of dag circuits
    dags = _circuits_2_dags(circuits)

    # step 2: Transpile all the dags

    # FIXME: Work-around for transpiling multiple circuits with different qreg names.
    # Make compile take a list of initial_layouts.
    _initial_layout = initial_layout

    # Pick a good initial layout if coupling_map is not already satisfied
    # otherwise keep it as q[i]->q[i].
    # TODO: move this inside mapper pass.
    initial_layouts = []
    for dag in dags:
        if (initial_layout is None and not backend.configuration['simulator']
                and not _matches_coupling_map(dag, coupling_map)):
            _initial_layout = _pick_best_layout(dag, backend)
        initial_layouts.append(_initial_layout)
    dags = _transpile_dags(dags, basis_gates=basis_gates, coupling_map=coupling_map,
                           initial_layouts=initial_layouts, seed=seed,
                           pass_manager=pass_manager)

    # step 3: Making a qobj
    qobj = _dags_2_qobj(dags, backend_name=backend_name,
                        config=config, shots=shots, max_credits=max_credits,
                        qobj_id=qobj_id, basis_gates=basis_gates,
                        coupling_map=coupling_map, seed=seed)

    return qobj


def _circuits_2_dags(circuits):
    """Convert a list of circuits into a list of dags.

    Args:
        circuits (list[QuantumCircuit]): circuit to compile

    Returns:
        list[DAGCircuit]: the dag representation of the circuits
        to be used in the transpiler
    """
    dags = []
    for circuit in circuits:
        dag = DAGCircuit.fromQuantumCircuit(circuit)
        dags.append(dag)
    return dags


def _transpile_dags(dags, basis_gates='u1,u2,u3,cx,id', coupling_map=None,
                    initial_layouts=None, seed=None, pass_manager=None):
    """Transform multiple dags through a sequence of passes.

    Args:
        dags (list[DAGCircuit]): dag circuits to transform
        basis_gates (str): a comma seperated string for the target basis gates
        coupling_map (list): A graph of coupling
        initial_layouts (list[dict]): A mapping of qubit to qubit for each dag
        seed (int): random seed for the swap mapper
        pass_manager (PassManager): pass manager instance for the tranpilation process
            If None, a default set of passes are run.
            Otherwise, the passes defined in it will run.
            If contains no passes in it, no dag transformations occur.

    Returns:
        list[DAGCircuit]: the dag circuits after going through transpilation

    Raises:
        TranspilerError: if the format is not valid.
    """
    # TODO: Parallelize this method
    final_dags = []
    for dag, initial_layout in zip(dags, initial_layouts):
        final_dag, final_layout = transpile(
            dag,
            basis_gates=basis_gates,
            coupling_map=coupling_map,
            initial_layout=initial_layout,
            get_layout=True,
            seed=seed,
            pass_manager=pass_manager)
        final_dag.layout = [[k, v] for k, v in final_layout.items()] if final_layout else None
        final_dags.append(final_dag)
    return final_dags


def _dags_2_qobj(dags, backend_name, config=None, shots=None,
                 max_credits=None, qobj_id=None, basis_gates=None, coupling_map=None,
                 seed=None):
    """Convert a list of dags into a qobj.

    Args:
        dags (list[DAGCircuit]): dags to compile
        backend_name (str): name of runner backend
        config (dict): dictionary of parameters (e.g. noise) used by runner
        shots (int): number of repetitions of each circuit, for sampling
        max_credits (int): maximum credits to use
        qobj_id (int): identifier for the generated qobj
        basis_gates (list[str])): basis gates for the experiment
        coupling_map (list): coupling map (perhaps custom) to target in mapping
        seed (int): random seed for simulators

    Returns:
        Qobj: the Qobj to be run on the backends
    """
    # TODO: the following will be removed from qobj and thus removed here:
    # `basis_gates`, `coupling_map`

    # Step 1: create the Qobj, with empty experiments.
    # Copy the configuration: the values in `config` have preference
    qobj_config = deepcopy(config or {})
    # TODO: "memory_slots" is required by the qobj schema in the top-level
    # qobj.config, and is user-defined. At the moment is set to the maximum
    # number of *register* slots for the circuits, in order to have `measure`
    # behave properly until the transition is over; and each circuit stores
    # its memory_slots in its configuration.
    qobj_config.update({'shots': shots,
                        'max_credits': max_credits,
                        'memory_slots': 0})

    qobj = Qobj(qobj_id=qobj_id or str(uuid.uuid4()),
                config=QobjConfig(**qobj_config),
                experiments=[],
                header=QobjHeader(backend_name=backend_name))
    if seed:
        qobj.config.seed = seed

<<<<<<< HEAD
    # Check for valid parameters for the experiments.
    if hpc is not None and \
            not all(key in hpc for key in ('multi_shot_optimization', 'omp_num_threads')):
        raise TranspilerError('Unknown HPC parameter format!')
    basis_gates = basis_gates or backend_conf['basis_gates']
    coupling_map = coupling_map or backend_conf['coupling_map']

    # Step 2 and 3: transpile and populate the circuits
    if len(circuits) == 1 or sys.platform == 'win32':
        exps = []
        for circ in circuits:
            exps.append(_compile_single_circuit(circ, backend, config,
                                                basis_gates, coupling_map,
                                                initial_layout,
                                                seed, pass_manager))
        qobj.experiments = exps

    else:
        # Compile in parallel.
        exps = parallel_map(_compile_single_circuit,
                            circuits, task_args=(backend,),
                            task_kwargs={'config': config,
                                         'basis_gates': basis_gates,
                                         'coupling_map': coupling_map,
                                         'initial_layout': initial_layout,
                                         'seed': seed,
                                         'pass_manager': pass_manager})
=======
    for dag in dags:
        json_circuit = DagUnroller(dag, JsonBackend(dag.basis)).execute()
        # Step 3a: create the Experiment based on json_circuit
        experiment = QobjExperiment.from_dict(json_circuit)
        # Step 3b: populate the Experiment configuration and header
        experiment.header.name = dag.name
        # TODO: place in header or config?
        experiment_config = deepcopy(config or {})
        experiment_config.update({
            'coupling_map': coupling_map,
            'basis_gates': basis_gates,
            'layout': dag.layout,
            'memory_slots': sum(dag.cregs.values()),
            # TODO: `n_qubits` is not part of the qobj spec, but needed for the simulator.
            'n_qubits': sum(dag.qregs.values())})
        experiment.config = QobjItem(**experiment_config)

        # set eval_symbols=True to evaluate each symbolic expression
        # TODO: after transition to qobj, we can drop this
        experiment.header.compiled_circuit_qasm = dag.qasm(qeflag=True, eval_symbols=True)
>>>>>>> d445c17d
        # Step 3c: add the Experiment to the Qobj
        qobj.experiments = exps

    # Update the `memory_slots` value.
    # TODO: remove when `memory_slots` can be provided by the user.
    qobj.config.memory_slots = max(experiment.config.memory_slots for
                                   experiment in qobj.experiments)

    # Update the `n_qubits` global value.
    # TODO: num_qubits is not part of the qobj specification, but needed
    # for the simulator.
    qobj.config.n_qubits = max(experiment.config.n_qubits for
                               experiment in qobj.experiments)

    return qobj


def transpile(dag, basis_gates='u1,u2,u3,cx,id', coupling_map=None,
              initial_layout=None, get_layout=False,
              format='dag', seed=None, pass_manager=None):
    """Transform a dag circuit into another dag circuit (transpile), through
    consecutive passes on the dag.

    Args:
        dag (DAGCircuit): dag circuit to transform via transpilation
        basis_gates (str): a comma seperated string for the target basis gates
        coupling_map (list): A graph of coupling::

            [
             [control0(int), target0(int)],
             [control1(int), target1(int)],
            ]

            eg. [[0, 2], [1, 2], [1, 3], [3, 4]}

        initial_layout (dict): A mapping of qubit to qubit::

                              {
                                ("q", start(int)): ("q", final(int)),
                                ...
                              }
                              eg.
                              {
                                ("q", 0): ("q", 0),
                                ("q", 1): ("q", 1),
                                ("q", 2): ("q", 2),
                                ("q", 3): ("q", 3)
                              }
        get_layout (bool): flag for returning the final layout after mapping
        format (str): The target format of the compilation:
            {'dag', 'json', 'qasm'}
        seed (int): random seed for the swap mapper
        pass_manager (PassManager): pass manager instance for the tranpilation process
            If None, a default set of passes are run.
            Otherwise, the passes defined in it will run.
            If contains no passes in it, no dag transformations occur.

    Returns:
        DAGCircuit: transformed dag
        DAGCircuit, dict: transformed dag along with the final layout on backend qubits

    Raises:
        TranspilerError: if the format is not valid.
    """
    # TODO: `basis_gates` will be removed after we have the unroller pass.
    # TODO: `coupling_map`, `initial_layout`, `get_layout`, `seed` removed after mapper pass.

    # TODO: move this to the mapper pass
    num_qubits = sum(dag.qregs.values())
    if num_qubits == 1 or coupling_map == "all-to-all":
        coupling_map = None

    final_layout = None

    if pass_manager:
        # run the passes specified by the pass manager
        for pass_ in pass_manager.passes():
            pass_.run(dag)
    else:
        # default set of passes
        # TODO: move each step here to a pass, and use a default passmanager below
        basis = basis_gates.split(',') if basis_gates else []
        dag_unroller = DagUnroller(dag, DAGBackend(basis))
        dag = dag_unroller.expand_gates()
        # if a coupling map is given compile to the map
        if coupling_map:
            logger.info("pre-mapping properties: %s",
                        dag.property_summary())
            # Insert swap gates
            coupling = Coupling(coupling_list2dict(coupling_map))
            removed_meas = remove_last_measurements(dag)
            logger.info("measurements moved: %s", removed_meas)
            logger.info("initial layout: %s", initial_layout)
            dag, final_layout, last_layout = swap_mapper(
                dag, coupling, initial_layout, trials=20, seed=seed)
            logger.info("final layout: %s", final_layout)
            # Expand swaps
            dag_unroller = DagUnroller(dag, DAGBackend(basis))
            dag = dag_unroller.expand_gates()
            # Change cx directions
            dag = direction_mapper(dag, coupling)
            # Simplify cx gates
            cx_cancellation(dag)
            # Simplify single qubit gates
            dag = optimize_1q_gates(dag)
            return_last_measurements(dag, removed_meas,
                                     last_layout)
            logger.info("post-mapping properties: %s",
                        dag.property_summary())

    # choose output format
    # TODO: do we need all of these formats, or just the dag?
    if format == 'dag':
        compiled_circuit = dag
    elif format == 'json':
        # FIXME: JsonBackend is wrongly taking an ordered dict as basis, not list
        dag_unroller = DagUnroller(dag, JsonBackend(dag.basis))
        compiled_circuit = dag_unroller.execute()
    elif format == 'qasm':
        compiled_circuit = dag.qasm()
    else:
        raise TranspilerError('unrecognized circuit format')

    if get_layout:
        return compiled_circuit, final_layout
    return compiled_circuit


def _best_subset(backend, n_qubits):
    """Computes the qubit mapping with the best
    connectivity.

    Parameters:
        backend (Qiskit.BaseBackend): A QISKit backend instance.
        n_qubits (int): Number of subset qubits to consider.

    Returns:
        ndarray: Array of qubits to use for best
                connectivity mapping.

    Raises:
        QISKitError: Wrong number of qubits given.
    """
    if n_qubits == 1:
        return np.array([0])
    elif n_qubits <= 0:
        raise QISKitError('Number of qubits <= 0.')

    device_qubits = backend.configuration['n_qubits']
    if n_qubits > device_qubits:
        raise QISKitError('Number of qubits greater than device.')

    cmap = np.asarray(backend.configuration['coupling_map'])
    data = np.ones_like(cmap[:, 0])
    sp_cmap = sp.coo_matrix((data, (cmap[:, 0], cmap[:, 1])),
                            shape=(device_qubits, device_qubits)).tocsr()
    best = 0
    best_map = None
    # do bfs with each node as starting point
    for k in range(sp_cmap.shape[0]):
        bfs = cs.breadth_first_order(sp_cmap, i_start=k, directed=False,
                                     return_predecessors=False)

        connection_count = 0
        for i in range(n_qubits):
            node_idx = bfs[i]
            for j in range(sp_cmap.indptr[node_idx],
                           sp_cmap.indptr[node_idx + 1]):
                node = sp_cmap.indices[j]
                for counter in range(n_qubits):
                    if node == bfs[counter]:
                        connection_count += 1
                        break

        if connection_count > best:
            best = connection_count
            best_map = bfs[0:n_qubits]
    return best_map


def _matches_coupling_map(dag, coupling_map):
    """Iterate over circuit gates to check if all multi-qubit couplings
    match the qubit coupling graph in the backend.

    Parameters:
            dag (DAGCircuit): DAG representation of circuit.
            coupling_map (list): Backend coupling map, represented as an adjacency list.

    Returns:
            bool: True if all gates readily fit the backend coupling graph.
                  False if there's at least one gate that uses multiple qubits
                  which does not match the backend couplings.
    """
    match = True
    for _, data in dag.multi_graph.nodes(data=True):
        if data['type'] == 'op':
            gate_map = [qr[1] for qr in data['qargs']]
            if gate_map not in coupling_map:
                match = False
                break
    return match


def _pick_best_layout(dag, backend):
    """Pick a convenient layout depending on the best matching qubit connectivity

    Parameters:
        dag (DAGCircuit): DAG representation of circuit.
        backend (BaseBackend) : The backend with the coupling_map for searching

    Returns:
        dict: A special ordered initial_layout

    """
    num_qubits = sum(dag.qregs.values())
    best_sub = _best_subset(backend, num_qubits)
    layout = {}
    map_iter = 0
    for key, value in dag.qregs.items():
        for i in range(value):
            layout[(key, i)] = ('q', best_sub[map_iter])
            map_iter += 1
    return layout<|MERGE_RESOLUTION|>--- conflicted
+++ resolved
@@ -22,13 +22,7 @@
 from qiskit.mapper import (Coupling, optimize_1q_gates, coupling_list2dict, swap_mapper,
                            cx_cancellation, direction_mapper,
                            remove_last_measurements, return_last_measurements)
-<<<<<<< HEAD
-from qiskit._gate import Gate
-from qiskit.qobj import Qobj, QobjConfig, QobjExperiment, QobjItem
-from qiskit._parallel import parallel_map
-=======
 from qiskit.qobj import Qobj, QobjConfig, QobjExperiment, QobjItem, QobjHeader
->>>>>>> d445c17d
 
 logger = logging.getLogger(__name__)
 
@@ -202,35 +196,6 @@
     if seed:
         qobj.config.seed = seed
 
-<<<<<<< HEAD
-    # Check for valid parameters for the experiments.
-    if hpc is not None and \
-            not all(key in hpc for key in ('multi_shot_optimization', 'omp_num_threads')):
-        raise TranspilerError('Unknown HPC parameter format!')
-    basis_gates = basis_gates or backend_conf['basis_gates']
-    coupling_map = coupling_map or backend_conf['coupling_map']
-
-    # Step 2 and 3: transpile and populate the circuits
-    if len(circuits) == 1 or sys.platform == 'win32':
-        exps = []
-        for circ in circuits:
-            exps.append(_compile_single_circuit(circ, backend, config,
-                                                basis_gates, coupling_map,
-                                                initial_layout,
-                                                seed, pass_manager))
-        qobj.experiments = exps
-
-    else:
-        # Compile in parallel.
-        exps = parallel_map(_compile_single_circuit,
-                            circuits, task_args=(backend,),
-                            task_kwargs={'config': config,
-                                         'basis_gates': basis_gates,
-                                         'coupling_map': coupling_map,
-                                         'initial_layout': initial_layout,
-                                         'seed': seed,
-                                         'pass_manager': pass_manager})
-=======
     for dag in dags:
         json_circuit = DagUnroller(dag, JsonBackend(dag.basis)).execute()
         # Step 3a: create the Experiment based on json_circuit
@@ -251,7 +216,6 @@
         # set eval_symbols=True to evaluate each symbolic expression
         # TODO: after transition to qobj, we can drop this
         experiment.header.compiled_circuit_qasm = dag.qasm(qeflag=True, eval_symbols=True)
->>>>>>> d445c17d
         # Step 3c: add the Experiment to the Qobj
         qobj.experiments = exps
 
