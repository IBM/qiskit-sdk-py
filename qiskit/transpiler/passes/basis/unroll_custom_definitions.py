# This code is part of Qiskit.
#
# (C) Copyright IBM 2017, 2020.
#
# This code is licensed under the Apache License, Version 2.0. You may
# obtain a copy of this license in the LICENSE.txt file in the root directory
# of this source tree or at http://www.apache.org/licenses/LICENSE-2.0.
#
# Any modifications or derivative works of this code must retain this
# copyright notice, and modified files need to carry a notice indicating
# that they have been altered from the originals.

"""Unrolls instructions with custom definitions."""

from qiskit.exceptions import QiskitError
from qiskit.transpiler.basepasses import TransformationPass
from qiskit.circuit import ControlledGate
from qiskit.converters.circuit_to_dag import circuit_to_dag


class UnrollCustomDefinitions(TransformationPass):
    """Unrolls instructions with custom definitions."""

    def __init__(self, equivalence_library, basis_gates):
        """Unrolls instructions with custom definitions.

        Args:
            equivalence_library (EquivalenceLibrary): The equivalence library
                which will be used by the BasisTranslator pass. (Instructions in
                this library will not be unrolled by this pass.)
            basis_gates (list[str]): Target basis names to unroll to, e.g. `['u3', 'cx']`.
        """

        super().__init__()
        self._equiv_lib = equivalence_library
        self._basis_gates = basis_gates

    def run(self, dag):
        """Run the UnrollCustomDefinitions pass on `dag`.

        Args:
            dag (DAGCircuit): input dag

        Raises:
            QiskitError: if unable to unroll given the basis due to undefined
            decomposition rules (such as a bad basis) or excessive recursion.

        Returns:
            DAGCircuit: output unrolled dag
        """

        if self._basis_gates is None:
            return dag

        basic_insts = {'measure', 'reset', 'barrier', 'snapshot', 'delay'}
        device_insts = basic_insts | set(self._basis_gates)

        for node in dag.op_nodes():

            if node.op._directive:
                continue

            if dag.has_calibration_for(node):
                continue

            if node.name in device_insts or self._equiv_lib.has_entry(node.op):
                if isinstance(node.op, ControlledGate) and node.op._open_ctrl:
                    pass
                else:
                    continue

<<<<<<< HEAD
            if node.op._directive:
                raise QiskitError(
                    f'Cannot unroll unsupported directive instruction {node.name}')

=======
>>>>>>> 21e2898c
            try:
                rule = node.op.definition.data
            except TypeError as err:
                raise QiskitError(f'Error decomposing node {node.name}: {err}')
            except AttributeError:
                # definition is None
                rule = None

            if not rule:
                if rule == []:
                    dag.remove_op_node(node)
                    continue

                # opaque node
                raise QiskitError("Cannot unroll the circuit to the given basis, %s. "
                                  "Instruction %s not found in equivalence library "
                                  "and no rule found to expand." %
                                  (str(self._basis_gates), node.op.name))
            decomposition = circuit_to_dag(node.op.definition)
            unrolled_dag = UnrollCustomDefinitions(self._equiv_lib,
                                                   self._basis_gates).run(
                                                       decomposition)
            dag.substitute_node_with_dag(node, unrolled_dag)

        return dag<|MERGE_RESOLUTION|>--- conflicted
+++ resolved
@@ -69,13 +69,6 @@
                 else:
                     continue
 
-<<<<<<< HEAD
-            if node.op._directive:
-                raise QiskitError(
-                    f'Cannot unroll unsupported directive instruction {node.name}')
-
-=======
->>>>>>> 21e2898c
             try:
                 rule = node.op.definition.data
             except TypeError as err:
