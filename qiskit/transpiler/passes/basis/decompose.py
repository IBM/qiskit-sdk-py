--- conflicted
+++ resolved
@@ -47,16 +47,6 @@
                 continue
             # TODO: allow choosing among multiple decomposition rules
 
-<<<<<<< HEAD
             dag.substitute_node_with_circuit(node, node.op.definition)
 
-=======
-            if len(rule) == 1 and len(node.qargs) == len(rule[0][1]) == 1:
-                if node.op.definition.global_phase:
-                    dag.global_phase += node.op.definition.global_phase
-                dag.substitute_node(node, rule[0][0], inplace=True)
-            else:
-                decomposition = circuit_to_dag(node.op.definition)
-                dag.substitute_node_with_dag(node, decomposition)
->>>>>>> f514bad2
         return dag