# -*- coding: utf-8 -*-

# Copyright 2018, IBM.
#
# This source code is licensed under the Apache License, Version 2.0 found in
# the LICENSE.txt file in the root directory of this source tree.


"""
This pass adds a barrier before the set of final measurements. Measurements
are considered final if they are followed by no other operations (aside from
other measurements or barriers.)

A new barrier will not be added if an equivalent barrier is already present.
"""

from qiskit.extensions.standard.barrier import Barrier
from qiskit.transpiler._basepasses import TransformationPass
from qiskit.dagcircuit import DAGCircuit


class BarrierBeforeFinalMeasurements(TransformationPass):
    """Adds a barrier before final measurements."""

    def run(self, dag):
        """Return a circuit with a barrier before last measurments."""

        # Collect DAG nodes which are followed only by barriers or other measures.
        final_op_types = ['measure', 'barrier']
        final_ops = []
        for candidate_op in dag.named_nodes(*final_op_types):
            is_final_op = True
<<<<<<< HEAD
            for child_successors in dag.bfs_successors(candidate_op):
                if any(suc.type == 'op' and suc.name not in final_op_types
=======
            for _, child_successors in dag.bfs_successors(candidate_op):
                if any(dag.node(suc)['type'] == 'op' and
                       dag.node(suc)['op'].name not in final_op_types
>>>>>>> 89ceb191
                       for suc in child_successors):
                    is_final_op = False
                    break

            if is_final_op:
                final_ops.append(candidate_op.node_id)

        if not final_ops:
            return dag

        # Create a layer with the barrier and add registers from the original dag.
        barrier_layer = DAGCircuit()
        for qreg in dag.qregs.values():
            barrier_layer.add_qreg(qreg)
        for creg in dag.cregs.values():
            barrier_layer.add_creg(creg)

        final_qubits = set(dag.node(final_op)['qargs'][0]
                           for final_op in final_ops)

        new_barrier_id = barrier_layer.apply_operation_back(Barrier(qubits=final_qubits))

        # Preserve order of final ops collected earlier from the original DAG.
        ordered_node_ids = [node_id for node_id in dag.node_nums_in_topological_order()
                            if node_id in set(final_ops)]
        ordered_final_nodes = [dag.node(node) for node in ordered_node_ids]

        # Move final ops to the new layer and append the new layer to the DAG.
        for final_node in ordered_final_nodes:
            barrier_layer.apply_operation_back(final_node['op'])

        for final_op in final_ops:
            dag._remove_op_node(final_op)

        # Check to see if the new barrier added to the DAG is equivalent to any
        # existing barriers, and if so, consolidate the two.
        our_ancestors = barrier_layer.ancestors(new_barrier_id)
        our_descendants = barrier_layer.descendants(new_barrier_id)
        our_qubits = final_qubits

        existing_barriers = barrier_layer.named_nodes('barrier')
        # remove element from the list
        for i, node in enumerate(existing_barriers):
            if node.node_id == new_barrier_id:
                del existing_barriers[i]
                break

        for candidate_barrier in existing_barriers:
            their_ancestors = barrier_layer.ancestors(candidate_barrier)
            their_descendants = barrier_layer.descendants(candidate_barrier)
<<<<<<< HEAD
            their_qubits = set(candidate_barrier.qargs)
=======
            their_qubits = set(barrier_layer.node(candidate_barrier)['op'].qargs)
>>>>>>> 89ceb191

            if (
                    not our_qubits.isdisjoint(their_qubits)
                    and our_ancestors.isdisjoint(their_descendants)
                    and our_descendants.isdisjoint(their_ancestors)
            ):
                merge_barrier = Barrier(qubits=(our_qubits | their_qubits))
                merge_barrier_id = barrier_layer.apply_operation_front(merge_barrier)

                our_ancestors = our_ancestors | their_ancestors
                our_descendants = our_descendants | their_descendants

                barrier_layer._remove_op_node(candidate_barrier)
                barrier_layer._remove_op_node(new_barrier_id)

                new_barrier_id = merge_barrier_id

        dag.extend_back(barrier_layer)

        return dag<|MERGE_RESOLUTION|>--- conflicted
+++ resolved
@@ -30,14 +30,9 @@
         final_ops = []
         for candidate_op in dag.named_nodes(*final_op_types):
             is_final_op = True
-<<<<<<< HEAD
+
             for child_successors in dag.bfs_successors(candidate_op):
                 if any(suc.type == 'op' and suc.name not in final_op_types
-=======
-            for _, child_successors in dag.bfs_successors(candidate_op):
-                if any(dag.node(suc)['type'] == 'op' and
-                       dag.node(suc)['op'].name not in final_op_types
->>>>>>> 89ceb191
                        for suc in child_successors):
                     is_final_op = False
                     break
@@ -88,11 +83,8 @@
         for candidate_barrier in existing_barriers:
             their_ancestors = barrier_layer.ancestors(candidate_barrier)
             their_descendants = barrier_layer.descendants(candidate_barrier)
-<<<<<<< HEAD
+
             their_qubits = set(candidate_barrier.qargs)
-=======
-            their_qubits = set(barrier_layer.node(candidate_barrier)['op'].qargs)
->>>>>>> 89ceb191
 
             if (
                     not our_qubits.isdisjoint(their_qubits)
