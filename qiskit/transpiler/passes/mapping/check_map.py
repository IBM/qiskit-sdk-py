--- conflicted
+++ resolved
@@ -54,16 +54,4 @@
 
             if self.coupling_map.distance(physical_q0, physical_q1) != 1:
                 self.property_set['is_swap_mapped'] = False
-<<<<<<< HEAD
-                self.property_set['is_direction_mapped'] = False
-                return
-            else:
-                if (physical_q0, physical_q1) not in self.coupling_map.get_edges():
-                    self.property_set['is_direction_mapped'] = False
-
-            if isinstance(gate.op, SwapGate):
-                if (physical_q1, physical_q0) not in self.coupling_map.get_edges():
-                    self.property_set['is_direction_mapped'] = False
-=======
-                return
->>>>>>> 3caa0517
+                return