# -*- coding: utf-8 -*-

# This code is part of Qiskit.
#
# (C) Copyright IBM 2017, 2018.
#
# This code is licensed under the Apache License, Version 2.0. You may
# obtain a copy of this license in the LICENSE.txt file in the root directory
# of this source tree or at http://www.apache.org/licenses/LICENSE-2.0.
#
# Any modifications or derivative works of this code must retain this
# copyright notice, and modified files need to carry a notice indicating
# that they have been altered from the originals.

"""
A pass implementing a basic swapper.

The basic mapper is a minimum effort to insert swap gates to map the DAG onto
a coupling map. When a cx is not in the coupling map possibilities, it inserts
one or more swaps in front to make it compatible.
"""

from qiskit.transpiler.basepasses import TransformationPass
from qiskit.transpiler.exceptions import TranspilerError
from qiskit.dagcircuit import DAGCircuit
from qiskit.transpiler.layout import Layout
from qiskit.extensions.standard import SwapGate


class BasicSwap(TransformationPass):
    """
    Maps (with minimum effort) a DAGCircuit onto a `coupling_map` adding swap gates.
    """

    def __init__(self, coupling_map):
        """
        Maps a DAGCircuit onto a `coupling_map` using swap gates.

        Args:
            coupling_map (CouplingMap): Directed graph represented a coupling map.
        """
        super().__init__()
        self.coupling_map = coupling_map

    def run(self, dag):
        """
        Runs the BasicSwap pass on `dag`.

        Args:
            dag (DAGCircuit): DAG to map.

        Returns:
            DAGCircuit: A mapped DAG.

        Raises:
            TranspilerError: if the coupling map or the layout are not
            compatible with the DAG
        """
        new_dag = DAGCircuit()

        if len(dag.qregs) != 1 or dag.qregs.get('q', None) is None:
            raise TranspilerError('Basic swap runs on physical circuits only')

        if len(dag.qubits()) > len(self.coupling_map.physical_qubits):
            raise TranspilerError('The layout does not match the amount of qubits in the DAG')

        canonical_register = dag.qregs['q']
        trivial_layout = Layout.generate_trivial_layout(canonical_register)
        current_layout = trivial_layout.copy()

        for layer in dag.serial_layers():
            subdag = layer['graph']

            for gate in subdag.twoQ_gates():
                physical_q0 = current_layout[gate.qargs[0]]
                physical_q1 = current_layout[gate.qargs[1]]
                if self.coupling_map.distance(physical_q0, physical_q1) != 1:
                    # Insert a new layer with the SWAP(s).
                    swap_layer = DAGCircuit()
                    swap_layer.add_qreg(canonical_register)

                    path = self.coupling_map.shortest_undirected_path(physical_q0, physical_q1)
                    for swap in range(len(path) - 2):
                        connected_wire_1 = path[swap]
                        connected_wire_2 = path[swap + 1]

                        qubit_1 = current_layout[connected_wire_1]
                        qubit_2 = current_layout[connected_wire_2]

<<<<<<< HEAD
                        # create qregs
                        for qreg in current_layout.get_registers():
                            if qreg not in swap_layer.qregs.values():
                                swap_layer.add_qreg(qreg)

=======
>>>>>>> 8a99b2ab
                        # create the swap operation
                        swap_layer.apply_operation_back(SwapGate(),
                                                        qargs=[qubit_1, qubit_2],
                                                        cargs=[])

                    # layer insertion
                    edge_map = current_layout.combine_into_edge_map(trivial_layout)
                    new_dag.compose_back(swap_layer, edge_map)

                    # update current_layout
                    for swap in range(len(path) - 2):
                        current_layout.swap(path[swap], path[swap + 1])

            edge_map = current_layout.combine_into_edge_map(trivial_layout)
            new_dag.extend_back(subdag, edge_map)

        return new_dag<|MERGE_RESOLUTION|>--- conflicted
+++ resolved
@@ -87,14 +87,6 @@
                         qubit_1 = current_layout[connected_wire_1]
                         qubit_2 = current_layout[connected_wire_2]
 
-<<<<<<< HEAD
-                        # create qregs
-                        for qreg in current_layout.get_registers():
-                            if qreg not in swap_layer.qregs.values():
-                                swap_layer.add_qreg(qreg)
-
-=======
->>>>>>> 8a99b2ab
                         # create the swap operation
                         swap_layer.apply_operation_back(SwapGate(),
                                                         qargs=[qubit_1, qubit_2],
