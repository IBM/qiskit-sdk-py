--- conflicted
+++ resolved
@@ -39,18 +39,9 @@
     """
 
     def __init__(self, basis_gates: List[Union[str, Gate]]) -> None:
-<<<<<<< HEAD
         # generate the basic approximations once for this basis gates set
         self._basic_approximations = self.generate_basic_approximations(basis_gates)
-=======
-        """
-        Args:
-            basis_gates: A list of gates used to approximate the single qubit gates.
-        """
-        self._basis_gates = basis_gates
-        self._basic_approximations = self.generate_basic_approximations(
-            basis_gates)
->>>>>>> ae9ab6c0
+
 
     def generate_basic_approximations(self, basis_gates: List[Union[str, Gate]]
                                       ) -> List[GateSequence]:
@@ -167,12 +158,9 @@
         return min(self._basic_approximations, key=key)
 
 
-<<<<<<< HEAD
 def commutator_decompose(u_so3: np.ndarray, check_input: bool = True
                          ) -> Tuple[GateSequence, GateSequence]:
-    """Decompose an SO(3)-matrix as a balanced commutator.
-=======
-def commutator_decompose(u_so3: np.ndarray) -> Tuple[GateSequence, GateSequence]:
+
     r"""Decompose an :math:`SO(3)`-matrix, :math:`U` as a balanced commutator.
 
     This function finds two :math:`SO(3)` matrices :math:`V, W` such that the input matrix
@@ -183,7 +171,7 @@
         U = V^\dagger W^\dagger V W.
 
     For this decomposition, the following statement holds
->>>>>>> ae9ab6c0
+
 
     .. math::
 
