# This code is part of Qiskit.
#
# (C) Copyright IBM 2017, 2018.
#
# This code is licensed under the Apache License, Version 2.0. You may
# obtain a copy of this license in the LICENSE.txt file in the root directory
# of this source tree or at http://www.apache.org/licenses/LICENSE-2.0.
#
# Any modifications or derivative works of this code must retain this
# copyright notice, and modified files need to carry a notice indicating
# that they have been altered from the originals.

"""Optimize chains of single-qubit gates using Euler 1q decomposer"""

import logging

import numpy as np

from qiskit.circuit import QuantumCircuit, QuantumRegister
from qiskit.quantum_info import Operator
from qiskit.transpiler.basepasses import TransformationPass
from qiskit.quantum_info.synthesis import one_qubit_decompose
from qiskit.converters import circuit_to_dag

LOG = logging.getLogger(__name__)


class Optimize1qGatesDecomposition(TransformationPass):
    """Optimize chains of single-qubit gates by combining them into a single gate."""

    def __init__(self, basis=None):
        """Optimize1qGatesDecomposition initializer.

        Args:
            basis (list[str]): Basis gates to consider, e.g. `['u3', 'cx']`. For the effects
                of this pass, the basis is the set intersection between the `basis` parameter
                and the Euler basis.
        """
        super().__init__()
<<<<<<< HEAD
        self.euler_basis_names = {
            'U31': ['u1'],
            'U32': ['u2'],
            'U3': ['u3'],
            'U': ['u'],
            'PSX': ['p', 'sx'],
            'U1X': ['u1', 'rx'],
            'RR': ['r'],
            'ZYZ': ['rz', 'ry'],
            'ZXZ': ['rz', 'rx'],
            'XYX': ['rx', 'ry'],
            'ZSX': ['rz', 'sx'],
        }
=======
>>>>>>> cb919e37
        self.basis = None
        if basis:
            self.basis = []
            basis_set = set(basis)
            for basis_name, gates in one_qubit_decompose.ONE_QUBIT_EULER_BASIS_GATES.items():
                if set(gates).issubset(basis_set):
                    self.basis.append(one_qubit_decompose.OneQubitEulerDecomposer(basis_name))

    def run(self, dag):
        """Run the Optimize1qGatesDecomposition pass on `dag`.

        Args:
            dag (DAGCircuit): the DAG to be optimized.

        Returns:
            DAGCircuit: the optimized DAG.
        """
        if not self.basis:
            LOG.info("Skipping pass because no basis is set")
            return dag
        runs = dag.collect_1q_runs()
        for run in runs:
            # Don't try to optimize a single 1q gate
            if len(run) <= 1:
                params = run[0].op.params
                # Remove single identity gates
                if len(params) > 0 and np.array_equal(run[0].op.to_matrix(),
                                                      np.eye(2)):
                    dag.remove_op_node(run[0])
                continue

            new_circs = []
            q = QuantumRegister(1, "q")
            qc = QuantumCircuit(1)
            for gate in run:
                qc._append(gate.op, [q[0]], [])
            operator = Operator(qc)
            for decomposer in self.basis:
                new_circs.append(decomposer(operator))
            if new_circs:
                new_circ = min(new_circs, key=lambda circ: circ.depth())
                if qc.depth() > new_circ.depth():
                    new_dag = circuit_to_dag(new_circ)
                    dag.substitute_node_with_dag(run[0], new_dag)
                    # Delete the other nodes in the run
                    for current_node in run[1:]:
                        dag.remove_op_node(current_node)
        return dag<|MERGE_RESOLUTION|>--- conflicted
+++ resolved
@@ -37,22 +37,6 @@
                 and the Euler basis.
         """
         super().__init__()
-<<<<<<< HEAD
-        self.euler_basis_names = {
-            'U31': ['u1'],
-            'U32': ['u2'],
-            'U3': ['u3'],
-            'U': ['u'],
-            'PSX': ['p', 'sx'],
-            'U1X': ['u1', 'rx'],
-            'RR': ['r'],
-            'ZYZ': ['rz', 'ry'],
-            'ZXZ': ['rz', 'rx'],
-            'XYX': ['rx', 'ry'],
-            'ZSX': ['rz', 'sx'],
-        }
-=======
->>>>>>> cb919e37
         self.basis = None
         if basis:
             self.basis = []
