--- conflicted
+++ resolved
@@ -390,12 +390,8 @@
 
     def _attempt_bind(self, template_sublist, circuit_sublist):
         """
-<<<<<<< HEAD
-        Copies the template and attempts to bind any parameters.
-=======
-        Copies the template and fake binds any parameters,
+        Copies the template and attempts to bind any parameters,
         i.e. attempts to solve for a valid parameter assignment.
->>>>>>> 4cdc9b83
         template_sublist and circuit_sublist match up to the
         assignment of the parameters. For example the template
              ┌───────────┐                  ┌────────┐
@@ -403,7 +399,7 @@
              ├───────────┤┌─┴─┐┌──────┐┌─┴─┐│  CZ(β) │
         q_1: ┤ P(-1.0*β) ├┤ X ├┤ P(β) ├┤ X ├┤1       ├
              └───────────┘└───┘└──────┘└───┘└────────┘
-        should only match once in the circuit
+        should only maximally match once in the circuit
              ┌───────┐
         q_0: ┤ P(-2) ├──■────────────■────────────────────────────
              ├───────┤┌─┴─┐┌──────┐┌─┴─┐┌──────┐
