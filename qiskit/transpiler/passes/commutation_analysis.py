--- conflicted
+++ resolved
@@ -75,13 +75,7 @@
                 temp_len = len(current_comm_set)
                 self.property_set['commutation_set'][(current_gate, wire_name)] = temp_len - 1
 
-
-<<<<<<< HEAD
 def _gate_master_def(name, params=None):
-=======
-def _gate_master_def(name, para=None):
-
->>>>>>> 4c482abf
     # pylint: disable=too-many-return-statements
 
     if name == 'h':
