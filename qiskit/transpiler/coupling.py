--- conflicted
+++ resolved
@@ -60,13 +60,9 @@
 
     def size(self):
         """Return the number of physical qubits in this graph."""
-<<<<<<< HEAD
         if self._size is None:
-            self._size = len(self.graph.nodes)
+            self._size = len(self.graph)
         return self._size
-=======
-        return len(self.graph)
->>>>>>> 2fe7d4bd
 
     def get_edges(self):
         """
