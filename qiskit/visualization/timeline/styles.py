# -*- coding: utf-8 -*-

# This code is part of Qiskit.
#
# (C) Copyright IBM 2020.
#
# This code is licensed under the Apache License, Version 2.0. You may
# obtain a copy of this license in the LICENSE.txt file in the root directory
# of this source tree or at http://www.apache.org/licenses/LICENSE-2.0.
#
# Any modifications or derivative works of this code must retain this
# copyright notice, and modified files need to carry a notice indicating
# that they have been altered from the originals.

from qiskit.visualization.timeline import generators, layouts


class IqxStandard(dict):
    """Standard timeline stylesheet.

    - Show time buckets.
    - Show only operand name.
    - Show bit name.
    - Show bit link.
    - Remove idle bits.
<<<<<<< HEAD
=======
    - Remove classical bits.
>>>>>>> 33e95da6
    """
    def __init__(self, **kwargs):
        super().__init__()
        style = {'formatter.control.show_idle': False,
<<<<<<< HEAD
                 'formatter.control.show_clbits': True,
=======
                 'formatter.control.show_clbits': False,
>>>>>>> 33e95da6
                 'formatter.control.show_barriers': False,
                 'formatter.control.show_delays': False,
                 'generator.gates': [generators.gen_sched_gate,
                                     generators.gen_short_gate_name],
<<<<<<< HEAD
                 'generator.bits': [generators.gen_bit_name],
=======
                 'generator.bits': [generators.gen_bit_name,
                                    generators.gen_timeslot],
>>>>>>> 33e95da6
                 'generator.barriers': [generators.gen_barrier],
                 'generator.bit_links': [generators.gen_bit_link],
                 'layout.gate_color': layouts.default_color_table,
                 'layout.latex_gate_name': layouts.default_latex_gate_name,
                 'layout.bit_arrange': layouts.qreg_creg_ascending}
        style.update(**kwargs)
        self.update(style)

    def __repr__(self):
        return 'Standard timeline style sheet.'


class IqxSimple(dict):
    """Simple timeline stylesheet.

    - Show time buckets.
    - Show bit name.
    - Show bit link.
    - Remove idle bits.
    - Remove classical bits.
    """
    def __init__(self, **kwargs):
        super().__init__()
        style = {'formatter.control.show_idle': False,
                 'formatter.control.show_clbits': False,
                 'formatter.control.show_barriers': False,
                 'formatter.control.show_delays': False,
                 'generator.gates': [generators.gen_sched_gate],
<<<<<<< HEAD
                 'generator.bits': [generators.gen_bit_name],
=======
                 'generator.bits': [generators.gen_bit_name,
                                    generators.gen_timeslot],
>>>>>>> 33e95da6
                 'generator.barriers': [generators.gen_barrier],
                 'generator.bit_links': [generators.gen_bit_link],
                 'layout.gate_color': layouts.default_color_table,
                 'layout.latex_gate_name': layouts.default_latex_gate_name,
                 'layout.bit_arrange': layouts.qreg_creg_ascending}
        style.update(**kwargs)
        self.update(style)

    def __repr__(self):
        return 'Simplified timeline style sheet.'


class IqxDebugging(dict):
    """Timeline stylesheet for programmers. Show details of instructions.

    - Show time buckets.
    - Show operand name, qubits, and parameters.
    - Show barriers.
    - Show delays.
    - Show bit name.
    - Show bit link.
    """
    def __init__(self, **kwargs):
        super().__init__()
        style = {'formatter.control.show_idle': True,
                 'formatter.control.show_clbits': True,
                 'formatter.control.show_barriers': True,
                 'formatter.control.show_delays': True,
                 'generator.gates': [generators.gen_sched_gate,
                                     generators.gen_full_gate_name],
<<<<<<< HEAD
                 'generator.bits': [generators.gen_bit_name],
=======
                 'generator.bits': [generators.gen_bit_name,
                                    generators.gen_timeslot],
>>>>>>> 33e95da6
                 'generator.barriers': [generators.gen_barrier],
                 'generator.bit_links': [generators.gen_bit_link],
                 'layout.gate_color': layouts.default_color_table,
                 'layout.latex_gate_name': layouts.default_latex_gate_name,
                 'layout.bit_arrange': layouts.qreg_creg_ascending}
        style.update(**kwargs)
        self.update(style)

    def __repr__(self):
        return 'Timeline style sheet for timeline programmers.'<|MERGE_RESOLUTION|>--- conflicted
+++ resolved
@@ -23,29 +23,18 @@
     - Show bit name.
     - Show bit link.
     - Remove idle bits.
-<<<<<<< HEAD
-=======
     - Remove classical bits.
->>>>>>> 33e95da6
     """
     def __init__(self, **kwargs):
         super().__init__()
         style = {'formatter.control.show_idle': False,
-<<<<<<< HEAD
-                 'formatter.control.show_clbits': True,
-=======
                  'formatter.control.show_clbits': False,
->>>>>>> 33e95da6
                  'formatter.control.show_barriers': False,
                  'formatter.control.show_delays': False,
                  'generator.gates': [generators.gen_sched_gate,
                                      generators.gen_short_gate_name],
-<<<<<<< HEAD
-                 'generator.bits': [generators.gen_bit_name],
-=======
                  'generator.bits': [generators.gen_bit_name,
                                     generators.gen_timeslot],
->>>>>>> 33e95da6
                  'generator.barriers': [generators.gen_barrier],
                  'generator.bit_links': [generators.gen_bit_link],
                  'layout.gate_color': layouts.default_color_table,
@@ -74,12 +63,8 @@
                  'formatter.control.show_barriers': False,
                  'formatter.control.show_delays': False,
                  'generator.gates': [generators.gen_sched_gate],
-<<<<<<< HEAD
-                 'generator.bits': [generators.gen_bit_name],
-=======
                  'generator.bits': [generators.gen_bit_name,
                                     generators.gen_timeslot],
->>>>>>> 33e95da6
                  'generator.barriers': [generators.gen_barrier],
                  'generator.bit_links': [generators.gen_bit_link],
                  'layout.gate_color': layouts.default_color_table,
@@ -110,12 +95,8 @@
                  'formatter.control.show_delays': True,
                  'generator.gates': [generators.gen_sched_gate,
                                      generators.gen_full_gate_name],
-<<<<<<< HEAD
-                 'generator.bits': [generators.gen_bit_name],
-=======
                  'generator.bits': [generators.gen_bit_name,
                                     generators.gen_timeslot],
->>>>>>> 33e95da6
                  'generator.barriers': [generators.gen_barrier],
                  'generator.bit_links': [generators.gen_bit_link],
                  'layout.gate_color': layouts.default_color_table,
