--- conflicted
+++ resolved
@@ -165,8 +165,6 @@
         graph.write_png(filename)  # pylint: disable=no-member
         return None
 
-<<<<<<< HEAD
-=======
     with tempfile.TemporaryDirectory() as tmpdirname:
         tmppath = os.path.join(tmpdirname, 'pass_manager.png')
 
@@ -181,7 +179,6 @@
         return image
 
 
->>>>>>> d2b15b13
 def _get_node_color(pss, style):
     # look in the user provided dict first
     for typ, color in style.items():
