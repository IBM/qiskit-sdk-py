# -*- coding: utf-8 -*-

# This code is part of Qiskit.
#
# (C) Copyright IBM 2019.
#
# This code is licensed under the Apache License, Version 2.0. You may
# obtain a copy of this license in the LICENSE.txt file in the root directory
# of this source tree or at http://www.apache.org/licenses/LICENSE-2.0.
#
# Any modifications or derivative works of this code must retain this
# copyright notice, and modified files need to carry a notice indicating
# that they have been altered from the originals.

# pylint: disable=invalid-name

"""Matplotlib classes for pulse visualization."""

import collections
import warnings

import numpy as np

try:
    from matplotlib import pyplot as plt, gridspec
    HAS_MATPLOTLIB = True
except ImportError:
    HAS_MATPLOTLIB = False

from qiskit.visualization.pulse.qcstyle import PulseStyle, SchedStyle
from qiskit.visualization.pulse import interpolation
from qiskit.pulse.channels import (DriveChannel, ControlChannel,
                                   MeasureChannel, AcquireChannel,
                                   SnapshotChannel)
from qiskit.pulse import (SamplePulse, FrameChange, PersistentValue, Snapshot,
<<<<<<< HEAD
                          Acquire, PulseError, ParametricPulse)
=======
                          Acquire, PulseError)
from qiskit.pulse.commands.frame_change import FrameChangeInstruction
>>>>>>> 26283346


class EventsOutputChannels:
    """Pulse dataset for channel."""

    def __init__(self, t0, tf):
        """Create new channel dataset.

        Args:
            t0 (int): starting time of plot
            tf (int): ending time of plot
        """
        self.pulses = {}
        self.t0 = t0
        self.tf = tf

        self._waveform = None
        self._framechanges = None
        self._conditionals = None
        self._snapshots = None
        self._labels = None
        self.enable = False

    def add_instruction(self, start_time, pulse):
        """Add new pulse instruction to channel.

        Args:
            start_time (int): Starting time of instruction
            pulse (Instruction): Instruction object to be added
        """

        if start_time in self.pulses.keys():
            self.pulses[start_time].append(pulse.command)
        else:
            self.pulses[start_time] = [pulse.command]

    @property
    def waveform(self):
        """Get waveform."""
        if self._waveform is None:
            self._build_waveform()

        return self._waveform[self.t0:self.tf]

    @property
    def framechanges(self):
        """Get frame changes."""
        if self._framechanges is None:
            self._build_waveform()

        return self._trim(self._framechanges)

    @property
    def conditionals(self):
        """Get conditionals."""
        if self._conditionals is None:
            self._build_waveform()

        return self._trim(self._conditionals)

    @property
    def snapshots(self):
        """Get snapshots."""
        if self._snapshots is None:
            self._build_waveform()

        return self._trim(self._snapshots)

    @property
    def labels(self):
        """Get labels."""
        if self._labels is None:
            self._build_waveform()

        return self._trim(self._labels)

    def is_empty(self):
        """Return if pulse is empty.

        Returns:
            bool: if the channel has nothing to plot
        """
        if any(self.waveform) or self.framechanges or self.conditionals or self.snapshots:
            return False

        return True

    def to_table(self, name):
        """Get table contains.

        Args:
            name (str): name of channel

        Returns:
            dict: dictionary of events in the channel
        """
        time_event = []

        framechanges = self.framechanges
        conditionals = self.conditionals
        snapshots = self.snapshots

        for key, val in framechanges.items():
            data_str = 'framechange: %.2f' % val
            time_event.append((key, name, data_str))
        for key, val in conditionals.items():
            data_str = 'conditional, %s' % val
            time_event.append((key, name, data_str))
        for key, val in snapshots.items():
            data_str = 'snapshot: %s' % val
            time_event.append((key, name, data_str))

        return time_event

    def _build_waveform(self):
        """Create waveform from stored pulses.
        """
        self._framechanges = {}
        self._conditionals = {}
        self._snapshots = {}
        self._labels = {}
        fc = 0
        pv = np.zeros(self.tf + 1, dtype=np.complex128)
        wf = np.zeros(self.tf + 1, dtype=np.complex128)
        last_pv = None
        for time, commands in sorted(self.pulses.items()):
            if time > self.tf:
                break
            tmp_fc = 0
            for command in commands:
                if isinstance(command, FrameChange):
                    tmp_fc += command.phase
                    pv[time:] = 0
                elif isinstance(command, Snapshot):
                    self._snapshots[time] = command.name
            if tmp_fc != 0:
                self._framechanges[time] = tmp_fc
                fc += tmp_fc
            for command in commands:
                if isinstance(command, PersistentValue):
                    pv[time:] = np.exp(1j*fc) * command.value
                    last_pv = (time, command)
                    break

            for command in commands:
                duration = command.duration
                tf = min(time + duration, self.tf)
                if isinstance(command, ParametricPulse):
                    command = command.get_sample_pulse()
                if isinstance(command, SamplePulse):
                    wf[time:tf] = np.exp(1j*fc) * command.samples[:tf-time]
                    pv[time:] = 0
                    self._labels[time] = (tf, command)
                    if last_pv is not None:
                        pv_cmd = last_pv[1]
                        self._labels[last_pv[0]] = (time, pv_cmd)
                        last_pv = None

                elif isinstance(command, Acquire):
                    wf[time:tf] = np.ones(tf - time)
                    self._labels[time] = (tf, command)
        self._waveform = wf + pv

    def _trim(self, events):
        """Return events during given `time_range`.

        Args:
            events (dict): time and operation of events

        Returns:
            dict: dictionary of events within the time
        """
        events_in_time_range = {}

        for k, v in events.items():
            if self.t0 <= k <= self.tf:
                events_in_time_range[k] = v

        return events_in_time_range


class SamplePulseDrawer:
    """A class to create figure for sample pulse."""

    def __init__(self, style):
        """Create new figure.

        Args:
            style (PulseStyle): style sheet
        """
        self.style = style or PulseStyle()

    def draw(self, pulse, dt, interp_method, scaling=1):
        """Draw figure.

        Args:
            pulse (SamplePulse): SamplePulse to draw
            dt (float): time interval
            interp_method (Callable): interpolation function
                See `qiskit.visualization.interpolation` for more information
            scaling (float): Relative visual scaling of waveform amplitudes

        Returns:
            matplotlib.figure: A matplotlib figure object of the pulse envelope
        """
        figure = plt.figure()

        interp_method = interp_method or interpolation.step_wise

        figure.set_size_inches(self.style.figsize[0], self.style.figsize[1])
        ax = figure.add_subplot(111)
        ax.set_facecolor(self.style.bg_color)

        samples = pulse.samples
        time = np.arange(0, len(samples) + 1, dtype=float) * dt

        time, re, im = interp_method(time, samples, self.style.num_points)

        # plot
        ax.fill_between(x=time, y1=re, y2=np.zeros_like(time),
                        facecolor=self.style.wave_color[0], alpha=0.3,
                        edgecolor=self.style.wave_color[0], linewidth=1.5,
                        label='real part')
        ax.fill_between(x=time, y1=im, y2=np.zeros_like(time),
                        facecolor=self.style.wave_color[1], alpha=0.3,
                        edgecolor=self.style.wave_color[1], linewidth=1.5,
                        label='imaginary part')

        ax.set_xlim(0, pulse.duration * dt)
        if scaling:
            ax.set_ylim(-scaling, scaling)
        else:
            v_max = max(max(np.abs(re)), max(np.abs(im)))
            ax.set_ylim(-1.2 * v_max, 1.2 * v_max)

        return figure


class ScheduleDrawer:
    """A class to create figure for schedule and channel."""

    def __init__(self, style):
        """Create new figure.

        Args:
            style (SchedStyle): style sheet
        """
        self.style = style or SchedStyle()

    def _build_channels(self, schedule, channels, t0, tf, show_framechange_channels=True):
        # prepare waveform channels
        drive_channels = collections.OrderedDict()
        measure_channels = collections.OrderedDict()
        control_channels = collections.OrderedDict()
        acquire_channels = collections.OrderedDict()
        snapshot_channels = collections.OrderedDict()
        _channels = set()
        if show_framechange_channels:
            _channels.update(schedule.channels)
        # take channels that do not only contain framechanges
        else:
            for start_time, instruction in schedule.instructions:
                if not isinstance(instruction, FrameChangeInstruction):
                    _channels.update(instruction.channels)

        _channels.update(channels)
        for chan in _channels:
            if isinstance(chan, DriveChannel):
                try:
                    drive_channels[chan] = EventsOutputChannels(t0, tf)
                except PulseError:
                    pass
            elif isinstance(chan, MeasureChannel):
                try:
                    measure_channels[chan] = EventsOutputChannels(t0, tf)
                except PulseError:
                    pass
            elif isinstance(chan, ControlChannel):
                try:
                    control_channels[chan] = EventsOutputChannels(t0, tf)
                except PulseError:
                    pass
            elif isinstance(chan, AcquireChannel):
                try:
                    acquire_channels[chan] = EventsOutputChannels(t0, tf)
                except PulseError:
                    pass
            elif isinstance(chan, SnapshotChannel):
                try:
                    snapshot_channels[chan] = EventsOutputChannels(t0, tf)
                except PulseError:
                    pass

        output_channels = {**drive_channels, **measure_channels,
                           **control_channels, **acquire_channels}
        channels = {**output_channels, **acquire_channels, **snapshot_channels}
        # sort by index then name to group qubits together.
        output_channels = collections.OrderedDict(sorted(output_channels.items(),
                                                         key=lambda x: (x[0].index, x[0].name)))
        channels = collections.OrderedDict(sorted(channels.items(),
                                                  key=lambda x: (x[0].index, x[0].name)))

        for start_time, instruction in schedule.instructions:
            for channel in instruction.channels:
                if channel in output_channels:
                    output_channels[channel].add_instruction(start_time, instruction)
                elif channel in snapshot_channels:
                    snapshot_channels[channel].add_instruction(start_time, instruction)
        return channels, output_channels, snapshot_channels

    def _count_valid_waveforms(self, output_channels, scaling=1, channels=None,
                               plot_all=False):
        # count numbers of valid waveform
        n_valid_waveform = 0
        v_max = 0
        for channel, events in output_channels.items():
            if channels:
                if channel in channels:
                    waveform = events.waveform
                    v_max = max(v_max,
                                max(np.abs(np.real(waveform))),
                                max(np.abs(np.imag(waveform))))
                    n_valid_waveform += 1
                    events.enable = True
            else:
                if not events.is_empty() or plot_all:
                    waveform = events.waveform
                    v_max = max(v_max,
                                max(np.abs(np.real(waveform))),
                                max(np.abs(np.imag(waveform))))
                    n_valid_waveform += 1
                    events.enable = True

        # when input schedule is empty or comprises only frame changes,
        # we need to overwrite maximum amplitude by a value greater than zero,
        # otherwise auto axis scaling will fail with zero division.
        v_max = v_max or 1

        if scaling:
            v_max = 0.5 * scaling
        else:
            v_max = 0.5 / (v_max)

        return n_valid_waveform, v_max

    # pylint: disable=unused-argument
    def _draw_table(self, figure, channels, dt, n_valid_waveform):
        # create table
        table_data = []
        if self.style.use_table:
            for channel, events in channels.items():
                if events.enable:
                    table_data.extend(events.to_table(channel.name))
            table_data = sorted(table_data, key=lambda x: x[0])

        # plot table
        if table_data:
            # table area size
            ncols = self.style.table_columns
            nrows = int(np.ceil(len(table_data)/ncols))

            # fig size
            h_table = nrows * self.style.fig_unit_h_table
            h_waves = (self.style.figsize[1] - h_table)

            # create subplots
            gs = gridspec.GridSpec(2, 1, height_ratios=[h_table, h_waves], hspace=0)
            tb = plt.subplot(gs[0])
            ax = plt.subplot(gs[1])

            # configure each cell
            tb.axis('off')
            cell_value = [['' for _kk in range(ncols * 3)] for _jj in range(nrows)]
            cell_color = [self.style.table_color * ncols for _jj in range(nrows)]
            cell_width = [*([0.2, 0.2, 0.5] * ncols)]
            for ii, data in enumerate(table_data):
                # pylint: disable=unbalanced-tuple-unpacking
                r, c = np.unravel_index(ii, (nrows, ncols), order='f')
                # pylint: enable=unbalanced-tuple-unpacking
                time, ch_name, data_str = data
                # item
                cell_value[r][3 * c + 0] = 't = %s' % time * dt
                cell_value[r][3 * c + 1] = 'ch %s' % ch_name
                cell_value[r][3 * c + 2] = data_str
            table = tb.table(cellText=cell_value,
                             cellLoc='left',
                             rowLoc='center',
                             colWidths=cell_width,
                             bbox=[0, 0, 1, 1],
                             cellColours=cell_color)
            table.auto_set_font_size(False)
            table.set_fontsize = self.style.table_font_size
        else:
            ax = figure.add_subplot(111)

        figure.set_size_inches(self.style.figsize[0], self.style.figsize[1])

        return ax

    def _draw_snapshots(self, ax, snapshot_channels, dt, y0):
        for events in snapshot_channels.values():
            snapshots = events.snapshots
            if snapshots:
                for time in snapshots:
                    ax.annotate(s=u"\u25D8", xy=(time*dt, y0), xytext=(time*dt, y0+0.08),
                                arrowprops={'arrowstyle': 'wedge'}, ha='center')

    def _draw_framechanges(self, ax, fcs, dt, y0):
        framechanges_present = True
        for time in fcs.keys():
            ax.text(x=time*dt, y=y0, s=r'$\circlearrowleft$',
                    fontsize=self.style.icon_font_size,
                    ha='center', va='center')
        return framechanges_present

    def _get_channel_color(self, channel):
        # choose color
        if isinstance(channel, DriveChannel):
            color = self.style.d_ch_color
        elif isinstance(channel, ControlChannel):
            color = self.style.u_ch_color
        elif isinstance(channel, MeasureChannel):
            color = self.style.m_ch_color
        elif isinstance(channel, AcquireChannel):
            color = self.style.a_ch_color
        else:
            color = 'black'
        return color

    def _prev_label_at_time(self, prev_labels, time):
        for _, labels in enumerate(prev_labels):
            for t0, (tf, _) in labels.items():
                if time in (t0, tf):
                    return True
        return False

    def _draw_labels(self, ax, labels, prev_labels, dt, y0):
        for t0, (tf, cmd) in labels.items():
            if isinstance(cmd, PersistentValue):
                name = cmd.name if cmd.name else 'pv'
            elif isinstance(cmd, Acquire):
                name = cmd.name if cmd.name else 'acquire'
            else:
                name = cmd.name

            ax.annotate(r'%s' % name,
                        xy=((t0+tf)//2*dt, y0),
                        xytext=((t0+tf)//2*dt, y0-0.07),
                        fontsize=self.style.label_font_size,
                        ha='center', va='center')

            linestyle = self.style.label_ch_linestyle
            alpha = self.style.label_ch_alpha
            color = self.style.label_ch_color

            if not self._prev_label_at_time(prev_labels, t0):
                ax.axvline(t0*dt, -1, 1, color=color,
                           linestyle=linestyle, alpha=alpha)
            if not (self._prev_label_at_time(prev_labels, tf) or tf in labels):
                ax.axvline(tf*dt, -1, 1, color=color,
                           linestyle=linestyle, alpha=alpha)

    def _draw_channels(self, ax, output_channels, interp_method, t0, tf, dt, v_max,
                       label=False, framechange=True):
        y0 = 0
        prev_labels = []
        for channel, events in output_channels.items():
            if events.enable:
                # plot waveform
                waveform = events.waveform
                time = np.arange(t0, tf + 1, dtype=float) * dt
                if waveform.any():
                    time, re, im = interp_method(time, waveform, self.style.num_points)
                else:
                    # when input schedule is empty or comprises only frame changes,
                    # we should avoid interpolation due to lack of data points.
                    # instead, it just returns vector of zero.
                    re, im = np.zeros_like(time), np.zeros_like(time)
                color = self._get_channel_color(channel)
                # Minimum amplitude scaled
                amp_min = v_max * abs(min(0, np.nanmin(re), np.nanmin(im)))
                # scaling and offset
                re = v_max * re + y0
                im = v_max * im + y0
                offset = np.zeros_like(time) + y0
                # plot
                ax.fill_between(x=time, y1=re, y2=offset,
                                facecolor=color[0], alpha=0.3,
                                edgecolor=color[0], linewidth=1.5,
                                label='real part')
                ax.fill_between(x=time, y1=im, y2=offset,
                                facecolor=color[1], alpha=0.3,
                                edgecolor=color[1], linewidth=1.5,
                                label='imaginary part')
                ax.plot((t0, tf), (y0, y0), color='#000000', linewidth=1.0)

                # plot frame changes
                fcs = events.framechanges
                if fcs and framechange:
                    self._draw_framechanges(ax, fcs, dt, y0)
                # plot labels
                labels = events.labels
                if labels and label:
                    self._draw_labels(ax, labels, prev_labels, dt, y0)
                prev_labels.append(labels)

            else:
                continue

            # plot label
            ax.text(x=0, y=y0, s=channel.name,
                    fontsize=self.style.axis_font_size,
                    ha='right', va='center')

            # change the y0 offset for removing spacing when a channel has negative values
            if self.style.remove_spacing:
                y0 -= 0.5 + amp_min
            else:
                y0 -= 1
        return y0

    def draw(self, schedule, dt, interp_method, plot_range,
             scaling=None, channels_to_plot=None, plot_all=True,
             table=True, label=False, framechange=True,
             channels=None, show_framechange_channels=True):
        """Draw figure.

        Args:
            schedule (ScheduleComponent): Schedule to draw
            dt (float): time interval
            interp_method (Callable): interpolation function
                See `qiskit.visualization.interpolation` for more information
            plot_range (tuple[float]): plot range
            scaling (float): Relative visual scaling of waveform amplitudes
            channels_to_plot (list[OutputChannel]): deprecated, see `channels`
            plot_all (bool): if plot all channels even it is empty
            table (bool): Draw event table
            label (bool): Label individual instructions
            framechange (bool): Add framechange indicators
            channels (list[OutputChannel]): channels to draw
            show_framechange_channels (bool): Plot channels with only framechanges

        Returns:
            matplotlib.figure: A matplotlib figure object for the pulse schedule
        Raises:
            VisualizationError: when schedule cannot be drawn
        """
        figure = plt.figure()

        if channels_to_plot is not None:
            warnings.warn('The parameter "channels_to_plot" is being replaced by "channels"',
                          DeprecationWarning, 3)
            channels = channels_to_plot

        if channels is None:
            channels = []
        interp_method = interp_method or interpolation.step_wise

        # setup plot range
        if plot_range:
            t0 = int(np.floor(plot_range[0]/dt))
            tf = int(np.floor(plot_range[1]/dt))
        else:
            t0 = 0
            # when input schedule is empty or comprises only frame changes,
            # we need to overwrite pulse duration by an integer greater than zero,
            # otherwise waveform returns empty array and matplotlib will be crashed.
            if channels:
                tf = schedule.timeslots.ch_duration(*channels)
            else:
                tf = schedule.stop_time
            tf = tf or 1

        # prepare waveform channels
        (schedule_channels, output_channels,
         snapshot_channels) = self._build_channels(schedule, channels, t0, tf,
                                                   show_framechange_channels)

        # count numbers of valid waveform
        n_valid_waveform, v_max = self._count_valid_waveforms(output_channels, scaling=scaling,
                                                              channels=channels,
                                                              plot_all=plot_all)

        if table:
            ax = self._draw_table(figure, schedule_channels, dt, n_valid_waveform)

        else:
            ax = figure.add_subplot(111)
            figure.set_size_inches(self.style.figsize[0], self.style.figsize[1])

        ax.set_facecolor(self.style.bg_color)

        y0 = self._draw_channels(ax, output_channels, interp_method,
                                 t0, tf, dt, v_max, label=label,
                                 framechange=framechange)

        self._draw_snapshots(ax, snapshot_channels, dt, y0)

        ax.set_xlim(t0 * dt, tf * dt)
        ax.set_ylim(y0, 1)
        ax.set_yticklabels([])

        return figure<|MERGE_RESOLUTION|>--- conflicted
+++ resolved
@@ -33,12 +33,8 @@
                                    MeasureChannel, AcquireChannel,
                                    SnapshotChannel)
 from qiskit.pulse import (SamplePulse, FrameChange, PersistentValue, Snapshot,
-<<<<<<< HEAD
                           Acquire, PulseError, ParametricPulse)
-=======
-                          Acquire, PulseError)
 from qiskit.pulse.commands.frame_change import FrameChangeInstruction
->>>>>>> 26283346
 
 
 class EventsOutputChannels:
