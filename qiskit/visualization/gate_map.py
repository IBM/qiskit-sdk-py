# This code is part of Qiskit.
#
# (C) Copyright IBM 2017, 2018.
#
# This code is licensed under the Apache License, Version 2.0. You may
# obtain a copy of this license in the LICENSE.txt file in the root directory
# of this source tree or at http://www.apache.org/licenses/LICENSE-2.0.
#
# Any modifications or derivative works of this code must retain this
# copyright notice, and modified files need to carry a notice indicating
# that they have been altered from the originals.

"""A module for visualizing device coupling maps"""

import math
import numpy as np
from qiskit.exceptions import QiskitError
from .matplotlib import HAS_MATPLOTLIB
from .exceptions import VisualizationError


<<<<<<< HEAD
=======
class _GraphDist():
    """Transform the circles properly for non-square axes.
    """

    def __init__(self, size, ax, x=True):
        self.size = size
        self.ax = ax  # pylint: disable=invalid-name
        self.x = x

    @property
    def dist_real(self):
        """Compute distance.
        """
        x0, y0 = self.ax.transAxes.transform(
            (0, 0))
        x1, y1 = self.ax.transAxes.transform(
            (1, 1))
        value = x1 - x0 if self.x else y1 - y0
        return value

    @property
    def dist_abs(self):
        """Distance abs
        """
        bounds = self.ax.get_xlim() if self.x else self.ax.get_ylim()
        return bounds[0] - bounds[1]

    @property
    def value(self):
        """Return value.
        """
        return (self.size / self.dist_real) * self.dist_abs

    def __mul__(self, obj):
        return self.value * obj


>>>>>>> 2e496fb5
def plot_gate_map(backend, figsize=None,
                  plot_directed=False,
                  label_qubits=True,
                  qubit_size=None,
                  line_width=4,
                  font_size=None,
                  qubit_color=None,
                  qubit_labels=None,
                  line_color=None,
                  font_color='w',
                  ax=None):
    """Plots the gate map of a device.

    Args:
        backend (BaseBackend): A backend instance,
        figsize (tuple): Output figure size (wxh) in inches.
        plot_directed (bool): Plot directed coupling map.
        label_qubits (bool): Label the qubits.
        qubit_size (float): Size of qubit marker.
        line_width (float): Width of lines.
        font_size (int): Font size of qubit labels.
        qubit_color (list): A list of colors for the qubits
        qubit_labels (list): A list of qubit labels
        line_color (list): A list of colors for each line from coupling_map.
        font_color (str): The font color for the qubit labels.
        ax (Axes): A Matplotlib axes instance.

    Returns:
        Figure: A Matplotlib figure instance.

    Raises:
        QiskitError: if tried to pass a simulator.
        ImportError: if matplotlib not installed.

    Example:
        .. jupyter-execute::
            :hide-code:
            :hide-output:

            from qiskit.test.ibmq_mock import mock_get_backend
            mock_get_backend('FakeVigo')

        .. jupyter-execute::

           from qiskit import QuantumCircuit, execute, IBMQ
           from qiskit.visualization import plot_gate_map
           %matplotlib inline

           provider = IBMQ.load_account()
           accountProvider = IBMQ.get_provider(hub='ibm-q')
           backend = accountProvider.get_backend('ibmq_vigo')
           plot_gate_map(backend)
    """
    if not HAS_MATPLOTLIB:
        raise ImportError('Must have Matplotlib installed. To install, '
                          'run "pip install matplotlib".')
    from matplotlib import get_backend
    import matplotlib.pyplot as plt
    import matplotlib.patches as mpatches

    if backend.configuration().simulator:
        raise QiskitError('Requires a device backend, not simulator.')

    input_axes = False
    if ax:
        input_axes = True

    mpl_data = {}

    mpl_data[1] = [[0, 0]]

    mpl_data[5] = [[1, 0], [0, 1], [1, 1], [1, 2], [2, 1]]

    mpl_data[7] = [[0, 0], [0, 1], [0, 2],
                   [1, 1],
                   [2, 0], [2, 1], [2, 2]]

    mpl_data[20] = [[0, 0], [0, 1], [0, 2], [0, 3], [0, 4],
                    [1, 0], [1, 1], [1, 2], [1, 3], [1, 4],
                    [2, 0], [2, 1], [2, 2], [2, 3], [2, 4],
                    [3, 0], [3, 1], [3, 2], [3, 3], [3, 4]]

    mpl_data[15] = [[0, 0], [0, 1], [0, 2], [0, 3], [0, 4],
                    [0, 5], [0, 6], [1, 7], [1, 6], [1, 5],
                    [1, 4], [1, 3], [1, 2], [1, 1], [1, 0]]

    mpl_data[16] = [[1, 0], [1, 1], [2, 1], [3, 1], [1, 2],
                    [3, 2], [0, 3], [1, 3], [3, 3], [4, 3],
                    [1, 4], [3, 4], [1, 5], [2, 5], [3, 5], [1, 6]]

    mpl_data[27] = [[1, 0], [1, 1], [2, 1], [3, 1], [1, 2],
                    [3, 2], [0, 3], [1, 3], [3, 3], [4, 3],
                    [1, 4], [3, 4], [1, 5], [2, 5], [3, 5],
                    [1, 6], [3, 6], [0, 7], [1, 7], [3, 7],
                    [4, 7], [1, 8], [3, 8], [1, 9], [2, 9],
                    [3, 9], [3, 10]]

    mpl_data[28] = [[0, 2], [0, 3], [0, 4], [0, 5], [0, 6],
                    [1, 2], [1, 6],
                    [2, 0], [2, 1], [2, 2], [2, 3], [2, 4],
                    [2, 5], [2, 6], [2, 7], [2, 8],
                    [3, 0], [3, 4], [3, 8],
                    [4, 0], [4, 1], [4, 2], [4, 3], [4, 4],
                    [4, 5], [4, 6], [4, 7], [4, 8]]

    mpl_data[53] = [[0, 2], [0, 3], [0, 4], [0, 5], [0, 6],
                    [1, 2], [1, 6],
                    [2, 0], [2, 1], [2, 2], [2, 3], [2, 4],
                    [2, 5], [2, 6], [2, 7], [2, 8],
                    [3, 0], [3, 4], [3, 8],
                    [4, 0], [4, 1], [4, 2], [4, 3], [4, 4],
                    [4, 5], [4, 6], [4, 7], [4, 8],
                    [5, 2], [5, 6],
                    [6, 0], [6, 1], [6, 2], [6, 3], [6, 4],
                    [6, 5], [6, 6], [6, 7], [6, 8],
                    [7, 0], [7, 4], [7, 8],
                    [8, 0], [8, 1], [8, 2], [8, 3], [8, 4],
                    [8, 5], [8, 6], [8, 7], [8, 8],
                    [9, 2], [9, 6]]

    mpl_data[65] = [[0, 0], [0, 1], [0, 2], [0, 3], [0, 4],
                    [0, 5], [0, 6], [0, 7], [0, 8], [0, 9],
                    [1, 0], [1, 4], [1, 8],
                    [2, 0], [2, 1], [2, 2], [2, 3], [2, 4],
                    [2, 5], [2, 6], [2, 7], [2, 8], [2, 9], [2, 10],
                    [3, 2], [3, 6], [3, 10],
                    [4, 0], [4, 1], [4, 2], [4, 3], [4, 4],
                    [4, 5], [4, 6], [4, 7], [4, 8], [4, 9], [4, 10],
                    [5, 0], [5, 4], [5, 8],
                    [6, 0], [6, 1], [6, 2], [6, 3], [6, 4],
                    [6, 5], [6, 6], [6, 7], [6, 8], [6, 9], [6, 10],
                    [7, 2], [7, 6], [7, 10],
                    [8, 1], [8, 2], [8, 3], [8, 4],
                    [8, 5], [8, 6], [8, 7], [8, 8], [8, 9], [8, 10]]

    config = backend.configuration()
    num_qubits = config.n_qubits
    cmap = config.coupling_map

    if font_size is None:
        font_size = 12

    if qubit_size is None:
        qubit_size = 24
    if num_qubits > 20:
        qubit_size = 28
        font_size = 10

    if qubit_labels is None:
        qubit_labels = list(range(num_qubits))
    else:
        if len(qubit_labels) != num_qubits:
            raise QiskitError('Length of qubit labels '
                              'does not equal number '
                              'of qubits.')

    if num_qubits in mpl_data.keys():
        grid_data = mpl_data[num_qubits]
    else:
        if not input_axes:
            fig, ax = plt.subplots(figsize=(5, 5))
            ax.axis('off')
            return fig

    x_max = max([d[1] for d in grid_data])
    y_max = max([d[0] for d in grid_data])
    max_dim = max(x_max, y_max)

    if figsize is None:
        if num_qubits == 1 or (x_max / max_dim > 0.33 and y_max / max_dim > 0.33):
            figsize = (5, 5)
        else:
            figsize = (9, 3)

    if ax is None:
        fig, ax = plt.subplots(figsize=figsize)
        ax.axis('off')

    # set coloring
    if qubit_color is None:
        qubit_color = ['#648fff'] * config.n_qubits
    if line_color is None:
        line_color = ['#648fff'] * len(cmap) if cmap else []

    # Add lines for couplings
    if num_qubits != 1:
        for ind, edge in enumerate(cmap):
            is_symmetric = False
            if edge[::-1] in cmap:
                is_symmetric = True
            y_start = grid_data[edge[0]][0]
            x_start = grid_data[edge[0]][1]
            y_end = grid_data[edge[1]][0]
            x_end = grid_data[edge[1]][1]

            if is_symmetric:
                if y_start == y_end:
                    x_end = (x_end - x_start) / 2 + x_start

                elif x_start == x_end:
                    y_end = (y_end - y_start) / 2 + y_start

                else:
                    x_end = (x_end - x_start) / 2 + x_start
                    y_end = (y_end - y_start) / 2 + y_start
            ax.add_artist(plt.Line2D([x_start, x_end], [-y_start, -y_end],
                                     color=line_color[ind], linewidth=line_width,
                                     zorder=0))
            if plot_directed:
                dx = x_end - x_start
                dy = y_end - y_start
                if is_symmetric:
                    x_arrow = x_start + dx * 0.95
                    y_arrow = -y_start - dy * 0.95
                    dx_arrow = dx * 0.01
                    dy_arrow = -dy * 0.01
                    head_width = 0.15
                else:
                    x_arrow = x_start + dx * 0.5
                    y_arrow = -y_start - dy * 0.5
                    dx_arrow = dx * 0.2
                    dy_arrow = -dy * 0.2
                    head_width = 0.2
                ax.add_patch(mpatches.FancyArrow(x_arrow,
                                                 y_arrow,
                                                 dx_arrow,
                                                 dy_arrow,
                                                 head_width=head_width,
                                                 length_includes_head=True,
                                                 edgecolor=None,
                                                 linewidth=0,
                                                 facecolor=line_color[ind],
                                                 zorder=1))

    # Add circles for qubits
    for var, idx in enumerate(grid_data):
        _idx = [idx[1], -idx[0]]
        ax.add_artist(mpatches.Ellipse(
            _idx, qubit_size/48, qubit_size/48,  # This is here so that the changes
            color=qubit_color[var], zorder=1))   # to how qubits are plotted does
        if label_qubits:                         # not affect qubit size kwarg.
            ax.text(*_idx, s=qubit_labels[var],
                    horizontalalignment='center',
                    verticalalignment='center',
                    color=font_color, size=font_size, weight='bold')
    ax.set_xlim([-1, x_max + 1])
    ax.set_ylim([-(y_max + 1), 1])
    ax.set_aspect('equal')
    if not input_axes:
        if get_backend() in ['module://ipykernel.pylab.backend_inline',
                             'nbAgg']:
            plt.close(fig)
        return fig
    return None


def plot_circuit_layout(circuit, backend, view='virtual'):
    """Plot the layout of a circuit transpiled for a given
    target backend.

    Args:
        circuit (QuantumCircuit): Input quantum circuit.
        backend (BaseBackend): Target backend.
        view (str): Layout view: either 'virtual' or 'physical'.

    Returns:
        Figure: A matplotlib figure showing layout.

    Raises:
        QiskitError: Invalid view type given.
        VisualizationError: Circuit has no layout attribute.

    Example:
        .. jupyter-execute::
            :hide-code:
            :hide-output:

            from qiskit.test.ibmq_mock import mock_get_backend
            mock_get_backend('FakeVigo')

        .. jupyter-execute::

            import numpy as np
            from qiskit import QuantumCircuit, IBMQ, transpile
            from qiskit.visualization import plot_histogram, plot_gate_map, plot_circuit_layout
            from qiskit.tools.monitor import job_monitor
            import matplotlib.pyplot as plt
            %matplotlib inline

            IBMQ.load_account()

            ghz = QuantumCircuit(3, 3)
            ghz.h(0)
            for idx in range(1,3):
                ghz.cx(0,idx)
            ghz.measure(range(3), range(3))

            provider = IBMQ.get_provider(hub='ibm-q')
            backend = provider.get_backend('ibmq_vigo')
            new_circ_lv3 = transpile(ghz, backend=backend, optimization_level=3)
            plot_circuit_layout(new_circ_lv3, backend)
    """
    if circuit._layout is None:
        raise QiskitError('Circuit has no layout. '
                          'Perhaps it has not been transpiled.')

    num_qubits = backend.configuration().n_qubits

    qubits = []
    qubit_labels = [None] * num_qubits

    bit_locations = {bit: {'register': register, 'index': index}
                     for register in circuit._layout.get_registers()
                     for index, bit in enumerate(register)}
    for index, qubit in enumerate(circuit._layout.get_virtual_bits()):
        if qubit not in bit_locations:
            bit_locations[qubit] = {'register': None, 'index': index}

    if view == 'virtual':
        for key, val in circuit._layout.get_virtual_bits().items():
            bit_register = bit_locations[key]['register']
            if bit_register is None or bit_register.name != 'ancilla':
                qubits.append(val)
                qubit_labels[val] = bit_locations[key]['index']

    elif view == 'physical':
        for key, val in circuit._layout.get_physical_bits().items():
            bit_register = bit_locations[val]['register']
            if bit_register is None or bit_register.name != 'ancilla':
                qubits.append(key)
                qubit_labels[key] = key

    else:
        raise VisualizationError("Layout view must be 'virtual' or 'physical'.")

    qcolors = ['#648fff'] * num_qubits
    for k in qubits:
        qcolors[k] = 'k'

    cmap = backend.configuration().coupling_map

    lcolors = ['#648fff'] * len(cmap)

    for idx, edge in enumerate(cmap):
        if edge[0] in qubits and edge[1] in qubits:
            lcolors[idx] = 'k'

    fig = plot_gate_map(backend,
                        qubit_color=qcolors,
                        qubit_labels=qubit_labels,
                        line_color=lcolors)
    return fig


def plot_error_map(backend, figsize=(12, 9), show_title=True):
    """Plots the error map of a given backend.

    Args:
        backend (IBMQBackend): Given backend.
        figsize (tuple): Figure size in inches.
        show_title (bool): Show the title or not.

    Returns:
        Figure: A matplotlib figure showing error map.

    Raises:
        VisualizationError: Input is not IBMQ backend.
        ImportError: If seaborn is not installed

    Example:
        .. jupyter-execute::
            :hide-code:
            :hide-output:

            from qiskit.test.ibmq_mock import mock_get_backend
            mock_get_backend('FakeVigo')

        .. jupyter-execute::

            from qiskit import QuantumCircuit, execute, IBMQ
            from qiskit.visualization import plot_error_map
            %matplotlib inline

            IBMQ.load_account()
            provider = IBMQ.get_provider(hub='ibm-q')
            backend = provider.get_backend('ibmq_vigo')
            plot_error_map(backend)
    """
    try:
        import seaborn as sns
    except ImportError as ex:
        raise ImportError('Must have seaborn installed to use plot_error_map. '
                          'To install, run "pip install seaborn".') from ex
    if not HAS_MATPLOTLIB:
        raise ImportError('Must have Matplotlib installed. To install, '
                          'run "pip install matplotlib".')
    import matplotlib
    from matplotlib import get_backend
    import matplotlib.pyplot as plt
    import matplotlib.gridspec as gridspec
    from matplotlib import ticker

    color_map = sns.cubehelix_palette(reverse=True, as_cmap=True)

    props = backend.properties().to_dict()
    config = backend.configuration().to_dict()

    num_qubits = config['n_qubits']

    # U2 error rates
    single_gate_errors = [0]*num_qubits
    for gate in props['gates']:
        if gate['gate'] == 'u2':
            _qubit = gate['qubits'][0]
            single_gate_errors[_qubit] = gate['parameters'][0]['value']

    # Convert to percent
    single_gate_errors = 100 * np.asarray(single_gate_errors)
    avg_1q_err = np.mean(single_gate_errors)

    single_norm = matplotlib.colors.Normalize(
        vmin=min(single_gate_errors), vmax=max(single_gate_errors))
    q_colors = [color_map(single_norm(err)) for err in single_gate_errors]

    cmap = config['coupling_map']

    directed = False
    line_colors = []
    if cmap:
        directed = False
        if num_qubits < 20:
            for edge in cmap:
                if not [edge[1], edge[0]] in cmap:
                    directed = True
                    break

        cx_errors = []
        for line in cmap:
            for item in props['gates']:
                if item['qubits'] == line:
                    cx_errors.append(item['parameters'][0]['value'])
                    break
            else:
                continue

        # Convert to percent
        cx_errors = 100 * np.asarray(cx_errors)
        avg_cx_err = np.mean(cx_errors)

        cx_norm = matplotlib.colors.Normalize(
            vmin=min(cx_errors), vmax=max(cx_errors))
        line_colors = [color_map(cx_norm(err)) for err in cx_errors]

    # Measurement errors

    read_err = []

    for qubit in range(num_qubits):
        for item in props['qubits'][qubit]:
            if item['name'] == 'readout_error':
                read_err.append(item['value'])

    read_err = 100 * np.asarray(read_err)
    avg_read_err = np.mean(read_err)
    max_read_err = np.max(read_err)

    fig = plt.figure(figsize=figsize)
    gridspec.GridSpec(nrows=2, ncols=3)

    grid_spec = gridspec.GridSpec(12, 12, height_ratios=[1] * 11 + [0.5],
                                  width_ratios=[2, 1, 1, 1, 1, 1, 1, 1, 1, 1, 1, 2])

    left_ax = plt.subplot(grid_spec[2:10, :1])
    main_ax = plt.subplot(grid_spec[:11, 1:11])
    right_ax = plt.subplot(grid_spec[2:10, 11:])
    bleft_ax = plt.subplot(grid_spec[-1, :5])
    if cmap:
        bright_ax = plt.subplot(grid_spec[-1, 7:])

    qubit_size = 28
    if num_qubits <= 5:
        qubit_size = 20
    plot_gate_map(backend, qubit_color=q_colors,
                  line_color=line_colors,
                  qubit_size=qubit_size,
                  line_width=5,
                  plot_directed=directed,
                  ax=main_ax)
    main_ax.axis('off')
    main_ax.set_aspect(1)
    if cmap:
        single_cb = matplotlib.colorbar.ColorbarBase(bleft_ax, cmap=color_map,
                                                     norm=single_norm,
                                                     orientation='horizontal')
        tick_locator = ticker.MaxNLocator(nbins=5)
        single_cb.locator = tick_locator
        single_cb.update_ticks()
        single_cb.update_ticks()
        bleft_ax.set_title('H error rate (%) [Avg. = {}]'.format(round(avg_1q_err, 3)))

    if cmap is None:
        bleft_ax.axis('off')
        bleft_ax.set_title('H error rate (%) = {}'.format(round(avg_1q_err, 3)))

    if cmap:
        cx_cb = matplotlib.colorbar.ColorbarBase(bright_ax, cmap=color_map,
                                                 norm=cx_norm,
                                                 orientation='horizontal')
        tick_locator = ticker.MaxNLocator(nbins=5)
        cx_cb.locator = tick_locator
        cx_cb.update_ticks()
        bright_ax.set_title('CNOT error rate (%) [Avg. = {}]'.format(round(avg_cx_err, 3)))

    if num_qubits < 10:
        num_left = num_qubits
        num_right = 0
    else:
        num_left = math.ceil(num_qubits / 2)
        num_right = num_qubits - num_left

    left_ax.barh(range(num_left), read_err[:num_left], align='center', color='#DDBBBA')
    left_ax.axvline(avg_read_err, linestyle='--', color='#212121')
    left_ax.set_yticks(range(num_left))
    left_ax.set_xticks([0, round(avg_read_err, 2), round(max_read_err, 2)])
    left_ax.set_yticklabels([str(kk) for kk in range(num_left)], fontsize=12)
    left_ax.invert_yaxis()
    left_ax.set_title('Readout Error (%)', fontsize=12)

    for spine in left_ax.spines.values():
        spine.set_visible(False)

    if num_right:
        right_ax.barh(range(num_left, num_qubits), read_err[num_left:],
                      align='center', color='#DDBBBA')
        right_ax.axvline(avg_read_err, linestyle='--', color='#212121')
        right_ax.set_yticks(range(num_left, num_qubits))
        right_ax.set_xticks([0, round(avg_read_err, 2), round(max_read_err, 2)])
        right_ax.set_yticklabels([str(kk) for kk in range(num_left, num_qubits)],
                                 fontsize=12)
        right_ax.invert_yaxis()
        right_ax.invert_xaxis()
        right_ax.yaxis.set_label_position("right")
        right_ax.yaxis.tick_right()
        right_ax.set_title('Readout Error (%)', fontsize=12)
    else:
        right_ax.axis('off')

    for spine in right_ax.spines.values():
        spine.set_visible(False)

    if show_title:
        fig.suptitle('{name} Error Map'.format(name=backend.name()),
                     fontsize=24, y=0.9)
    if get_backend() in ['module://ipykernel.pylab.backend_inline',
                         'nbAgg']:
        plt.close(fig)
    return fig<|MERGE_RESOLUTION|>--- conflicted
+++ resolved
@@ -19,46 +19,6 @@
 from .exceptions import VisualizationError
 
 
-<<<<<<< HEAD
-=======
-class _GraphDist():
-    """Transform the circles properly for non-square axes.
-    """
-
-    def __init__(self, size, ax, x=True):
-        self.size = size
-        self.ax = ax  # pylint: disable=invalid-name
-        self.x = x
-
-    @property
-    def dist_real(self):
-        """Compute distance.
-        """
-        x0, y0 = self.ax.transAxes.transform(
-            (0, 0))
-        x1, y1 = self.ax.transAxes.transform(
-            (1, 1))
-        value = x1 - x0 if self.x else y1 - y0
-        return value
-
-    @property
-    def dist_abs(self):
-        """Distance abs
-        """
-        bounds = self.ax.get_xlim() if self.x else self.ax.get_ylim()
-        return bounds[0] - bounds[1]
-
-    @property
-    def value(self):
-        """Return value.
-        """
-        return (self.size / self.dist_real) * self.dist_abs
-
-    def __mul__(self, obj):
-        return self.value * obj
-
-
->>>>>>> 2e496fb5
 def plot_gate_map(backend, figsize=None,
                   plot_directed=False,
                   label_qubits=True,
