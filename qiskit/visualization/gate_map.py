# -*- coding: utf-8 -*-

# This code is part of Qiskit.
#
# (C) Copyright IBM 2017, 2018.
#
# This code is licensed under the Apache License, Version 2.0. You may
# obtain a copy of this license in the LICENSE.txt file in the root directory
# of this source tree or at http://www.apache.org/licenses/LICENSE-2.0.
#
# Any modifications or derivative works of this code must retain this
# copyright notice, and modified files need to carry a notice indicating
# that they have been altered from the originals.

"""A module for visualizing device coupling maps"""

import math
import numpy as np
from qiskit.exceptions import QiskitError
from .matplotlib import HAS_MATPLOTLIB
from .exceptions import VisualizationError

if HAS_MATPLOTLIB:
    import matplotlib
    from matplotlib import get_backend
    import matplotlib.pyplot as plt  # pylint: disable=import-error
    import matplotlib.patches as mpatches
    import matplotlib.cm as cm
    import matplotlib.gridspec as gridspec
    from matplotlib import ticker


class _GraphDist():
    """Transform the circles properly for non-square axes.
    """

    def __init__(self, size, ax, x=True):
        self.size = size
        self.ax = ax  # pylint: disable=invalid-name
        self.x = x

    @property
    def dist_real(self):
        """Compute distance.
        """
        x0, y0 = self.ax.transAxes.transform(  # pylint: disable=invalid-name
            (0, 0))
        x1, y1 = self.ax.transAxes.transform(  # pylint: disable=invalid-name
            (1, 1))
        value = x1 - x0 if self.x else y1 - y0
        return value

    @property
    def dist_abs(self):
        """Distance abs
        """
        bounds = self.ax.get_xlim() if self.x else self.ax.get_ylim()
        return bounds[0] - bounds[1]

    @property
    def value(self):
        """Return value.
        """
        return (self.size / self.dist_real) * self.dist_abs

    def __mul__(self, obj):
        return self.value * obj


def plot_gate_map(backend, figsize=None,
                  plot_directed=False,
                  label_qubits=True,
                  qubit_size=24,
                  line_width=4,
                  font_size=12,
                  qubit_color=None,
                  qubit_labels=None,
                  line_color=None,
                  font_color='w',
                  ax=None):
    """Plots the gate map of a device.

    Args:
        backend (BaseBackend): A backend instance,
        figsize (tuple): Output figure size (wxh) in inches.
        plot_directed (bool): Plot directed coupling map.
        label_qubits (bool): Label the qubits.
        qubit_size (float): Size of qubit marker.
        line_width (float): Width of lines.
        font_size (int): Font size of qubit labels.
        qubit_color (list): A list of colors for the qubits
        qubit_labels (list): A list of qubit labels
        line_color (list): A list of colors for each line from coupling_map.
        font_color (str): The font color for the qubit labels.
        ax (Axes): A Matplotlib axes instance.

    Returns:
        Figure: A Matplotlib figure instance.

    Raises:
        QiskitError: if tried to pass a simulator.
        ImportError: if matplotlib not installed.

    Example:
<<<<<<< HEAD
        .. code-block::
=======
        .. jupyter-execute::
            :hide-code:
            :hide-output:

            from unittest.mock import MagicMock
            import qiskit
            from qiskit.test.mock import FakeVigo

            mock_ibmq = MagicMock()
            mock_provider = MagicMock()
            fake_vigo = FakeVigo()
            mock_provider.get_backend.return_value = fake_vigo
            mock_ibmq.get_provider.return_value = mock_provider
            qiskit.IBMQ = mock_ibmq

        .. jupyter-execute::
>>>>>>> 65271c17

           from qiskit import QuantumCircuit, BasicAer, execute, IBMQ
           from qiskit.visualization import plot_gate_map
           %matplotlib inline

           provider = IBMQ.load_account()
           accountProvider = IBMQ.get_provider(hub='ibm-q')
           backend = accountProvider.get_backend('ibmq_vigo')
           plot_gate_map(backend)
    """
    if not HAS_MATPLOTLIB:
        raise ImportError('Must have Matplotlib installed.')

    if backend.configuration().simulator:
        raise QiskitError('Requires a device backend, not simulator.')

    input_axes = False
    if ax:
        input_axes = True

    mpl_data = {}

    mpl_data[20] = [[0, 0], [0, 1], [0, 2], [0, 3], [0, 4],
                    [1, 0], [1, 1], [1, 2], [1, 3], [1, 4],
                    [2, 0], [2, 1], [2, 2], [2, 3], [2, 4],
                    [3, 0], [3, 1], [3, 2], [3, 3], [3, 4]]

    mpl_data[14] = [[0, 0], [0, 1], [0, 2], [0, 3], [0, 4],
                    [0, 5], [0, 6], [1, 7], [1, 6], [1, 5],
                    [1, 4], [1, 3], [1, 2], [1, 1]]

    mpl_data[16] = [[1, 0], [0, 0], [0, 1], [0, 2], [0, 3],
                    [0, 4], [0, 5], [0, 6], [0, 7], [1, 7],
                    [1, 6], [1, 5], [1, 4], [1, 3], [1, 2], [1, 1]]

    mpl_data[5] = [[1, 0], [0, 1], [1, 1], [1, 2], [2, 1]]

    mpl_data[53] = [[0, 2], [0, 3], [0, 4], [0, 5], [0, 6],
                    [1, 2], [1, 6],
                    [2, 0], [2, 1], [2, 2], [2, 3], [2, 4],
                    [2, 5], [2, 6], [2, 7], [2, 8],
                    [3, 0], [3, 4], [3, 8],
                    [4, 0], [4, 1], [4, 2], [4, 3], [4, 4],
                    [4, 5], [4, 6], [4, 7], [4, 8],
                    [5, 2], [5, 6],
                    [6, 0], [6, 1], [6, 2], [6, 3], [6, 4],
                    [6, 5], [6, 6], [6, 7], [6, 8],
                    [7, 0], [7, 4], [7, 8],
                    [8, 0], [8, 1], [8, 2], [8, 3], [8, 4],
                    [8, 5], [8, 6], [8, 7], [8, 8],
                    [9, 2], [9, 6]]

    config = backend.configuration()
    n_qubits = config.n_qubits
    cmap = config.coupling_map

    if qubit_labels is None:
        qubit_labels = list(range(n_qubits))
    else:
        if len(qubit_labels) != n_qubits:
            raise QiskitError('Length of qubit labels '
                              'does not equal number '
                              'of qubits.')

    if n_qubits in mpl_data.keys():
        grid_data = mpl_data[n_qubits]
    else:
        if not input_axes:
            fig, ax = plt.subplots(figsize=(5, 5))  # pylint: disable=invalid-name
            ax.axis('off')
            return fig

    x_max = max([d[1] for d in grid_data])
    y_max = max([d[0] for d in grid_data])
    max_dim = max(x_max, y_max)

    if figsize is None:
        if x_max / max_dim > 0.33 and y_max / max_dim > 0.33:
            figsize = (5, 5)
        else:
            figsize = (9, 3)

    if ax is None:
        fig, ax = plt.subplots(figsize=figsize)  # pylint: disable=invalid-name
        ax.axis('off')

    # set coloring
    if qubit_color is None:
        qubit_color = ['#648fff'] * config.n_qubits
    if line_color is None:
        line_color = ['#648fff'] * len(cmap)

    # Add lines for couplings
    for ind, edge in enumerate(cmap):
        is_symmetric = False
        if edge[::-1] in cmap:
            is_symmetric = True
        y_start = grid_data[edge[0]][0]
        x_start = grid_data[edge[0]][1]
        y_end = grid_data[edge[1]][0]
        x_end = grid_data[edge[1]][1]

        if is_symmetric:
            if y_start == y_end:
                x_end = (x_end - x_start) / 2 + x_start

            elif x_start == x_end:
                y_end = (y_end - y_start) / 2 + y_start

            else:
                x_end = (x_end - x_start) / 2 + x_start
                y_end = (y_end - y_start) / 2 + y_start
        ax.add_artist(plt.Line2D([x_start, x_end], [-y_start, -y_end],
                                 color=line_color[ind], linewidth=line_width,
                                 zorder=0))
        if plot_directed:
            dx = x_end - x_start  # pylint: disable=invalid-name
            dy = y_end - y_start  # pylint: disable=invalid-name
            if is_symmetric:
                x_arrow = x_start + dx * 0.95
                y_arrow = -y_start - dy * 0.95
                dx_arrow = dx * 0.01
                dy_arrow = -dy * 0.01
                head_width = 0.15
            else:
                x_arrow = x_start + dx * 0.5
                y_arrow = -y_start - dy * 0.5
                dx_arrow = dx * 0.2
                dy_arrow = -dy * 0.2
                head_width = 0.2
            ax.add_patch(mpatches.FancyArrow(x_arrow,
                                             y_arrow,
                                             dx_arrow,
                                             dy_arrow,
                                             head_width=head_width,
                                             length_includes_head=True,
                                             edgecolor=None,
                                             linewidth=0,
                                             facecolor=line_color[ind],
                                             zorder=1))

    # Add circles for qubits
    for var, idx in enumerate(grid_data):
        _idx = [idx[1], -idx[0]]
        width = _GraphDist(qubit_size, ax, True)
        height = _GraphDist(qubit_size, ax, False)
        ax.add_artist(mpatches.Ellipse(
            _idx, width, height, color=qubit_color[var], zorder=1))
        if label_qubits:
            ax.text(*_idx, s=qubit_labels[var],
                    horizontalalignment='center',
                    verticalalignment='center',
                    color=font_color, size=font_size, weight='bold')
    ax.set_xlim([-1, x_max + 1])
    ax.set_ylim([-(y_max + 1), 1])
    if not input_axes:
        if get_backend() in ['module://ipykernel.pylab.backend_inline',
                             'nbAgg']:
            plt.close(fig)
        return fig
    return None


def plot_circuit_layout(circuit, backend, view='virtual'):
    """Plot the layout of a circuit transpiled for a given
    target backend.

    Args:
        circuit (QuantumCircuit): Input quantum circuit.
        backend (BaseBackend): Target backend.
        view (str): Layout view: either 'virtual' or 'physical'.

    Returns:
        Figure: A matplotlib figure showing layout.

    Raises:
        QiskitError: Invalid view type given.
        VisualizationError: Circuit has no layout attribute.

    Example:
        .. code-block::

            import numpy as np
            from qiskit import *
            from qiskit.visualization import plot_histogram, plot_gate_map, plot_circuit_layout
            from qiskit.tools.monitor import job_monitor
            import matplotlib.pyplot as plt
            %matplotlib inline

            IBMQ.load_account()

            ghz = QuantumCircuit(3, 3)
            ghz.h(0)
            for idx in range(1,3):
                ghz.cx(0,idx)
            ghz.measure(range(3), range(3))

            provider = IBMQ.get_provider(hub='ibm-q')
            backend = provider.get_backend('ibmq_vigo')
            new_circ_lv3 = transpile(ghz, backend=backend, optimization_level=3)
            plot_circuit_layout(new_circ_lv3, backend)
    """
    if circuit._layout is None:
        raise QiskitError('Circuit has no layout. '
                          'Perhaps it has not been transpiled.')

    n_qubits = backend.configuration().n_qubits

    qubits = []
    qubit_labels = [None] * n_qubits

    if view == 'virtual':
        for key, val in circuit._layout.get_virtual_bits().items():
            if key.register.name != 'ancilla':
                qubits.append(val)
                qubit_labels[val] = key.index

    elif view == 'physical':
        for key, val in circuit._layout.get_physical_bits().items():
            if val.register.name != 'ancilla':
                qubits.append(key)
                qubit_labels[key] = key

    else:
        raise VisualizationError("Layout view must be 'virtual' or 'physical'.")

    qcolors = ['#648fff'] * n_qubits
    for k in qubits:
        qcolors[k] = 'k'

    cmap = backend.configuration().coupling_map

    lcolors = ['#648fff'] * len(cmap)

    for idx, edge in enumerate(cmap):
        if edge[0] in qubits and edge[1] in qubits:
            lcolors[idx] = 'k'

    fig = plot_gate_map(backend,
                        qubit_color=qcolors,
                        qubit_labels=qubit_labels,
                        line_color=lcolors)
    return fig


def plot_error_map(backend, figsize=(12, 9), show_title=True):
    """Plots the error map of a given backend.

    Args:
        backend (IBMQBackend): Given backend.
        figsize (tuple): Figure size in inches.
        show_title (bool): Show the title or not.

    Returns:
        Figure: A matplotlib figure showing error map.

    Raises:
        VisualizationError: Input is not IBMQ backend.

    Example:
        .. code-block::

            from qiskit import QuantumCircuit, BasicAer, execute, IBMQ
            from qiskit.visualization import plot_error_map
            %matplotlib inline

            IBMQ.load_account()
            provider = IBMQ.get_provider(hub='ibm-q')
            backend = provider.get_backend('ibmq_vigo')
            plot_error_map(backend)
    """
    color_map = cm.viridis

    props = backend.properties().to_dict()
    config = backend.configuration().to_dict()

    n_qubits = config['n_qubits']

    # U2 error rates
    single_gate_errors = [0]*n_qubits
    for gate in props['gates']:
        if gate['gate'] == 'u2':
            _qubit = gate['qubits'][0]
            single_gate_errors[_qubit] = gate['parameters'][0]['value']

    # Convert to percent
    single_gate_errors = 100 * np.asarray(single_gate_errors)
    avg_1q_err = np.mean(single_gate_errors)

    single_norm = matplotlib.colors.Normalize(
        vmin=min(single_gate_errors), vmax=max(single_gate_errors))
    q_colors = [color_map(single_norm(err)) for err in single_gate_errors]

    cmap = config['coupling_map']

    directed = False
    if n_qubits < 20:
        for edge in cmap:
            if not [edge[1], edge[0]] in cmap:
                directed = True
                break

    cx_errors = []
    for line in cmap:
        for item in props['gates']:
            if item['qubits'] == line:
                cx_errors.append(item['parameters'][0]['value'])
                break
        else:
            continue

    # Convert to percent
    cx_errors = 100 * np.asarray(cx_errors)
    avg_cx_err = np.mean(cx_errors)

    cx_norm = matplotlib.colors.Normalize(
        vmin=min(cx_errors), vmax=max(cx_errors))
    line_colors = [color_map(cx_norm(err)) for err in cx_errors]

    # Measurement errors

    read_err = []

    for qubit in range(n_qubits):
        for item in props['qubits'][qubit]:
            if item['name'] == 'readout_error':
                read_err.append(item['value'])

    read_err = 100 * np.asarray(read_err)
    avg_read_err = np.mean(read_err)
    max_read_err = np.max(read_err)

    fig = plt.figure(figsize=figsize)
    gridspec.GridSpec(nrows=2, ncols=3)

    grid_spec = gridspec.GridSpec(12, 12, height_ratios=[1] * 11 + [0.5],
                                  width_ratios=[2, 1, 1, 1, 1, 1, 1, 1, 1, 1, 1, 2])

    left_ax = plt.subplot(grid_spec[2:10, :1])
    main_ax = plt.subplot(grid_spec[:11, 1:11])
    right_ax = plt.subplot(grid_spec[2:10, 11:])
    bleft_ax = plt.subplot(grid_spec[-1, :5])
    bright_ax = plt.subplot(grid_spec[-1, 7:])

    plot_gate_map(backend, qubit_color=q_colors,
                  line_color=line_colors,
                  qubit_size=28,
                  line_width=5,
                  plot_directed=directed,
                  ax=main_ax)
    main_ax.axis('off')
    main_ax.set_aspect(1)

    single_cb = matplotlib.colorbar.ColorbarBase(bleft_ax, cmap=color_map,
                                                 norm=single_norm,
                                                 orientation='horizontal')
    tick_locator = ticker.MaxNLocator(nbins=5)
    single_cb.locator = tick_locator
    single_cb.update_ticks()
    single_cb.update_ticks()
    bleft_ax.set_title('H error rate (%) [Avg. = {}]'.format(round(avg_1q_err, 3)))

    cx_cb = matplotlib.colorbar.ColorbarBase(bright_ax, cmap=color_map,
                                             norm=cx_norm,
                                             orientation='horizontal')
    tick_locator = ticker.MaxNLocator(nbins=5)
    cx_cb.locator = tick_locator
    cx_cb.update_ticks()
    bright_ax.set_title('CNOT error rate (%) [Avg. = {}]'.format(round(avg_cx_err, 3)))

    if n_qubits < 10:
        num_left = n_qubits
        num_right = 0
    else:
        num_left = math.ceil(n_qubits / 2)
        num_right = n_qubits - num_left

    left_ax.barh(range(num_left), read_err[:num_left], align='center', color='#007d79')
    left_ax.axvline(avg_read_err, linestyle='--', color='#212121')
    left_ax.set_yticks(range(num_left))
    left_ax.set_xticks([0, round(avg_read_err, 2), round(max_read_err, 2)])
    left_ax.set_yticklabels([str(kk) for kk in range(num_left)], fontsize=12)
    left_ax.invert_yaxis()
    left_ax.set_title('Readout Error (%)', fontsize=12)

    for spine in left_ax.spines.values():
        spine.set_visible(False)

    if num_right:
        right_ax.barh(range(num_left, n_qubits), read_err[num_left:],
                      align='center', color='#007d79')
        right_ax.axvline(avg_read_err, linestyle='--', color='#212121')
        right_ax.set_yticks(range(num_left, n_qubits))
        right_ax.set_xticks([0, round(avg_read_err, 2), round(max_read_err, 2)])
        right_ax.set_yticklabels([str(kk) for kk in range(num_left, n_qubits)],
                                 fontsize=12)
        right_ax.invert_yaxis()
        right_ax.invert_xaxis()
        right_ax.yaxis.set_label_position("right")
        right_ax.yaxis.tick_right()
        right_ax.set_title('Readout Error (%)', fontsize=12)
    else:
        right_ax.axis('off')

    for spine in right_ax.spines.values():
        spine.set_visible(False)

    if show_title:
        fig.suptitle('{name} Error Map'.format(name=backend.name()),
                     fontsize=24, y=0.9)
    if get_backend() in ['module://ipykernel.pylab.backend_inline',
                         'nbAgg']:
        plt.close(fig)
    return fig<|MERGE_RESOLUTION|>--- conflicted
+++ resolved
@@ -102,26 +102,7 @@
         ImportError: if matplotlib not installed.
 
     Example:
-<<<<<<< HEAD
         .. code-block::
-=======
-        .. jupyter-execute::
-            :hide-code:
-            :hide-output:
-
-            from unittest.mock import MagicMock
-            import qiskit
-            from qiskit.test.mock import FakeVigo
-
-            mock_ibmq = MagicMock()
-            mock_provider = MagicMock()
-            fake_vigo = FakeVigo()
-            mock_provider.get_backend.return_value = fake_vigo
-            mock_ibmq.get_provider.return_value = mock_provider
-            qiskit.IBMQ = mock_ibmq
-
-        .. jupyter-execute::
->>>>>>> 65271c17
 
            from qiskit import QuantumCircuit, BasicAer, execute, IBMQ
            from qiskit.visualization import plot_gate_map
