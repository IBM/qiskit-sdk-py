--- conflicted
+++ resolved
@@ -145,11 +145,7 @@
     return dag_instructions
 
 
-<<<<<<< HEAD
-def _get_gate_span(qubits, instruction, reverse_bits):
-=======
-def _get_gate_span(qubits, node):
->>>>>>> e4c5aecf
+def _get_gate_span(qubits, node, reverse_bits):
     """Get the list of qubits drawing this gate would cover
     qiskit-terra #2802
     """
@@ -163,19 +159,12 @@
         if index > max_index:
             max_index = index
 
-<<<<<<< HEAD
-    if instruction.cargs or instruction.condition:
+    if node.cargs or node.condition:
         if reverse_bits:
             return qubits[:max_index + 1]
         else:
             return qubits[min_index:len(qubits)]
-=======
-    if node.cargs:
-        return qubits[min_index:]
-    if node.op.condition:
-        return qubits[min_index:]
-
->>>>>>> e4c5aecf
+
     return qubits[min_index:max_index + 1]
 
 
