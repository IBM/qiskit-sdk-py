# This code is part of Qiskit.
#
# (C) Copyright IBM 2017, 2018.
#
# This code is licensed under the Apache License, Version 2.0. You may
# obtain a copy of this license in the LICENSE.txt file in the root directory
# of this source tree or at http://www.apache.org/licenses/LICENSE-2.0.
#
# Any modifications or derivative works of this code must retain this
# copyright notice, and modified files need to carry a notice indicating
# that they have been altered from the originals.

"""
A module for drawing circuits in ascii art or some other text representation
"""

from warnings import warn
from shutil import get_terminal_size
import sys

from qiskit.circuit import ControlledGate, Gate
from qiskit.circuit import Reset
from qiskit.circuit import Measure
from qiskit.circuit.library.standard_gates import IGate, RZZGate, SwapGate, SXGate, SXdgGate
from qiskit.circuit.tools.pi_check import pi_check
from qiskit.visualization.utils import get_gate_ctrl_text, get_param_str
from .exceptions import VisualizationError


class TextDrawerCregBundle(VisualizationError):
    """The parameter "cregbundle" was set to True in an impossible situation. For example, an
    instruction needs to refer to individual classical wires'"""
    pass


class TextDrawerEncodingError(VisualizationError):
    """A problem with encoding"""
    pass


class DrawElement():
    """ An element is an instruction or an operation that need to be drawn."""

    def __init__(self, label=None):
        self._width = None
        self.label = self.mid_content = label
        self.top_format = self.mid_format = self.bot_format = "%s"
        self.top_connect = self.bot_connect = " "
        self.top_pad = self._mid_padding = self.bot_pad = " "
        self.mid_bck = self.top_bck = self.bot_bck = " "
        self.bot_connector = {}
        self.top_connector = {}
        self.right_fill = self.left_fill = self.layer_width = 0
        self.wire_label = ""

    @property
    def top(self):
        """ Constructs the top line of the element"""
        if (self.width % 2) == 0 and len(self.top_format) % 2 == 1 and len(self.top_connect) == 1:
            ret = self.top_format % (self.top_pad+self.top_connect).center(self.width, self.top_pad)
        else:
            ret = self.top_format % self.top_connect.center(self.width, self.top_pad)
        if self.right_fill:
            ret = ret.ljust(self.right_fill, self.top_pad)
        if self.left_fill:
            ret = ret.rjust(self.left_fill, self.top_pad)
        ret = ret.center(self.layer_width, self.top_bck)
        return ret

    @property
    def mid(self):
        """ Constructs the middle line of the element"""
        ret = self.mid_format % self.mid_content.center(
            self.width, self._mid_padding)
        if self.right_fill:
            ret = ret.ljust(self.right_fill, self._mid_padding)
        if self.left_fill:
            ret = ret.rjust(self.left_fill, self._mid_padding)
        ret = ret.center(self.layer_width, self.mid_bck)
        return ret

    @property
    def bot(self):
        """ Constructs the bottom line of the element"""
        if (self.width % 2) == 0 and len(self.top_format) % 2 == 1:
            ret = self.bot_format % (self.bot_pad+self.bot_connect).center(self.width, self.bot_pad)
        else:
            ret = self.bot_format % self.bot_connect.center(self.width, self.bot_pad)
        if self.right_fill:
            ret = ret.ljust(self.right_fill, self.bot_pad)
        if self.left_fill:
            ret = ret.rjust(self.left_fill, self.bot_pad)
        ret = ret.center(self.layer_width, self.bot_bck)
        return ret

    @property
    def length(self):
        """ Returns the length of the element, including the box around."""
        return max(len(self.top), len(self.mid), len(self.bot))

    @property
    def width(self):
        """ Returns the width of the label, including padding"""
        if self._width:
            return self._width
        return len(self.mid_content)

    @width.setter
    def width(self, value):
        self._width = value

    def connect(self, wire_char, where, label=None):
        """Connects boxes and elements using wire_char and setting proper connectors.

        Args:
            wire_char (char): For example '║' or '│'.
            where (list["top", "bot"]): Where the connector should be set.
            label (string): Some connectors have a label (see cu1, for example).
        """

        if 'top' in where and self.top_connector:
            self.top_connect = self.top_connector[wire_char]

        if 'bot' in where and self.bot_connector:
            self.bot_connect = self.bot_connector[wire_char]

        if label:
            self.top_format = self.top_format[:-1] + (label if label else "")


class BoxOnClWire(DrawElement):
    """Draws a box on the classical wire.

    ::

        top: ┌───┐   ┌───┐
        mid: ╡ A ╞ ══╡ A ╞══
        bot: └───┘   └───┘
    """

    def __init__(self, label="", top_connect='─', bot_connect='─'):
        super().__init__(label)
        self.top_format = "┌─%s─┐"
        self.mid_format = "╡ %s ╞"
        self.bot_format = "└─%s─┘"
        self.top_pad = self.bot_pad = '─'
        self.mid_bck = '═'
        self.top_connect = top_connect
        self.bot_connect = bot_connect
        self.mid_content = label


class BoxOnQuWire(DrawElement):
    """Draws a box on the quantum wire.

    ::

        top: ┌───┐   ┌───┐
        mid: ┤ A ├ ──┤ A ├──
        bot: └───┘   └───┘
    """

    def __init__(self, label="", top_connect='─', conditional=False):
        super().__init__(label)
        self.top_format = "┌─%s─┐"
        self.mid_format = "┤ %s ├"
        self.bot_format = "└─%s─┘"
        self.top_pad = self.bot_pad = self.mid_bck = '─'
        self.top_connect = top_connect
        self.bot_connect = '╥' if conditional else '─'
        self.mid_content = label
        self.top_connector = {"│": '┴'}
        self.bot_connector = {"│": '┬'}


class MeasureTo(DrawElement):
    """The element on the classic wire to which the measure is performed.

    ::

        top:  ║     ║
        mid: ═╩═ ═══╩═══
        bot:
    """

    def __init__(self, label=''):
        super().__init__()
        self.top_connect = " ║ "
        self.mid_content = "═╩═"
        self.bot_connect = label
        self.mid_bck = "═"


class MeasureFrom(BoxOnQuWire):
    """The element on the quantum wire in which the measure is performed.

    ::

        top: ┌─┐    ┌─┐
        mid: ┤M├ ───┤M├───
        bot: └╥┘    └╥┘
    """

    def __init__(self):
        super().__init__()
        self.top_format = self.mid_format = self.bot_format = "%s"
        self.top_connect = "┌─┐"
        self.mid_content = "┤M├"
        self.bot_connect = "└╥┘"

        self.top_pad = self.bot_pad = " "
        self._mid_padding = '─'


class MultiBox(DrawElement):
    """Elements that is draw on over multiple wires."""

    def center_label(self, input_length, order):
        """In multi-bit elements, the label is centered vertically.

        Args:
            input_length (int): Rhe amount of wires affected.
            order (int): Which middle element is this one?
        """
        if input_length == order == 0:
            self.top_connect = self.label
            return
        location_in_the_box = '*'.center(input_length * 2 - 1).index('*') + 1
        top_limit = order * 2 + 2
        bot_limit = top_limit + 2
        if top_limit <= location_in_the_box < bot_limit:
            if location_in_the_box == top_limit:
                self.top_connect = self.label
            elif location_in_the_box == top_limit + 1:
                self.mid_content = self.label
            else:
                self.bot_connect = self.label

    @property
    def width(self):
        """ Returns the width of the label, including padding"""
        if self._width:
            return self._width
        return len(self.label)


class BoxOnQuWireTop(MultiBox, BoxOnQuWire):
    """ Draws the top part of a box that affects more than one quantum wire"""

    def __init__(self, label="", top_connect=None, wire_label=''):
        super().__init__(label)
        self.wire_label = wire_label
        self.bot_connect = self.bot_pad = " "
        self.mid_content = ""  # The label will be put by some other part of the box.
        self.left_fill = len(self.wire_label)
        self.top_format = "┌─" + "s".center(self.left_fill + 1, '─') + "─┐"
        self.top_format = self.top_format.replace('s', '%s')
        self.mid_format = "┤{} %s ├".format(self.wire_label)
        self.bot_format = "│{} %s │".format(self.bot_pad * self.left_fill)
        self.top_connect = top_connect if top_connect else '─'


class BoxOnWireMid(MultiBox):
    """ A generic middle box"""

    def __init__(self, label, input_length, order, wire_label=''):
        super().__init__(label)
        self.top_pad = self.bot_pad = self.top_connect = self.bot_connect = " "
        self.wire_label = wire_label
        self.left_fill = len(self.wire_label)
        self.top_format = "│{} %s │".format(self.top_pad * self.left_fill)
        self.bot_format = "│{} %s │".format(self.bot_pad * self.left_fill)
        self.top_connect = self.bot_connect = self.mid_content = ''
        self.center_label(input_length, order)


class BoxOnQuWireMid(BoxOnWireMid, BoxOnQuWire):
    """ Draws the middle part of a box that affects more than one quantum wire"""

    def __init__(self, label, input_length, order, wire_label='', control_label=None):
        super().__init__(label, input_length, order, wire_label=wire_label)
        if control_label:
            self.mid_format = "{}{} %s ├".format(control_label, self.wire_label)
        else:
            self.mid_format = "┤{} %s ├".format(self.wire_label)


class BoxOnQuWireBot(MultiBox, BoxOnQuWire):
    """ Draws the bottom part of a box that affects more than one quantum wire"""

    def __init__(self, label, input_length, bot_connect=None, wire_label='', conditional=False):
        super().__init__(label)
        self.wire_label = wire_label
        self.top_pad = " "
        self.left_fill = len(self.wire_label)
        self.top_format = "│{} %s │".format(self.top_pad * self.left_fill)
        self.mid_format = "┤{} %s ├".format(self.wire_label)
        self.bot_format = "└─" + "s".center(self.left_fill + 1, '─') + "─┘"
        self.bot_format = self.bot_format.replace('s', '%s')
        bot_connect = bot_connect if bot_connect else '─'
        self.bot_connect = '╥' if conditional else bot_connect

        self.mid_content = self.top_connect = ""
        if input_length <= 2:
            self.top_connect = label


class BoxOnClWireTop(MultiBox, BoxOnClWire):
    """ Draws the top part of a conditional box that affects more than one classical wire"""

    def __init__(self, label="", top_connect=None, wire_label=''):
        super().__init__(label)
        self.wire_label = wire_label
        self.mid_content = ""  # The label will be put by some other part of the box.
        self.bot_format = "│ %s │"
        self.top_connect = top_connect if top_connect else '─'
        self.bot_connect = self.bot_pad = " "


class BoxOnClWireMid(BoxOnWireMid, BoxOnClWire):
    """ Draws the middle part of a conditional box that affects more than one classical wire"""

    def __init__(self, label, input_length, order, wire_label='', **_):
        super().__init__(label, input_length, order, wire_label=wire_label)
        self.mid_format = "╡{} %s ╞".format(self.wire_label)


class BoxOnClWireBot(MultiBox, BoxOnClWire):
    """ Draws the bottom part of a conditional box that affects more than one classical wire"""

    def __init__(self, label, input_length, bot_connect='─', wire_label='', **_):
        super().__init__(label)
        self.wire_label = wire_label
        self.left_fill = len(self.wire_label)
        self.top_pad = ' '
        self.bot_pad = '─'
        self.top_format = "│{} %s │".format(self.top_pad * self.left_fill)
        self.mid_format = "╡{} %s ╞".format(self.wire_label)
        self.bot_format = "└─" + "s".center(self.left_fill + 1, '─') + "─┘"
        self.bot_format = self.bot_format.replace('s', '%s')
        bot_connect = bot_connect if bot_connect else '─'
        self.bot_connect = bot_connect

        self.mid_content = self.top_connect = ""
        if input_length <= 2:
            self.top_connect = label


class DirectOnQuWire(DrawElement):
    """
    Element to the wire (without the box).
    """

    def __init__(self, label=""):
        super().__init__(label)
        self.top_format = ' %s '
        self.mid_format = '─%s─'
        self.bot_format = ' %s '
        self._mid_padding = self.mid_bck = '─'
        self.top_connector = {"│": '│'}
        self.bot_connector = {"│": '│'}


class Barrier(DirectOnQuWire):
    """Draws a barrier.

    ::

        top:  ░     ░
        mid: ─░─ ───░───
        bot:  ░     ░
    """

    def __init__(self, label=""):
        super().__init__("░")
        self.top_connect = "░"
        self.bot_connect = "░"
        self.top_connector = {}
        self.bot_connector = {}


class Ex(DirectOnQuWire):
    """Draws an X (usually with a connector). E.g. the top part of a swap gate.

    ::

        top:
        mid: ─X─ ───X───
        bot:  │     │
    """

    def __init__(self, bot_connect=" ", top_connect=" ", conditional=False):
        super().__init__("X")
        self.bot_connect = "║" if conditional else bot_connect
        self.top_connect = top_connect


class ResetDisplay(DirectOnQuWire):
    """ Draws a reset gate"""

    def __init__(self, conditional=False):
        super().__init__("|0>")
        if conditional:
            self.bot_connect = "║"


class Bullet(DirectOnQuWire):
    """ Draws a bullet (usually with a connector). E.g. the top part of a CX gate.

    ::

        top:
        mid: ─■─  ───■───
        bot:  │      │
    """

    def __init__(self, top_connect="", bot_connect="", conditional=False,
                 label=None, bottom=False):
        super().__init__('■')
        self.top_connect = top_connect
        self.bot_connect = '║' if conditional else bot_connect
        if label and bottom:
            self.bot_connect = label
        elif label:
            self.top_connect = label
        self.mid_bck = '─'


class OpenBullet(DirectOnQuWire):
    """Draws an open bullet (usually with a connector). E.g. the top part of a CX gate.

    ::

        top:
        mid: ─o─  ───o───
        bot:  │      │
    """

    def __init__(self, top_connect="", bot_connect="", conditional=False,
                 label=None, bottom=False):
        super().__init__('o')
        self.top_connect = top_connect
        self.bot_connect = '║' if conditional else bot_connect
        if label and bottom:
            self.bot_connect = label
        elif label:
            self.top_connect = label
        self.mid_bck = '─'


class EmptyWire(DrawElement):
    """This element is just the wire, with no instructions nor operations."""

    def __init__(self, wire):
        super().__init__(wire)
        self._mid_padding = self.mid_bck = wire

    @staticmethod
    def fillup_layer(layer, first_clbit):
        """Given a layer, replace the Nones in it with EmptyWire elements.

        Args:
            layer (list): The layer that contains Nones.
            first_clbit (int): The first wire that is classic.

        Returns:
            list: The new layer, with no Nones.
        """
        for nones in [i for i, x in enumerate(layer) if x is None]:
            layer[nones] = EmptyWire('═') if nones >= first_clbit else EmptyWire('─')
        return layer


class BreakWire(DrawElement):
    """ This element is used to break the drawing in several pages."""

    def __init__(self, arrow_char):
        super().__init__()
        self.top_format = self.mid_format = self.bot_format = "%s"
        self.top_connect = arrow_char
        self.mid_content = arrow_char
        self.bot_connect = arrow_char

    @staticmethod
    def fillup_layer(layer_length, arrow_char):
        """Creates a layer with BreakWire elements.

        Args:
            layer_length (int): The length of the layer to create
            arrow_char (char): The char used to create the BreakWire element.

        Returns:
            list: The new layer.
        """
        breakwire_layer = []
        for _ in range(layer_length):
            breakwire_layer.append(BreakWire(arrow_char))
        return breakwire_layer


class InputWire(DrawElement):
    """ This element is the label and the initial value of a wire."""

    def __init__(self, label):
        super().__init__(label)

    @staticmethod
    def fillup_layer(names):
        """Creates a layer with InputWire elements.

        Args:
            names (list): List of names for the wires.

        Returns:
            list: The new layer
        """
        longest = max([len(name) for name in names])
        inputs_wires = []
        for name in names:
            inputs_wires.append(InputWire(name.rjust(longest)))
        return inputs_wires


class TextDrawing():
    """ The text drawing"""

    def __init__(self, qubits, clbits, instructions, plotbarriers=True,
                 line_length=None, vertical_compression='high', layout=None, initial_state=True,
                 cregbundle=False, global_phase=None, encoding=None, qregs=None, cregs=None):
        self.qubits = qubits
        self.clbits = clbits
        self.qregs = qregs
        self.cregs = cregs
        self.instructions = instructions
        self.layout = layout
        self.initial_state = initial_state
        self.cregbundle = cregbundle
        self.global_phase = global_phase
        self.plotbarriers = plotbarriers
        self.line_length = line_length
        if vertical_compression not in ['high', 'medium', 'low']:
            raise ValueError("Vertical compression can only be 'high', 'medium', or 'low'")
        self.vertical_compression = vertical_compression

        if encoding:
            self.encoding = encoding
        else:
            if sys.stdout.encoding:
                self.encoding = sys.stdout.encoding
            else:
                self.encoding = 'utf8'

        self.bit_locations = {
            bit: {'register': register, 'index': index}
            for register in cregs + qregs
            for index, bit in enumerate(register)}
        for index, bit in list(enumerate(qubits)) + list(enumerate(clbits)):
            if bit not in self.bit_locations:
                self.bit_locations[bit] = {'register': None, 'index': index}

    def __str__(self):
        return self.single_string()

    def _repr_html_(self):
        return '<pre style="word-wrap: normal;' \
               'white-space: pre;' \
               'background: #fff0;' \
               'line-height: 1.1;' \
               'font-family: &quot;Courier New&quot;,Courier,monospace">' \
               '%s</pre>' % self.single_string()

    def __repr__(self):
        return self.single_string()

    def single_string(self):
        """Creates a long string with the ascii art.
        Returns:
            str: The lines joined by a newline (``\\n``)
        """
        try:
            return "\n".join(self.lines()).encode(self.encoding).decode(self.encoding)
        except (UnicodeEncodeError, UnicodeDecodeError):
            warn('The encoding %s has a limited charset. Consider a different encoding in your '
                 'environment. UTF-8 is being used instead' % self.encoding, RuntimeWarning)
            self.encoding = 'utf-8'
            return "\n".join(self.lines()).encode(self.encoding).decode(self.encoding)

    def dump(self, filename, encoding=None):
        """Dumps the ascii art in the file.

        Args:
            filename (str): File to dump the ascii art.
            encoding (str): Optional. Force encoding, instead of self.encoding.
        """
        with open(filename, mode='w', encoding=encoding or self.encoding) as text_file:
            text_file.write(self.single_string())

    def lines(self, line_length=None):
        """Generates a list with lines. These lines form the text drawing.

        Args:
            line_length (int): Optional. Breaks the circuit drawing to this length. This
                               useful when the drawing does not fit in the console. If
                               None (default), it will try to guess the console width using
                               shutil.get_terminal_size(). If you don't want pagination
                               at all, set line_length=-1.

        Returns:
            list: A list of lines with the text drawing.
        """
        if line_length is None:
            line_length = self.line_length
        if not line_length:
            if ('ipykernel' in sys.modules) and ('spyder' not in sys.modules):
                line_length = 80
            else:
                line_length, _ = get_terminal_size()

        noqubits = len(self.qubits)

        try:
            layers = self.build_layers()
        except TextDrawerCregBundle:
            self.cregbundle = False
            warn('The parameter "cregbundle" was disable, since an instruction needs to refer to '
                 'individual classical wires', RuntimeWarning, 2)
            layers = self.build_layers()

        layer_groups = [[]]
        rest_of_the_line = line_length
        for layerno, layer in enumerate(layers):
            # Replace the Nones with EmptyWire
            layers[layerno] = EmptyWire.fillup_layer(layer, noqubits)

            TextDrawing.normalize_width(layer)

            if line_length == -1:
                # Do not use pagination (aka line breaking. aka ignore line_length).
                layer_groups[-1].append(layer)
                continue

            # chop the layer to the line_length (pager)
            layer_length = layers[layerno][0].length

            if layer_length < rest_of_the_line:
                layer_groups[-1].append(layer)
                rest_of_the_line -= layer_length
            else:
                layer_groups[-1].append(BreakWire.fillup_layer(len(layer), '»'))

                # New group
                layer_groups.append([BreakWire.fillup_layer(len(layer), '«')])
                rest_of_the_line = line_length - layer_groups[-1][-1][0].length

                layer_groups[-1].append(
                    InputWire.fillup_layer(self.wire_names(with_initial_state=False)))
                rest_of_the_line -= layer_groups[-1][-1][0].length

                layer_groups[-1].append(layer)
                rest_of_the_line -= layer_groups[-1][-1][0].length

        lines = []

        if self.global_phase:
            lines.append('global phase: %s' % pi_check(self.global_phase,
                                                       ndigits=5))

        for layer_group in layer_groups:
            wires = list(zip(*layer_group))
            lines += self.draw_wires(wires)

        return lines

    def wire_names(self, with_initial_state=False):
        """Returns a list of names for each wire.

        Args:
            with_initial_state (bool): Optional (Default: False). If true, adds
                the initial value to the name.

        Returns:
            List: The list of wire names.
        """
        if with_initial_state:
            initial_qubit_value = '|0>'
            initial_clbit_value = '0 '
        else:
            initial_qubit_value = ''
            initial_clbit_value = ''

        qubit_labels = []
        if self.layout is None:
            for bit in self.qubits:
                label = '{name}_{index}: ' + initial_qubit_value
                if self.bit_locations[bit]['register'] is not None:
                    qubit_labels.append(label.format(name=self.bit_locations[bit]['register'].name,
                                                     index=self.bit_locations[bit]['index'],
                                                     physical=''))
                else:
                    qubit_labels.append(label.format(name='',
                                                     index=self.bit_locations[bit]['index'],
                                                     physical=''))

        else:
            for bit in self.qubits:
                bit_index = self.bit_locations[bit]['index']
                if self.layout[bit_index]:
                    try:
                        layout_reg = next(reg for reg in self.layout.get_registers()
                                          if self.layout[bit_index] in reg)
                        label = '{name}_{index} -> {physical} ' + initial_qubit_value
                        qubit_labels.append(
                            label.format(name=layout_reg.name,
                                         index=layout_reg[:].index(self.layout[bit_index]),
                                         physical=bit_index))
                    except StopIteration:
                        label = '{name} -> {physical} ' + initial_qubit_value
                        qubit_labels.append(label.format(name='',
                                                         physical=bit_index))
                else:
                    qubit_labels.append('%s ' % bit_index + initial_qubit_value)

        clbit_labels = []
        previous_creg = None
        for bit in self.clbits:
            register = self.bit_locations[bit]['register']
            index = self.bit_locations[bit]['index']
            if self.cregbundle and register is not None:
                if previous_creg and previous_creg == register:
                    continue
                previous_creg = register
                label = '{name}: {initial_value}{size}/'
                clbit_labels.append(label.format(name=register.name,
                                                 initial_value=initial_clbit_value,
                                                 size=register.size))
            else:
                label = '{name}_{index}: ' + initial_clbit_value
                clbit_labels.append(label.format(name=register.name if register is not None else '',
                                                 index=index))
        return qubit_labels + clbit_labels

    def should_compress(self, top_line, bot_line):
        """Decides if the top_line and bot_line should be merged,
        based on `self.vertical_compression`."""
        if self.vertical_compression == 'high':
            return True
        if self.vertical_compression == 'low':
            return False
        for top, bot in zip(top_line, bot_line):
            if top in ['┴', '╨'] and bot in ['┬', '╥']:
                return False
        for line in (bot_line, top_line):
            no_spaces = line.replace(' ', '')
            if len(no_spaces) > 0 and all(c.isalpha() or c.isnumeric() for c in no_spaces):
                return False
        return True

    def draw_wires(self, wires):
        """Given a list of wires, creates a list of lines with the text drawing.

        Args:
            wires (list): A list of wires with instructions.
        Returns:
            list: A list of lines with the text drawing.
        """
        lines = []
        bot_line = None
        for wire in wires:
            # TOP
            top_line = ''
            for instruction in wire:
                top_line += instruction.top

            if bot_line is None:
                lines.append(top_line)
            else:
                if self.should_compress(top_line, bot_line):
                    lines.append(TextDrawing.merge_lines(lines.pop(), top_line))
                else:
                    lines.append(TextDrawing.merge_lines(lines[-1], top_line, icod="bot"))

            # MID
            mid_line = ''
            for instruction in wire:
                mid_line += instruction.mid
            lines.append(TextDrawing.merge_lines(lines[-1], mid_line, icod="bot"))

            # BOT
            bot_line = ''
            for instruction in wire:
                bot_line += instruction.bot
            lines.append(TextDrawing.merge_lines(lines[-1], bot_line, icod="bot"))

        return lines

    @staticmethod
    def label_for_conditional(instruction):
        """ Creates the label for a conditional instruction."""
        return "= %s" % instruction.op.condition[1]

    @staticmethod
    def special_label(instruction):
        """Some instructions have special labels"""
        labels = {IGate: 'I',
                  SXGate: '√X',
                  SXdgGate: '√XDG'}
        instruction_type = type(instruction)
        return labels.get(instruction_type, None)

    @staticmethod
    def merge_lines(top, bot, icod="top"):
        """Merges two lines (top and bot) in the way that the overlapping make senses.

        Args:
            top (str): the top line
            bot (str): the bottom line
            icod (top or bot): in case of doubt, which line should have priority? Default: "top".
        Returns:
            str: The merge of both lines.
        """
        ret = ""
        for topc, botc in zip(top, bot):
            if topc == botc:
                ret += topc
            elif topc in '┼╪' and botc == " ":
                ret += "│"
            elif topc == " ":
                ret += botc
            elif topc in '┬╥' and botc in " ║│" and icod == "top":
                ret += topc
            elif topc in '┬' and botc == " " and icod == "bot":
                ret += '│'
            elif topc in '╥' and botc == " " and icod == "bot":
                ret += '║'
            elif topc in '┬│' and botc == "═":
                ret += '╪'
            elif topc in '┬│' and botc == "─":
                ret += '┼'
            elif topc in '└┘║│░' and botc == " " and icod == "top":
                ret += topc
            elif topc in '─═' and botc == " " and icod == "top":
                ret += topc
            elif topc in '─═' and botc == " " and icod == "bot":
                ret += botc
            elif topc in "║╥" and botc in "═":
                ret += "╬"
            elif topc in "║╥" and botc in "─":
                ret += "╫"
            elif topc in '║╫╬' and botc in " ":
                ret += "║"
            elif topc == '└' and botc == "┌" and icod == 'top':
                ret += "├"
            elif topc == '┘' and botc == "┐":
                ret += "┤"
            elif botc in "┐┌" and icod == 'top':
                ret += "┬"
            elif topc in "┘└" and botc in "─" and icod == 'top':
                ret += "┴"
            elif botc == " " and icod == 'top':
                ret += topc
            else:
                ret += botc
        return ret

    @staticmethod
    def normalize_width(layer):
        """
        When the elements of the layer have different widths, sets the width to the max elements.

        Args:
            layer (list): A list of elements.
        """
        instructions = list(filter(lambda x: x is not None, layer))
        longest = max([instruction.length for instruction in instructions])
        for instruction in instructions:
            instruction.layer_width = longest

    @staticmethod
    def controlled_wires(instruction, layer):
        """
        Analyzes the instruction in the layer and checks if the controlled arguments are in
        the box or out of the box.

        Args:
            instruction (Instruction): instruction to analyse
            layer (Layer): The layer in which the instruction is inserted.

        Returns:
            Tuple(list, list, list):
              - tuple: controlled arguments on top of the "instruction box", and its status
              - tuple: controlled arguments on bottom of the "instruction box", and its status
              - tuple: controlled arguments in the "instruction box", and its status
              - the rest of the arguments
        """
        num_ctrl_qubits = instruction.op.num_ctrl_qubits
        ctrl_qubits = instruction.qargs[:num_ctrl_qubits]
        args_qubits = instruction.qargs[num_ctrl_qubits:]
        ctrl_state = "{:b}".format(instruction.op.ctrl_state).rjust(num_ctrl_qubits, '0')[::-1]

        in_box = list()
        top_box = list()
        bot_box = list()

        qubit_index = sorted([i for i, x in enumerate(layer.qubits) if x in args_qubits])

        for ctrl_qubit in zip(ctrl_qubits, ctrl_state):
            if min(qubit_index) > layer.qubits.index(ctrl_qubit[0]):
                top_box.append(ctrl_qubit)
            elif max(qubit_index) < layer.qubits.index(ctrl_qubit[0]):
                bot_box.append(ctrl_qubit)
            else:
                in_box.append(ctrl_qubit)
        return (top_box, bot_box, in_box, args_qubits)

    def _set_ctrl_state(self, instruction, conditional, ctrl_text, bottom):
        """ Takes the ctrl_state from instruction and appends Bullet or OpenBullet
        to gates depending on whether the bit in ctrl_state is 1 or 0. Returns gates"""

        gates = []
        num_ctrl_qubits = instruction.op.num_ctrl_qubits
        ctrl_qubits = instruction.qargs[:num_ctrl_qubits]
        cstate = "{:b}".format(instruction.op.ctrl_state).rjust(num_ctrl_qubits, '0')[::-1]
        for i in range(len(ctrl_qubits)):
            if cstate[i] == '1':
                gates.append(Bullet(conditional=conditional, label=ctrl_text,
                                    bottom=bottom))
            else:
                gates.append(OpenBullet(conditional=conditional, label=ctrl_text,
                                        bottom=bottom))
        return gates

    def _instruction_to_gate(self, instruction, layer):
        """ Convert a dag op node into its corresponding Gate object, and establish
        any connections it introduces between qubits"""

        current_cons = []
        connection_label = None
        conditional = False
        base_gate = getattr(instruction.op, 'base_gate', None)

<<<<<<< HEAD
        params = get_param_str(instruction, 'text', ndigits=5)
        if (not isinstance(instruction.op, (Measure, SwapGate, Reset)) and
                not instruction.op._directive):
            gate_text, ctrl_text, _ = get_gate_ctrl_text(instruction, 'text')
            gate_text = TextDrawing.special_label(instruction.op) or gate_text
            gate_text = gate_text + params

        if instruction.condition is not None:
=======
        if instruction.op.condition is not None:
>>>>>>> 0fc83f44
            # conditional
            cllabel = TextDrawing.label_for_conditional(instruction)
            layer.set_cl_multibox(instruction.op.condition[0], cllabel, top_connect='╨')
            conditional = True

        # add in a gate that operates over multiple qubits
        def add_connected_gate(instruction, gates, layer, current_cons):
            for i, gate in enumerate(gates):
                actual_index = self.qubits.index(instruction.qargs[i])
                if actual_index not in [i for i, j in current_cons]:
                    layer.set_qubit(instruction.qargs[i], gate)
                    current_cons.append((actual_index, gate))

        if isinstance(instruction.op, Measure):
            gate = MeasureFrom()
            layer.set_qubit(instruction.qargs[0], gate)
            if self.cregbundle:
                layer.set_clbit(instruction.cargs[0],
                                MeasureTo(str(self.bit_locations[instruction.cargs[0]]['index'])))
            else:
                layer.set_clbit(instruction.cargs[0], MeasureTo())

        elif instruction.op._directive:
            # barrier
            if not self.plotbarriers:
                return layer, current_cons, connection_label

            for qubit in instruction.qargs:
                if qubit in self.qubits:
                    layer.set_qubit(qubit, Barrier())

        elif isinstance(instruction.op, SwapGate):
            # swap
            gates = [Ex(conditional=conditional) for _ in range(len(instruction.qargs))]
            add_connected_gate(instruction, gates, layer, current_cons)

        elif isinstance(instruction.op, Reset):
            # reset
            layer.set_qubit(instruction.qargs[0], ResetDisplay(conditional=conditional))

        elif isinstance(instruction.op, RZZGate):
            # rzz
            connection_label = "ZZ%s" % params
            gates = [Bullet(conditional=conditional), Bullet(conditional=conditional)]
            add_connected_gate(instruction, gates, layer, current_cons)

        elif len(instruction.qargs) == 1 and not instruction.cargs:
            # unitary gate
            layer.set_qubit(instruction.qargs[0],
                            BoxOnQuWire(gate_text, conditional=conditional))

        elif isinstance(instruction.op, ControlledGate):
            params_array = TextDrawing.controlled_wires(instruction, layer)
            controlled_top, controlled_bot, controlled_edge, rest = params_array
            gates = self._set_ctrl_state(instruction, conditional, ctrl_text,
                                         bool(controlled_bot))
            if base_gate.name == 'z':
                # cz
                gates.append(Bullet(conditional=conditional))
            elif base_gate.name in ['u1', 'p']:
                # cu1
                connection_label = "%s%s" % (base_gate.name.upper(), params)
                gates.append(Bullet(conditional=conditional))
            elif base_gate.name == 'swap':
                # cswap
                gates += [Ex(conditional=conditional), Ex(conditional=conditional)]
                add_connected_gate(instruction, gates, layer, current_cons)
            elif base_gate.name == 'rzz':
                # crzz
                connection_label = "ZZ%s" % params
                gates += [Bullet(conditional=conditional), Bullet(conditional=conditional)]
            elif len(rest) > 1:
                top_connect = '┴' if controlled_top else None
                bot_connect = '┬' if controlled_bot else None
                indexes = layer.set_qu_multibox(rest, gate_text,
                                                conditional=conditional,
                                                controlled_edge=controlled_edge,
                                                top_connect=top_connect, bot_connect=bot_connect)
                for index in range(min(indexes), max(indexes) + 1):
                    # Dummy element to connect the multibox with the bullets
                    current_cons.append((index, DrawElement('')))
            else:
                gates.append(BoxOnQuWire(gate_text, conditional=conditional))
            add_connected_gate(instruction, gates, layer, current_cons)

        elif len(instruction.qargs) >= 2 and not instruction.cargs:
            layer.set_qu_multibox(instruction.qargs, gate_text, conditional=conditional)

        elif instruction.qargs and instruction.cargs:
            if self.cregbundle and instruction.cargs:
                raise TextDrawerCregBundle('TODO')
            layer._set_multibox(gate_text, qubits=instruction.qargs, clbits=instruction.cargs,
                                conditional=conditional)
        else:
            raise VisualizationError(
                "Text visualizer does not know how to handle this instruction: ", instruction.name)

        # sort into the order they were declared in
        # this ensures that connected boxes have lines in the right direction
        current_cons.sort(key=lambda tup: tup[0])
        current_cons = [g for q, g in current_cons]

        return layer, current_cons, connection_label

    def build_layers(self):
        """
        Constructs layers.
        Returns:
            list: List of DrawElements.
        Raises:
            VisualizationError: When the drawing is, for some reason, impossible to be drawn.
        """
        wire_names = self.wire_names(with_initial_state=self.initial_state)
        if not wire_names:
            return []

        layers = [InputWire.fillup_layer(wire_names)]

        for instruction_layer in self.instructions:
            layer = Layer(self.qubits, self.clbits, self.cregbundle, self.cregs)

            for instruction in instruction_layer:
                layer, current_connections, connection_label = \
                    self._instruction_to_gate(instruction, layer)

                layer.connections.append((connection_label, current_connections))
            layer.connect_with("│")
            layers.append(layer.full_layer)

        return layers


class Layer:
    """ A layer is the "column" of the circuit. """

    def __init__(self, qubits, clbits, cregbundle=False, cregs=None):
        cregs = [] if cregs is None else cregs

        self.qubits = qubits

        self._clbit_locations = {
            bit: {'register': register, 'index': index}
            for register in cregs
            for index, bit in enumerate(register)}
        for index, bit in enumerate(clbits):
            if bit not in self._clbit_locations:
                self._clbit_locations[bit] = {'register': None, 'index': index}

        if cregbundle:
            self.clbits = []
            previous_creg = None
            for bit in clbits:
                if previous_creg and previous_creg == self._clbit_locations[bit]['register']:
                    continue
                previous_creg = self._clbit_locations[bit]['register']
                self.clbits.append(previous_creg)
        else:
            self.clbits = clbits
        self.qubit_layer = [None] * len(qubits)
        self.connections = []
        self.clbit_layer = [None] * len(clbits)
        self.cregbundle = cregbundle

    @property
    def full_layer(self):
        """
        Returns the composition of qubits and classic wires.
        Returns:
            String: self.qubit_layer + self.clbit_layer
        """
        return self.qubit_layer + self.clbit_layer

    def set_qubit(self, qubit, element):
        """Sets the qubit to the element.

        Args:
            qubit (qbit): Element of self.qubits.
            element (DrawElement): Element to set in the qubit
        """
        self.qubit_layer[self.qubits.index(qubit)] = element

    def set_clbit(self, clbit, element):
        """Sets the clbit to the element.

        Args:
            clbit (cbit): Element of self.clbits.
            element (DrawElement): Element to set in the clbit
        """
        if self.cregbundle:
            self.clbit_layer[self.clbits.index(self._clbit_locations[clbit]['register'])] = element
        else:
            self.clbit_layer[self.clbits.index(clbit)] = element

    def _set_multibox(self, label, qubits=None, clbits=None, top_connect=None,
                      bot_connect=None, conditional=False, controlled_edge=None):
        if qubits is not None and clbits is not None:
            qubits = list(qubits)
            clbits = list(clbits)
            cbit_index = sorted([i for i, x in enumerate(self.clbits) if x in clbits])
            qbit_index = sorted([i for i, x in enumerate(self.qubits) if x in qubits])

            # Further below, indices are used as wire labels. Here, get the length of
            # the longest label, and pad all labels with spaces to this length.
            wire_label_len = max(len(str(len(qubits) - 1)),
                                 len(str(len(clbits) - 1)))
            qargs = [str(qubits.index(qbit)).ljust(wire_label_len, ' ')
                     for qbit in self.qubits if qbit in qubits]
            cargs = [str(clbits.index(cbit)).ljust(wire_label_len, ' ')
                     for cbit in self.clbits if cbit in clbits]

            box_height = len(self.qubits) - min(qbit_index) + max(cbit_index) + 1

            self.set_qubit(qubits.pop(0), BoxOnQuWireTop(label, wire_label=qargs.pop(0)))
            order = 0
            for order, bit_i in enumerate(range(min(qbit_index) + 1, len(self.qubits))):
                if bit_i in qbit_index:
                    named_bit = qubits.pop(0)
                    wire_label = qargs.pop(0)
                else:
                    named_bit = self.qubits[bit_i]
                    wire_label = ' ' * wire_label_len
                self.set_qubit(named_bit, BoxOnQuWireMid(label, box_height, order,
                                                         wire_label=wire_label))
            for order, bit_i in enumerate(range(max(cbit_index)), order + 1):
                if bit_i in cbit_index:
                    named_bit = clbits.pop(0)
                    wire_label = cargs.pop(0)
                else:
                    named_bit = self.clbits[bit_i]
                    wire_label = ' ' * wire_label_len
                self.set_clbit(named_bit, BoxOnClWireMid(label, box_height, order,
                                                         wire_label=wire_label))
            self.set_clbit(clbits.pop(0),
                           BoxOnClWireBot(label, box_height, wire_label=cargs.pop(0)))
            return cbit_index
        if qubits is None and clbits is not None:
            bits = list(clbits)
            bit_index = sorted([i for i, x in enumerate(self.clbits) if x in bits])
            wire_label_len = len(str(len(bits) - 1))
            bits.sort(key=self.clbits.index)
            qargs = [''] * len(bits)
            set_bit = self.set_clbit
            OnWire = BoxOnClWire
            OnWireTop = BoxOnClWireTop
            OnWireMid = BoxOnClWireMid
            OnWireBot = BoxOnClWireBot
        elif clbits is None and qubits is not None:
            bits = list(qubits)
            bit_index = sorted([i for i, x in enumerate(self.qubits) if x in bits])
            wire_label_len = len(str(len(bits) - 1))
            qargs = [str(bits.index(qbit)).ljust(wire_label_len, ' ')
                     for qbit in self.qubits if qbit in bits]
            bits.sort(key=self.qubits.index)
            set_bit = self.set_qubit
            OnWire = BoxOnQuWire
            OnWireTop = BoxOnQuWireTop
            OnWireMid = BoxOnQuWireMid
            OnWireBot = BoxOnQuWireBot
        else:
            raise VisualizationError("_set_multibox error!.")

        control_index = {}
        if controlled_edge:
            for index, qubit in enumerate(self.qubits):
                for qubit_in_edge, value in controlled_edge:
                    if qubit == qubit_in_edge:
                        control_index[index] = '■' if value == '1' else 'o'
        if len(bit_index) == 1:
            set_bit(bits[0], OnWire(label, top_connect=top_connect))
        else:
            box_height = max(bit_index) - min(bit_index) + 1
            set_bit(bits.pop(0), OnWireTop(label, top_connect=top_connect, wire_label=qargs.pop(0)))
            for order, bit_i in enumerate(range(min(bit_index) + 1, max(bit_index))):
                if bit_i in bit_index:
                    named_bit = bits.pop(0)
                    wire_label = qargs.pop(0)
                else:
                    named_bit = (self.qubits + self.clbits)[bit_i]
                    wire_label = ' ' * wire_label_len

                control_label = control_index.get(bit_i)
                set_bit(named_bit, OnWireMid(label, box_height, order, wire_label=wire_label,
                                             control_label=control_label))
            set_bit(bits.pop(0), OnWireBot(label, box_height, bot_connect=bot_connect,
                                           wire_label=qargs.pop(0), conditional=conditional))
        return bit_index

    def set_cl_multibox(self, creg, label, top_connect='┴'):
        """Sets the multi clbit box.

        Args:
            creg (string): The affected classical register.
            label (string): The label for the multi clbit box.
            top_connect (char): The char to connect the box on the top.
        """
        if self.cregbundle:
            self.set_clbit(creg[0], BoxOnClWire(label=label, top_connect=top_connect))
        else:
            clbit = [bit for bit in self.clbits
                     if self._clbit_locations[bit]['register'] == creg]
            self._set_multibox(label, clbits=clbit, top_connect=top_connect)

    def set_qu_multibox(self, bits, label, top_connect=None, bot_connect=None,
                        conditional=False, controlled_edge=None):
        """Sets the multi qubit box.

        Args:
            bits (list[int]): A list of affected bits.
            label (string): The label for the multi qubit box.
            top_connect (char): None or a char connector on the top
            bot_connect (char): None or a char connector on the bottom
            conditional (bool): If the box has a conditional
            controlled_edge (list): A list of bit that are controlled (to draw them at the edge)
        Return:
            List: A list of indexes of the box.
        """
        return self._set_multibox(label, qubits=bits, top_connect=top_connect,
                                  bot_connect=bot_connect,
                                  conditional=conditional, controlled_edge=controlled_edge)

    def connect_with(self, wire_char):
        """Connects the elements in the layer using wire_char.

        Args:
            wire_char (char): For example '║' or '│'.
        """

        if len([qbit for qbit in self.qubit_layer if qbit is not None]) == 1:
            # Nothing to connect
            return

        for label, affected_bits in self.connections:

            if not affected_bits:
                continue

            affected_bits[0].connect(wire_char, ['bot'])
            for affected_bit in affected_bits[1:-1]:
                affected_bit.connect(wire_char, ['bot', 'top'])

            affected_bits[-1].connect(wire_char, ['top'], label)

            if label:
                for affected_bit in affected_bits:
                    affected_bit.right_fill = len(label) + len(affected_bit.mid)<|MERGE_RESOLUTION|>--- conflicted
+++ resolved
@@ -938,7 +938,7 @@
         conditional = False
         base_gate = getattr(instruction.op, 'base_gate', None)
 
-<<<<<<< HEAD
+
         params = get_param_str(instruction, 'text', ndigits=5)
         if (not isinstance(instruction.op, (Measure, SwapGate, Reset)) and
                 not instruction.op._directive):
@@ -946,10 +946,7 @@
             gate_text = TextDrawing.special_label(instruction.op) or gate_text
             gate_text = gate_text + params
 
-        if instruction.condition is not None:
-=======
         if instruction.op.condition is not None:
->>>>>>> 0fc83f44
             # conditional
             cllabel = TextDrawing.label_for_conditional(instruction)
             layer.set_cl_multibox(instruction.op.condition[0], cllabel, top_connect='╨')
