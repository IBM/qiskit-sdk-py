--- conflicted
+++ resolved
@@ -903,31 +903,6 @@
         elif instruction.name == 'reset':
             layer.set_qubit(instruction.qargs[0], Reset(conditional=conditional))
 
-<<<<<<< HEAD
-        elif instruction.name in ['cx', 'CX', 'ccx']:
-            # cx/ccx
-            gates = self._set_ctrl_state(instruction, conditional)
-            gates.append(BoxOnQuWire('X', conditional=conditional))
-            add_connected_gate(instruction, gates, layer, current_cons)
-
-        elif instruction.name == 'cy':
-            # cy
-            gates = [Bullet(conditional=conditional), BoxOnQuWire('Y', conditional=conditional)]
-            add_connected_gate(instruction, gates, layer, current_cons)
-
-        elif instruction.name == 'cz' and instruction.op.ctrl_state == 1:
-            # cz TODO: only supports one closed controlled for now
-            gates = [Bullet(conditional=conditional), Bullet(conditional=conditional)]
-            add_connected_gate(instruction, gates, layer, current_cons)
-
-        elif instruction.name == 'cu1':
-            # cu1
-            connection_label = TextDrawing.params_for_label(instruction)[0]
-            gates = [Bullet(conditional=conditional), Bullet(conditional=conditional)]
-            add_connected_gate(instruction, gates, layer, current_cons)
-
-=======
->>>>>>> 73760b9d
         elif instruction.name == 'rzz':
             # rzz
             connection_label = "zz(%s)" % TextDrawing.params_for_label(instruction)[0]
@@ -944,15 +919,7 @@
             label = TextDrawing.label_for_box(instruction, controlled=True)
             params_array = TextDrawing.controlled_wires(instruction, layer)
             controlled_top, controlled_bot, controlled_edge, rest = params_array
-<<<<<<< HEAD
             gates = self._set_ctrl_state(instruction, conditional)
-            if len(rest) > 1:
-=======
-            for i in controlled_top + controlled_bot + controlled_edge:
-                if i[1] == '1':
-                    gates.append(Bullet(conditional=conditional))
-                else:
-                    gates.append(OpenBullet(conditional=conditional))
             if instruction.op.base_gate.name == 'z':
                 # cz
                 gates.append(Bullet(conditional=conditional))
@@ -969,7 +936,6 @@
                 connection_label = "zz(%s)" % TextDrawing.params_for_label(instruction)[0]
                 gates += [Bullet(conditional=conditional), Bullet(conditional=conditional)]
             elif len(rest) > 1:
->>>>>>> 73760b9d
                 top_connect = '┴' if controlled_top else None
                 bot_connect = '┬' if controlled_bot else None
                 indexes = layer.set_qu_multibox(rest, label,
