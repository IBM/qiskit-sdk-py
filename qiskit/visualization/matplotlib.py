--- conflicted
+++ resolved
@@ -444,22 +444,15 @@
         # quantum register
         for ii, reg in enumerate(self._qreg):
             if len(self._qreg) > 1:
-<<<<<<< HEAD
                 if self.layout is None:
-                    label = '${name}_{{{index}}}$'.format(name=reg.reg.name, index=reg.index)
+                    label = '${name}_{{{index}}}$'.format(name=reg.register.name, index=reg.index)
                 else:
                     label = '$({name}_{{{index}}})~q_{physical}$'.format(
                         physical=self.layout[reg],
                         name=reg.reg.name,
                         index=reg.index)
             else:
-                label = '${name}$'.format(name=reg.reg.name)
-=======
-                label = '${}_{{{}}}$'.format(reg.register.name, reg.index)
-            else:
-                label = '${}$'.format(reg.register.name)
->>>>>>> 02841329
-
+                label = '${name}$'.format(name=reg.register.name)
             pos = -ii
             self._qreg_dict[ii] = {
                 'y': pos,
