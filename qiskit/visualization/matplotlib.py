# This code is part of Qiskit.
#
# (C) Copyright IBM 2017, 2018.
#
# This code is licensed under the Apache License, Version 2.0. You may
# obtain a copy of this license in the LICENSE.txt file in the root directory
# of this source tree or at http://www.apache.org/licenses/LICENSE-2.0.
#
# Any modifications or derivative works of this code must retain this
# copyright notice, and modified files need to carry a notice indicating
# that they have been altered from the originals.

# pylint: disable=invalid-name,inconsistent-return-statements

"""mpl circuit visualization backend."""

import collections
import itertools
import json
import re
import os
from warnings import warn

import numpy as np

<<<<<<< HEAD
try:
    from matplotlib import get_backend
    from matplotlib import patches
    from matplotlib import pyplot as plt
    from matplotlib.figure import Figure

    HAS_MATPLOTLIB = True
except ImportError:
    HAS_MATPLOTLIB = False
=======
>>>>>>> a2567a96

try:
    from pylatexenc.latex2text import LatexNodes2Text

    HAS_PYLATEX = True
except ImportError:
    HAS_PYLATEX = False

from qiskit.circuit import ControlledGate, Gate, Instruction
from qiskit.visualization.qcstyle import DefaultStyle, set_style
from qiskit.circuit import Delay
from qiskit import user_config
from qiskit.circuit.tools.pi_check import pi_check

# Default gate width and height
WID = 0.65
HIG = 0.65

BASE_SIZE = 3.01
PORDER_GATE = 5
PORDER_LINE = 3
PORDER_REGLINE = 2
PORDER_GRAY = 3
PORDER_TEXT = 6
PORDER_SUBP = 4


class Anchor:
    """Locate the anchors for the gates"""

    def __init__(self, reg_num, yind, fold):
        self.__yind = yind
        self.__fold = fold
        self.__reg_num = reg_num
        self.__gate_placed = []
        self.gate_anchor = 0

    def plot_coord(self, index, gate_width, x_offset):
        """Set the coord positions for an index"""
        h_pos = index % self.__fold + 1
        # check folding
        if self.__fold > 0:
            if h_pos + (gate_width - 1) > self.__fold:
                index += self.__fold - (h_pos - 1)
            x_pos = index % self.__fold + 0.5 * gate_width + 0.04
            y_pos = self.__yind - (index // self.__fold) * (self.__reg_num + 1)
        else:
            x_pos = index + 0.5 * gate_width + 0.04
            y_pos = self.__yind

        # could have been updated, so need to store
        self.gate_anchor = index
        return x_pos + x_offset, y_pos

    def is_locatable(self, index, gate_width):
        """Determine if a gate has been placed"""
        hold = [index + i for i in range(gate_width)]
        for p in hold:
            if p in self.__gate_placed:
                return False
        return True

    def set_index(self, index, gate_width):
        """Set the index for a gate"""
        if self.__fold < 2:
            _index = index
        else:
            h_pos = index % self.__fold + 1
            if h_pos + (gate_width - 1) > self.__fold:
                _index = index + self.__fold - (h_pos - 1) + 1
            else:
                _index = index
        for ii in range(gate_width):
            if _index + ii not in self.__gate_placed:
                self.__gate_placed.append(_index + ii)
        self.__gate_placed.sort()

    def get_index(self):
        """Getter for the index"""
        if self.__gate_placed:
            return self.__gate_placed[-1] + 1
        return 0


class MatplotlibDrawer:
    """Matplotlib drawer class called from circuit_drawer"""

    _mathmode_regex = re.compile(r"(?<!\\)\$(.*)(?<!\\)\$")

    def __init__(self, qubits, clbits, ops,
                 scale=None, style=None, plot_barriers=True,
                 layout=None, fold=25, ax=None, initial_state=False,
                 cregbundle=True, global_phase=None, qregs=None, cregs=None):

        if not HAS_MATPLOTLIB:
            raise ImportError('The class MatplotlibDrawer needs matplotlib. '
                              'To install, run "pip install matplotlib".')
        from matplotlib import patches
        self.patches_mod = patches
        from matplotlib import pyplot as plt
        self.plt_mod = plt
        if not HAS_PYLATEX:
            raise ImportError('The class MatplotlibDrawer needs pylatexenc. '
                              'to install, run "pip install pylatexenc".')
        self._clbit = []
        self._qubit = []
        self._registers(clbits, qubits)
        self._bit_locations = {
            bit: {'register': register, 'index': index}
            for register in cregs + qregs
            for index, bit in enumerate(register)}
        for index, bit in list(enumerate(qubits)) + list(enumerate(clbits)):
            if bit not in self._bit_locations:
                self._bit_locations[bit] = {'register': None, 'index': index}

        self._qubit_dict = collections.OrderedDict()
        self._clbit_dict = collections.OrderedDict()
        self._ops = ops
        self._scale = 1.0 if scale is None else scale
        self._style = self._load_style(style)
        self._plot_barriers = plot_barriers
        self._layout = layout
        self._fold = fold
        if self._fold < 2:
            self._fold = -1
        if ax is None:
<<<<<<< HEAD
            self.return_fig = True
            self.figure = Figure()
            self.figure.patch.set_facecolor(color=self._style.bg)
            self.ax = self.figure.add_subplot(111)
=======
            self._return_fig = True
            self._figure = plt.figure()
            self._figure.patch.set_facecolor(color=self._style['bg'])
            self._ax = self._figure.add_subplot(111)
>>>>>>> a2567a96
        else:
            self._return_fig = False
            self._ax = ax
            self._figure = ax.get_figure()
        self._ax.axis('off')
        self._ax.set_aspect('equal')
        self._ax.tick_params(labelbottom=False, labeltop=False,
                             labelleft=False, labelright=False)
        self._initial_state = initial_state
        self._cregbundle = cregbundle
        self._global_phase = global_phase

        self._ast = None
        self._n_lines = 0
        self._xmax = 0
        self._ymax = 0
        self._x_offset = 0
        self._reg_long_text = 0
        self._style['fs'] *= self._scale
        self._style['sfs'] *= self._scale
        self._lwidth15 = 1.5 * self._scale
        self._lwidth2 = 2.0 * self._scale

        # default is to use character table for text width,
        # but get_renderer will work with some mpl backends
        """fig = plt.figure()
        if hasattr(fig.canvas, 'get_renderer'):
            self._renderer = fig.canvas.get_renderer()
        else:
            self._renderer = None"""
        self._renderer = None

        # these char arrays are for finding text_width when not
        # using get_renderer method for the matplotlib backend
        self._char_list = {' ': (0.0958, 0.0583), '!': (0.1208, 0.0729), '"': (0.1396, 0.0875),
                           '#': (0.2521, 0.1562), '$': (0.1917, 0.1167), '%': (0.2854, 0.1771),
                           '&': (0.2333, 0.1458), "'": (0.0833, 0.0521), '(': (0.1167, 0.0729),
                           ')': (0.1167, 0.0729), '*': (0.15, 0.0938), '+': (0.25, 0.1562),
                           ',': (0.0958, 0.0583), '-': (0.1083, 0.0667), '.': (0.0958, 0.0604),
                           '/': (0.1021, 0.0625), '0': (0.1875, 0.1167), '1': (0.1896, 0.1167),
                           '2': (0.1917, 0.1188), '3': (0.1917, 0.1167), '4': (0.1917, 0.1188),
                           '5': (0.1917, 0.1167), '6': (0.1896, 0.1167), '7': (0.1917, 0.1188),
                           '8': (0.1896, 0.1188), '9': (0.1917, 0.1188), ':': (0.1021, 0.0604),
                           ';': (0.1021, 0.0604), '<': (0.25, 0.1542), '=': (0.25, 0.1562),
                           '>': (0.25, 0.1542), '?': (0.1583, 0.0979), '@': (0.2979, 0.1854),
                           'A': (0.2062, 0.1271), 'B': (0.2042, 0.1271), 'C': (0.2083, 0.1292),
                           'D': (0.2312, 0.1417), 'E': (0.1875, 0.1167), 'F': (0.1708, 0.1062),
                           'G': (0.2312, 0.1438), 'H': (0.225, 0.1396), 'I': (0.0875, 0.0542),
                           'J': (0.0875, 0.0542), 'K': (0.1958, 0.1208), 'L': (0.1667, 0.1042),
                           'M': (0.2583, 0.1604), 'N': (0.225, 0.1396), 'O': (0.2354, 0.1458),
                           'P': (0.1812, 0.1125), 'Q': (0.2354, 0.1458), 'R': (0.2083, 0.1292),
                           'S': (0.1896, 0.1188), 'T': (0.1854, 0.1125), 'U': (0.2208, 0.1354),
                           'V': (0.2062, 0.1271), 'W': (0.2958, 0.1833), 'X': (0.2062, 0.1271),
                           'Y': (0.1833, 0.1125), 'Z': (0.2042, 0.1271), '[': (0.1167, 0.075),
                           '\\': (0.1021, 0.0625), ']': (0.1167, 0.0729), '^': (0.2521, 0.1562),
                           '_': (0.1521, 0.0938), '`': (0.15, 0.0938), 'a': (0.1854, 0.1146),
                           'b': (0.1917, 0.1167), 'c': (0.1646, 0.1021), 'd': (0.1896, 0.1188),
                           'e': (0.1854, 0.1146), 'f': (0.1042, 0.0667), 'g': (0.1896, 0.1188),
                           'h': (0.1896, 0.1188), 'i': (0.0854, 0.0521), 'j': (0.0854, 0.0521),
                           'k': (0.1729, 0.1083), 'l': (0.0854, 0.0521), 'm': (0.2917, 0.1812),
                           'n': (0.1896, 0.1188), 'o': (0.1833, 0.1125), 'p': (0.1917, 0.1167),
                           'q': (0.1896, 0.1188), 'r': (0.125, 0.0771), 's': (0.1562, 0.0958),
                           't': (0.1167, 0.0729), 'u': (0.1896, 0.1188), 'v': (0.1771, 0.1104),
                           'w': (0.2458, 0.1521), 'x': (0.1771, 0.1104), 'y': (0.1771, 0.1104),
                           'z': (0.1562, 0.0979), '{': (0.1917, 0.1188), '|': (0.1, 0.0604),
                           '}': (0.1896, 0.1188)}

    def _registers(self, clbit, qubit):
        self._clbit = []
        for r in clbit:
            self._clbit.append(r)
        self._qubit = []
        for r in qubit:
            self._qubit.append(r)

    @property
    def ast(self):
        """AST getter"""
        return self._ast

    def _load_style(self, style):
        current_style = DefaultStyle().style
        style_name = 'default'
        def_font_ratio = current_style['fs'] / current_style['sfs']

        config = user_config.get_config()
        if style is not None:
            if style is False:
                style_name = 'bw'
            elif isinstance(style, dict) and 'name' in style:
                style_name = style['name']
            elif isinstance(style, str):
                style_name = style
            elif config:
                style_name = config.get('circuit_mpl_style', 'default')
            elif not isinstance(style, (str, dict)):
                warn("style parameter '{}' must be a str or a dictionary."
                     " Will use default style.".format(style), UserWarning, 2)
        if style_name.endswith('.json'):
            style_name = style_name[:-5]

        # Search for file in 'styles' dir, then config_path, and finally 'cwd'
        style_path = []
        if style_name != 'default':
            style_name = style_name + '.json'
            spath = os.path.dirname(os.path.abspath(__file__))
            style_path.append(os.path.join(spath, 'styles', style_name))
            if config:
                config_path = config.get('circuit_mpl_style_path', '')
                if config_path:
                    for path in config_path:
                        style_path.append(os.path.normpath(os.path.join(path, style_name)))
            style_path.append(os.path.normpath(os.path.join('', style_name)))

            for path in style_path:
                exp_user = os.path.expanduser(path)
                if os.path.isfile(exp_user):
                    try:
                        with open(exp_user) as infile:
                            json_style = json.load(infile)
                        set_style(current_style, json_style)
                        break
                    except json.JSONDecodeError as e:
                        warn("Could not decode JSON in file '{}': {}. ".format(
                            path, str(e)) + "Will use default style.", UserWarning, 2)
                        break
                    except (OSError, FileNotFoundError):
                        warn("Error loading JSON file '{}'. Will use default style.".format(
                            path), UserWarning, 2)
                        break
            else:
                warn("Style JSON file '{}' not found in any of these locations: {}. Will use"
                     " default style.".format(style_name, ', '.join(style_path)), UserWarning, 2)

        if isinstance(style, dict):
            set_style(current_style, style)

        # If font/subfont ratio changes from default, have to scale width calculations for
        # subfont. Font change is auto scaled in the self._figure.set_size_inches call in draw()
        self._subfont_factor = current_style['sfs'] * def_font_ratio / current_style['fs']

        return current_style

    # This computes the width of a string in the default font
    def _get_text_width(self, text, fontsize, param=False):
        if not text:
            return 0.0

        if self._renderer:
            t = self.plt_mod.text(0.5, 0.5, text, fontsize=fontsize)
            return t.get_window_extent(renderer=self._renderer).width / 60.0
        else:
            math_mode_match = self._mathmode_regex.search(text)
            num_underscores = 0
            num_carets = 0
            if math_mode_match:
                math_mode_text = math_mode_match.group(1)
                num_underscores = math_mode_text.count('_')
                num_carets = math_mode_text.count('^')
            text = LatexNodes2Text().latex_to_text(text.replace('$$', ''))

            # If there are subscripts or superscripts in mathtext string
            # we need to account for that spacing by manually removing
            # from text string for text length
            if num_underscores:
                text = text.replace('_', '', num_underscores)
            if num_carets:
                text = text.replace('^', '', num_carets)

            # This changes hyphen to + to match width of math mode minus sign.
            if param:
                text = text.replace('-', '+')

            f = 0 if fontsize == self._style['fs'] else 1
            sum_text = 0.0
            for c in text:
                try:
                    sum_text += self._char_list[c][f]
                except KeyError:
                    # if non-ASCII char, use width of 'c', an average size
                    sum_text += self._char_list['c'][f]
            if f == 1:
                sum_text *= self._subfont_factor
            return sum_text

    def _param_parse(self, v):
        param_parts = [None] * len(v)
        for i, e in enumerate(v):
            try:
                param_parts[i] = pi_check(e, output='mpl', ndigits=3)
            except TypeError:
                param_parts[i] = str(e)
        param_parts = ', '.join(param_parts).replace('-', '$-$')
        return param_parts

    def _get_gate_ctrl_text(self, op):
        op_label = getattr(op.op, 'label', None)
        base_name = None if not hasattr(op.op, 'base_gate') else op.op.base_gate.name
        base_label = None if not hasattr(op.op, 'base_gate') else op.op.base_gate.label
        ctrl_text = None
        if base_label:
            gate_text = base_label
            ctrl_text = op_label
        elif op_label and isinstance(op.op, ControlledGate):
            gate_text = base_name
            ctrl_text = op_label
        elif op_label:
            gate_text = op_label
        elif base_name:
            gate_text = base_name
        else:
            gate_text = op.name

        if gate_text in self._style['disptex']:
            gate_text = "{}".format(self._style['disptex'][gate_text])
        elif gate_text in (op.name, base_name) and not isinstance(op.op, (Gate, Instruction)):
            gate_text = gate_text.capitalize()

        return gate_text, ctrl_text

    def _get_colors(self, op):
        base_name = None if not hasattr(op.op, 'base_gate') else op.op.base_gate.name
        if op.name in self._style['dispcol']:
            color = self._style['dispcol'][op.name]
            # Backward compatibility for style dict using 'displaycolor' with
            # gate color and no text color, so test for str first
            if isinstance(color, str):
                fc = color
                gt = self._style['gt']
            else:
                fc = color[0]
                gt = color[1]
        # Treat special case of classical gates in iqx style by making all
        # controlled gates of x, dcx, and swap the classical gate color
        elif self._style['name'] == 'iqx' and base_name in ['x', 'dcx', 'swap']:
            color = self._style['dispcol'][base_name]
            if isinstance(color, str):
                fc = color
                gt = self._style['gt']
            else:
                fc = color[0]
                gt = color[1]
        else:
            fc = self._style['gc']
            gt = self._style['gt']

        if self._style['name'] == 'bw':
            ec = self._style['ec']
            lc = self._style['lc']
        else:
            ec = fc
            lc = fc
        # Subtext needs to be same color as gate text
        sc = gt
        return fc, ec, gt, self._style['tc'], sc, lc

    def _multiqubit_gate(self, xy, fc=None, ec=None, gt=None, sc=None, text='', subtext=''):
        xpos = min([x[0] for x in xy])
        ypos = min([y[1] for y in xy])
        ypos_max = max([y[1] for y in xy])
        fs = self._style['fs']
        sfs = self._style['sfs']

        # added .21 is for qubit numbers on the left side
        text_width = self._get_text_width(text, fs) + .21
        sub_width = self._get_text_width(subtext, sfs, param=True) + .21
        wid = max((text_width, sub_width, WID))

        qubit_span = abs(ypos) - abs(ypos_max) + 1
        height = HIG + (qubit_span - 1)
        box = self.patches_mod.Rectangle(
            xy=(xpos - 0.5 * wid, ypos - .5 * HIG), width=wid, height=height,
            fc=fc, ec=ec, linewidth=self._lwidth15, zorder=PORDER_GATE)
        self._ax.add_patch(box)

        # annotate inputs
        for bit, y in enumerate([x[1] for x in xy]):
            self._ax.text(xpos + .07 - 0.5 * wid, y, str(bit), ha='left', va='center',
                          fontsize=fs, color=gt,
                          clip_on=True, zorder=PORDER_TEXT)
        if text:
            if subtext:
                self._ax.text(xpos + .11, ypos + 0.4 * height, text, ha='center',
                              va='center', fontsize=fs,
                              color=gt, clip_on=True,
                              zorder=PORDER_TEXT)
                self._ax.text(xpos + .11, ypos + 0.2 * height, subtext, ha='center',
                              va='center', fontsize=sfs,
                              color=sc, clip_on=True,
                              zorder=PORDER_TEXT)
            else:
                self._ax.text(xpos + .11, ypos + .5 * (qubit_span - 1), text,
                              ha='center', va='center', fontsize=fs,
                              color=gt, clip_on=True,
                              zorder=PORDER_TEXT, wrap=True)

    def _gate(self, xy, fc=None, ec=None, gt=None, sc=None, text='', subtext=''):
        xpos, ypos = xy
        fs = self._style['fs']
        sfs = self._style['sfs']

        text_width = self._get_text_width(text, fs)
        sub_width = self._get_text_width(subtext, sfs, param=True)
        wid = max((text_width, sub_width, WID))

        box = self.patches_mod.Rectangle(xy=(xpos - 0.5 * wid, ypos - 0.5 * HIG),
                                         width=wid, height=HIG, fc=fc, ec=ec,
                                         linewidth=self._lwidth15, zorder=PORDER_GATE)
        self._ax.add_patch(box)

        if text:
            if subtext:
                self._ax.text(xpos, ypos + 0.15 * HIG, text, ha='center',
                              va='center', fontsize=fs, color=gt,
                              clip_on=True, zorder=PORDER_TEXT)
                self._ax.text(xpos, ypos - 0.3 * HIG, subtext, ha='center',
                              va='center', fontsize=sfs, color=sc,
                              clip_on=True, zorder=PORDER_TEXT)
            else:
                self._ax.text(xpos, ypos, text, ha='center', va='center',
                              fontsize=fs, color=gt,
                              clip_on=True, zorder=PORDER_TEXT)

    def _sidetext(self, xy, tc=None, text=''):
        xpos, ypos = xy

        # 0.11 = the initial gap, add 1/2 text width to place on the right
        text_width = self._get_text_width(text, self._style['sfs'])
        xp = xpos + 0.11 + text_width / 2
        self._ax.text(xp, ypos + HIG, text, ha='center', va='top',
                      fontsize=self._style['sfs'], color=tc,
                      clip_on=True, zorder=PORDER_TEXT)

    def _line(self, xy0, xy1, lc=None, ls=None, zorder=PORDER_LINE):
        x0, y0 = xy0
        x1, y1 = xy1
        linecolor = self._style['lc'] if lc is None else lc
        linestyle = 'solid' if ls is None else ls

        if linestyle == 'doublet':
            theta = np.arctan2(np.abs(x1 - x0), np.abs(y1 - y0))
            dx = 0.05 * WID * np.cos(theta)
            dy = 0.05 * WID * np.sin(theta)
            self._ax.plot([x0 + dx, x1 + dx], [y0 + dy, y1 + dy],
                          color=linecolor, linewidth=self._lwidth2,
                          linestyle='solid', zorder=zorder)
            self._ax.plot([x0 - dx, x1 - dx], [y0 - dy, y1 - dy],
                          color=linecolor, linewidth=self._lwidth2,
                          linestyle='solid', zorder=zorder)
        else:
            self._ax.plot([x0, x1], [y0, y1],
                          color=linecolor, linewidth=self._lwidth2,
                          linestyle=linestyle, zorder=zorder)

    def _measure(self, qxy, cxy, cid, fc=None, ec=None, gt=None, sc=None):
        qx, qy = qxy
        cx, cy = cxy

        # draw gate box
        self._gate(qxy, fc=fc, ec=ec, gt=gt, sc=sc)

        # add measure symbol
        arc = self.patches_mod.Arc(xy=(qx, qy - 0.15 * HIG), width=WID * 0.7,
                                   height=HIG * 0.7, theta1=0, theta2=180, fill=False,
                                   ec=gt, linewidth=self._lwidth2, zorder=PORDER_GATE)
        self._ax.add_patch(arc)
        self._ax.plot([qx, qx + 0.35 * WID], [qy - 0.15 * HIG, qy + 0.20 * HIG],
                      color=gt, linewidth=self._lwidth2, zorder=PORDER_GATE)
        # arrow
        self._line(qxy, [cx, cy + 0.35 * WID], lc=self._style['cc'], ls=self._style['cline'])
        arrowhead = self.patches_mod.Polygon(((cx - 0.20 * WID, cy + 0.35 * WID),
                                              (cx + 0.20 * WID, cy + 0.35 * WID),
                                              (cx, cy + 0.04)), fc=self._style['cc'], ec=None)
        self._ax.add_artist(arrowhead)
        # target
        if self._cregbundle:
            self._ax.text(cx + .25, cy + .1, str(cid), ha='left', va='bottom',
                          fontsize=0.8 * self._style['fs'], color=self._style['tc'],
                          clip_on=True, zorder=PORDER_TEXT)

    def _conditional(self, xy, istrue=False):
        xpos, ypos = xy

        fc = self._style['lc'] if istrue else self._style['bg']
        box = self.patches_mod.Circle(xy=(xpos, ypos), radius=WID * 0.15, fc=fc,
                                      ec=self._style['lc'], linewidth=self._lwidth15,
                                      zorder=PORDER_GATE)
        self._ax.add_patch(box)

    def _ctrl_qubit(self, xy, fc=None, ec=None, tc=None, text='', text_top=None):
        xpos, ypos = xy
        box = self.patches_mod.Circle(xy=(xpos, ypos), radius=WID * 0.15,
                                      fc=fc, ec=ec, linewidth=self._lwidth15, zorder=PORDER_GATE)
        self._ax.add_patch(box)
        # display the control label at the top or bottom if there is one
        if text_top is True:
            self._ax.text(xpos, ypos + 0.7 * HIG, text, ha='center', va='top',
                          fontsize=self._style['sfs'], color=tc,
                          clip_on=True, zorder=PORDER_TEXT)
        elif text_top is False:
            self._ax.text(xpos, ypos - 0.3 * HIG, text, ha='center', va='top',
                          fontsize=self._style['sfs'], color=tc,
                          clip_on=True, zorder=PORDER_TEXT)

    def _set_ctrl_bits(self, ctrl_state, num_ctrl_qubits, qbit, ec=None, tc=None,
                       text='', qargs=None):
        # place the control label at the top or bottom of controls
        if text:
            qlist = [self._bit_locations[qubit]['index'] for qubit in qargs]
            ctbits = qlist[:num_ctrl_qubits]
            qubits = qlist[num_ctrl_qubits:]
            max_ctbit = max(ctbits)
            min_ctbit = min(ctbits)
            top = min(qubits) > min_ctbit

        # display the control qubits as open or closed based on ctrl_state
        cstate = "{:b}".format(ctrl_state).rjust(num_ctrl_qubits, '0')[::-1]
        for i in range(num_ctrl_qubits):
            fc_open_close = ec if cstate[i] == '1' else self._style['bg']
            text_top = None
            if text:
                if top and qlist[i] == min_ctbit:
                    text_top = True
                elif not top and qlist[i] == max_ctbit:
                    text_top = False
            self._ctrl_qubit(qbit[i], fc=fc_open_close, ec=ec, tc=tc,
                             text=text, text_top=text_top)

    def _x_tgt_qubit(self, xy, ec=None, ac=None):
        linewidth = self._lwidth2
        xpos, ypos = xy
        box = self.patches_mod.Circle(xy=(xpos, ypos), radius=HIG * 0.35,
                                      fc=ec, ec=ec, linewidth=linewidth,
                                      zorder=PORDER_GATE)
        self._ax.add_patch(box)

        # add '+' symbol
        self._ax.plot([xpos, xpos], [ypos - 0.2 * HIG, ypos + 0.2 * HIG],
                      color=ac, linewidth=linewidth, zorder=PORDER_GATE + 1)
        self._ax.plot([xpos - 0.2 * HIG, xpos + 0.2 * HIG], [ypos, ypos],
                      color=ac, linewidth=linewidth, zorder=PORDER_GATE + 1)

    def _swap(self, xy, color=None):
        xpos, ypos = xy

        self._ax.plot([xpos - 0.20 * WID, xpos + 0.20 * WID],
                      [ypos - 0.20 * WID, ypos + 0.20 * WID],
                      color=color, linewidth=self._lwidth2, zorder=PORDER_LINE + 1)
        self._ax.plot([xpos - 0.20 * WID, xpos + 0.20 * WID],
                      [ypos + 0.20 * WID, ypos - 0.20 * WID],
                      color=color, linewidth=self._lwidth2, zorder=PORDER_LINE + 1)

    def _barrier(self, config):
        xys = config['coord']
        for xy in xys:
            xpos, ypos = xy
            self._ax.plot([xpos, xpos], [ypos + 0.5, ypos - 0.5],
                          linewidth=self._scale, linestyle="dashed",
                          color=self._style['lc'], zorder=PORDER_TEXT)
            box = self.patches_mod.Rectangle(xy=(xpos - (0.3 * WID), ypos - 0.5),
                                             width=0.6 * WID, height=1,
                                             fc=self._style['bc'], ec=None, alpha=0.6,
                                             linewidth=self._lwidth15, zorder=PORDER_GRAY)
            self._ax.add_patch(box)

    def draw(self, filename=None, verbose=False):
        """Draw method called from circuit_drawer"""
        self._draw_regs()
        self._draw_ops(verbose)
        _xl = - self._style['margin'][0]
        _xr = self._xmax + self._style['margin'][1]
        _yb = - self._ymax - self._style['margin'][2] + 1 - 0.5
        _yt = self._style['margin'][3] + 0.5
        self._ax.set_xlim(_xl, _xr)
        self._ax.set_ylim(_yb, _yt)

        # update figure size
        fig_w = _xr - _xl
        fig_h = _yt - _yb
        if self._style['figwidth'] < 0.0:
            self._style['figwidth'] = fig_w * BASE_SIZE * self._style['fs'] / 72 / WID
        self._figure.set_size_inches(self._style['figwidth'],
                                     self._style['figwidth'] * fig_h / fig_w)
        if self._global_phase:
            self.plt_mod.text(_xl, _yt, 'Global Phase: %s' % pi_check(self._global_phase,
                                                                      output='mpl'))

        if filename:
            self._figure.savefig(filename, dpi=self._style['dpi'], bbox_inches='tight',
                                 facecolor=self._figure.get_facecolor())
        if self._return_fig:
            from matplotlib import get_backend
            if get_backend() in ['module://ipykernel.pylab.backend_inline',
                                 'nbAgg']:
                self.plt_mod.close(self._figure)
            return self._figure

    def _draw_regs(self):
        longest_reg_name_width = 0
        initial_qbit = ' |0>' if self._initial_state else ''
        initial_cbit = ' 0' if self._initial_state else ''

        def _fix_double_script(reg_name):
            words = reg_name.split(' ')
            words = [word.replace('_', r'\_') if word.count('_') > 1 else word
                     for word in words]
            words = [word.replace('^', r'\^{\ }') if word.count('^') > 1 else word
                     for word in words]
            reg_name = ' '.join(words).replace(' ', '\\;')
            return reg_name

        # quantum register
        fs = self._style['fs']
        for ii, reg in enumerate(self._qubit):
            register = self._bit_locations[reg]['register']
            index = self._bit_locations[reg]['index']

            if len(self._qubit) > 1:
                if self._layout is None:
                    qubit_name = '${{{name}}}_{{{index}}}$'.format(name=register.name,
                                                                   index=index)
                else:
                    if self._layout[index]:
                        virt_bit = self._layout[index]
                        try:
                            virt_reg = next(reg for reg in self._layout.get_registers()
                                            if virt_bit in reg)
                            qubit_name = '${{{name}}}_{{{index}}} \\mapsto {{{physical}}}$'.format(
                                name=virt_reg.name,
                                index=virt_reg[:].index(virt_bit),
                                physical=index)

                        except StopIteration:
                            qubit_name = '${{{name}}} \\mapsto {{{physical}}}$'.format(
                                name=virt_bit,
                                physical=index)
                    else:
                        qubit_name = '${{{physical}}}$'.format(physical=index)
            else:
                qubit_name = '{name}'.format(name=register.name)
            qubit_name = _fix_double_script(qubit_name) + initial_qbit
            text_width = self._get_text_width(qubit_name, fs) * 1.15

            if text_width > longest_reg_name_width:
                longest_reg_name_width = text_width
            pos = -ii
            self._qubit_dict[ii] = {
                'y': pos, 'reg_name': qubit_name, 'index': index, 'group': register}
            self._n_lines += 1

        # classical register
        if self._clbit:
            n_clbit = self._clbit.copy()
            n_clbit.pop(0)
            idx = 0
            y_off = -len(self._qubit)
            for ii, (reg, nreg) in enumerate(itertools.zip_longest(self._clbit, n_clbit)):
                pos = y_off - idx
                register = self._bit_locations[reg]['register']
                index = self._bit_locations[reg]['index']

                if self._cregbundle:
                    clbit_name = '{}'.format(register.name)
                    clbit_name = _fix_double_script(clbit_name) + initial_cbit
                    text_width = self._get_text_width(register.name, fs) * 1.15
                    if text_width > longest_reg_name_width:
                        longest_reg_name_width = text_width
                    self._clbit_dict[ii] = {'y': pos, 'reg_name': clbit_name, 'index': index,
                                            'group': register}
                    if not (not nreg or register != self._bit_locations[nreg]['register']):
                        continue
                else:
                    clbit_name = '${}_{{{}}}$'.format(register.name, index)
                    clbit_name = _fix_double_script(clbit_name) + initial_cbit
                    text_width = self._get_text_width(register.name, fs) * 1.15
                    if text_width > longest_reg_name_width:
                        longest_reg_name_width = text_width
                    self._clbit_dict[ii] = {'y': pos, 'reg_name': clbit_name, 'index': index,
                                            'group': register}
                self._n_lines += 1
                idx += 1

        self._reg_long_text = longest_reg_name_width
        self._x_offset = -1.2 + self._reg_long_text

    def _draw_regs_sub(self, n_fold, feedline_l=False, feedline_r=False):
        # quantum register
        fs = self._style['fs']
        for qubit in self._qubit_dict.values():
            qubit_name = qubit['reg_name']
            y = qubit['y'] - n_fold * (self._n_lines + 1)
            self._ax.text(self._x_offset - 0.2, y, qubit_name, ha='right', va='center',
                          fontsize=1.25 * fs, color=self._style['tc'],
                          clip_on=True, zorder=PORDER_TEXT)
            self._line([self._x_offset, y], [self._xmax, y],
                       zorder=PORDER_REGLINE)

        # classical register
        this_clbit_dict = {}
        for clbit in self._clbit_dict.values():
            clbit_name = clbit['reg_name']
            y = clbit['y'] - n_fold * (self._n_lines + 1)
            if y not in this_clbit_dict.keys():
                this_clbit_dict[y] = {'val': 1, 'reg_name': clbit_name}
            else:
                this_clbit_dict[y]['val'] += 1
        for y, this_clbit in this_clbit_dict.items():
            # cregbundle
            if this_clbit['val'] > 1:
                self._ax.plot([self._x_offset + 0.2, self._x_offset + 0.3], [y - 0.1, y + 0.1],
                              color=self._style['cc'], zorder=PORDER_LINE)
                self._ax.text(self._x_offset + 0.1, y + 0.1, str(this_clbit['val']), ha='left',
                              va='bottom', fontsize=0.8 * fs,
                              color=self._style['tc'], clip_on=True, zorder=PORDER_TEXT)
            self._ax.text(self._x_offset - 0.2, y, this_clbit['reg_name'], ha='right', va='center',
                          fontsize=1.25 * fs, color=self._style['tc'],
                          clip_on=True, zorder=PORDER_TEXT)
            self._line([self._x_offset, y], [self._xmax, y], lc=self._style['cc'],
                       ls=self._style['cline'], zorder=PORDER_REGLINE)

        # lf vertical line at either end
        if feedline_l or feedline_r:
            xpos_l = self._x_offset - 0.01
            xpos_r = self._fold + self._x_offset + 0.1
            ypos1 = -n_fold * (self._n_lines + 1)
            ypos2 = -(n_fold + 1) * (self._n_lines) - n_fold + 1
            if feedline_l:
                self._ax.plot([xpos_l, xpos_l], [ypos1, ypos2], color=self._style['lc'],
                              linewidth=self._lwidth15, zorder=PORDER_LINE)
            if feedline_r:
                self._ax.plot([xpos_r, xpos_r], [ypos1, ypos2], color=self._style['lc'],
                              linewidth=self._lwidth15, zorder=PORDER_LINE)

    def _draw_ops(self, verbose=False):
        _standard_1q_gates = ['x', 'y', 'z', 'id', 'h', 'r', 's', 'sdg', 't', 'tdg', 'rx', 'ry',
                              'rz', 'rxx', 'ryy', 'rzx', 'u1', 'u2', 'u3', 'u', 'swap', 'reset',
                              'sx', 'sxdg', 'p']
        _barriers = {'coord': [], 'group': []}

        #
        # generate coordinate manager
        #
        q_anchors = {}
        for key, qubit in self._qubit_dict.items():
            q_anchors[key] = Anchor(reg_num=self._n_lines,
                                    yind=qubit['y'], fold=self._fold)
        c_anchors = {}
        for key, clbit in self._clbit_dict.items():
            c_anchors[key] = Anchor(reg_num=self._n_lines,
                                    yind=clbit['y'], fold=self._fold)
        #
        # draw the ops
        #
        prev_anc = -1
        fs = self._style['fs']
        sfs = self._style['sfs']
        for layer in self._ops:
            widest_box = 0.0
            #
            # compute the layer_width for this layer
            #
            for op in layer:
                if op.op._directive or op.name == 'measure':
                    continue

                base_name = None if not hasattr(op.op, 'base_gate') else op.op.base_gate.name
                gate_text, ctrl_text = self._get_gate_ctrl_text(op)

                # if a standard_gate, no params, and no labels, layer_width is 1
                if (not hasattr(op.op, 'params') and
                        ((op.name in _standard_1q_gates or base_name in _standard_1q_gates)
                         and gate_text in (op.name, base_name) and ctrl_text is None)):
                    continue

                # small increments at end of the 3 _get_text_width calls are for small
                # spacing adjustments between gates
                ctrl_width = self._get_text_width(ctrl_text, fontsize=sfs) - 0.05

                # get param_width, but 0 for gates with array params
                if (hasattr(op.op, 'params')
                        and not any(isinstance(param, np.ndarray) for param in op.op.params)
                        and len(op.op.params) > 0):
                    param = self._param_parse(op.op.params)
                    if op.name == 'initialize':
                        param = '[%s]' % param
                    param = "${}$".format(param)
                    param_width = self._get_text_width(param, fontsize=sfs,
                                                       param=True) + 0.08
                else:
                    param_width = 0.0

                if op.name == 'rzz' or base_name in ['u1', 'p', 'rzz']:
                    if base_name == 'u1':
                        tname = 'U1'
                    elif base_name == 'p':
                        tname = 'P'
                    else:
                        tname = 'ZZ'
                    gate_width = (self._get_text_width(tname + ' ()',
                                                       fontsize=sfs)
                                  + param_width) * 1.5
                else:
                    gate_width = self._get_text_width(gate_text, fontsize=fs) + 0.10
                    # add .21 for the qubit numbers on the left of the multibit gates
                    if (op.name not in _standard_1q_gates and base_name not in _standard_1q_gates):
                        gate_width += 0.21

                box_width = max(gate_width, ctrl_width, param_width, WID)
                if box_width > widest_box:
                    widest_box = box_width

            layer_width = int(widest_box) + 1
            this_anc = prev_anc + 1
            #
            # draw the gates in this layer
            #
            for op in layer:
                base_name = None if not hasattr(op.op, 'base_gate') else op.op.base_gate.name
                gate_text, ctrl_text = self._get_gate_ctrl_text(op)
                fc, ec, gt, tc, sc, lc = self._get_colors(op)

                # get qubit index
                q_idxs = []
                for qarg in op.qargs:
                    for index, reg in self._qubit_dict.items():
                        if (reg['group'] == self._bit_locations[qarg]['register'] and
                                reg['index'] == self._bit_locations[qarg]['index']):
                            q_idxs.append(index)
                            break

                # get clbit index
                c_idxs = []
                for carg in op.cargs:
                    for index, reg in self._clbit_dict.items():
                        if (reg['group'] == self._bit_locations[carg]['register'] and
                                reg['index'] == self._bit_locations[carg]['index']):
                            c_idxs.append(index)
                            break

                # only add the gate to the anchors if it is going to be plotted.
                # this prevents additional blank wires at the end of the line if
                # the last instruction is a barrier type
                if self._plot_barriers or not op.op._directive:
                    for ii in q_idxs:
                        q_anchors[ii].set_index(this_anc, layer_width)

                # qubit coordinate
                q_xy = [q_anchors[ii].plot_coord(this_anc, layer_width, self._x_offset)
                        for ii in q_idxs]
                # clbit coordinate
                c_xy = [c_anchors[ii].plot_coord(this_anc, layer_width, self._x_offset)
                        for ii in c_idxs]
                # bottom and top point of qubit
                qubit_b = min(q_xy, key=lambda xy: xy[1])
                qubit_t = max(q_xy, key=lambda xy: xy[1])

                # update index based on the value from plotting
                this_anc = q_anchors[q_idxs[0]].gate_anchor

                if verbose:
                    print(op)

                # load param
                if (op.type == 'op' and hasattr(op.op, 'params') and len(op.op.params) > 0
                        and not any(isinstance(param, np.ndarray) for param in op.op.params)):
                    param = "{}".format(self._param_parse(op.op.params))
                else:
                    param = ''

                # conditional gate
                if op.type == 'op' and op.op.condition:
                    c_xy = [c_anchors[ii].plot_coord(this_anc, layer_width, self._x_offset) for
                            ii in self._clbit_dict]
                    mask = 0
                    for index, cbit in enumerate(self._clbit):
                        if self._bit_locations[cbit]['register'] == op.op.condition[0]:
                            mask |= (1 << index)
                    val = op.op.condition[1]
                    # cbit list to consider
                    fmt_c = '{{:0{}b}}'.format(len(c_xy))
                    cmask = list(fmt_c.format(mask))[::-1]
                    # value
                    fmt_v = '{{:0{}b}}'.format(cmask.count('1'))
                    vlist = list(fmt_v.format(val))[::-1]
                    # plot conditionals
                    v_ind = 0
                    xy_plot = []
                    for xy, m in zip(c_xy, cmask):
                        if m == '1':
                            if xy not in xy_plot:
                                if vlist[v_ind] == '1' or self._cregbundle:
                                    self._conditional(xy, istrue=True)
                                else:
                                    self._conditional(xy, istrue=False)
                                xy_plot.append(xy)
                            v_ind += 1
                    clbit_b = sorted(xy_plot, key=lambda xy: xy[1])[0]
                    xpos, ypos = clbit_b
                    self._ax.text(xpos, ypos - 0.3 * HIG, hex(val), ha='center', va='top',
                                  fontsize=sfs, color=self._style['tc'],
                                  clip_on=True, zorder=PORDER_TEXT)
                    self._line(qubit_t, clbit_b, lc=self._style['cc'],
                               ls=self._style['cline'])
                #
                # draw special gates
                #
                if op.name == 'measure':
                    vv = self._clbit_dict[c_idxs[0]]['index']
                    self._measure(q_xy[0], c_xy[0], vv, fc=fc, ec=ec, gt=gt, sc=sc)

                elif op.op._directive:
                    _barriers = {'coord': [], 'group': []}
                    for index, qbit in enumerate(q_idxs):
                        q_group = self._qubit_dict[qbit]['group']
                        if q_group not in _barriers['group']:
                            _barriers['group'].append(q_group)
                        _barriers['coord'].append(q_xy[index])
                    if self._plot_barriers:
                        self._barrier(_barriers)

                elif op.name == 'initialize':
                    vec = "$[{}]$".format(param.replace('$', ''))
                    if len(q_xy) == 1:
                        self._gate(q_xy[0], fc=fc, ec=ec, gt=gt, sc=sc,
                                   text=gate_text, subtext=vec)
                    else:
                        self._multiqubit_gate(q_xy, fc=fc, ec=ec, gt=gt, sc=sc,
                                              text=gate_text, subtext=vec)
                elif isinstance(op.op, Delay):
                    param_text = "(%s)" % param
                    if op.op.unit:
                        param_text += "[%s]" % op.op.unit
                    self._gate(q_xy[0], fc=fc, ec=ec, gt=gt, sc=sc,
                               text=gate_text, subtext=param_text)
                #
                # draw single qubit gates
                #
                elif len(q_xy) == 1:
                    self._gate(q_xy[0], fc=fc, ec=ec, gt=gt, sc=sc,
                               text=gate_text, subtext=str(param))
                #
                # draw controlled and special gates
                #
                # cz and mcz gates
                elif op.name != 'z' and base_name == 'z':
                    num_ctrl_qubits = op.op.num_ctrl_qubits
                    self._set_ctrl_bits(op.op.ctrl_state, num_ctrl_qubits,
                                        q_xy, ec=ec, tc=tc, text=ctrl_text, qargs=op.qargs)
                    self._ctrl_qubit(q_xy[-1], fc=ec, ec=ec, tc=tc)
                    self._line(qubit_b, qubit_t, lc=lc, zorder=PORDER_LINE + 1)

                # cu1, cp, rzz, and controlled rzz gates (sidetext gates)
                elif op.name == 'rzz' or base_name in ['u1', 'p', 'rzz']:
                    num_ctrl_qubits = 0 if op.name == 'rzz' else op.op.num_ctrl_qubits
                    if op.name != 'rzz':
                        self._set_ctrl_bits(op.op.ctrl_state, num_ctrl_qubits,
                                            q_xy, ec=ec, tc=tc, text=ctrl_text, qargs=op.qargs)
                    self._ctrl_qubit(q_xy[num_ctrl_qubits], fc=ec, ec=ec, tc=tc)
                    if base_name not in ['u1', 'p']:
                        self._ctrl_qubit(q_xy[num_ctrl_qubits + 1], fc=ec, ec=ec, tc=tc)
                    if base_name == 'u1':
                        stext = self._style['disptex']['u1']
                    elif base_name == 'p':
                        stext = 'P'
                    else:
                        stext = 'ZZ'
                    self._sidetext(qubit_b, tc=tc,
                                   text='{}'.format(stext) + ' ' + '({})'.format(param))
                    self._line(qubit_b, qubit_t, lc=lc)

                # swap gate
                elif op.name == 'swap':
                    self._swap(q_xy[0], color=lc)
                    self._swap(q_xy[1], color=lc)
                    self._line(qubit_b, qubit_t, lc=lc)

                # cswap gate
                elif op.name != 'swap' and base_name == 'swap':
                    num_ctrl_qubits = op.op.num_ctrl_qubits
                    self._set_ctrl_bits(op.op.ctrl_state, num_ctrl_qubits,
                                        q_xy, ec=ec, tc=tc, text=ctrl_text, qargs=op.qargs)
                    self._swap(q_xy[num_ctrl_qubits], color=lc)
                    self._swap(q_xy[num_ctrl_qubits + 1], color=lc)
                    self._line(qubit_b, qubit_t, lc=lc)

                # all other controlled gates
                elif isinstance(op.op, ControlledGate):
                    num_ctrl_qubits = op.op.num_ctrl_qubits
                    num_qargs = len(q_xy) - num_ctrl_qubits
                    self._set_ctrl_bits(op.op.ctrl_state, num_ctrl_qubits,
                                        q_xy, ec=ec, tc=tc, text=ctrl_text, qargs=op.qargs)
                    self._line(qubit_b, qubit_t, lc=lc)
                    if num_qargs == 1 and base_name == 'x':
                        tgt_color = self._style['dispcol']['target']
                        tgt = tgt_color if isinstance(tgt_color, str) else tgt_color[0]
                        self._x_tgt_qubit(q_xy[num_ctrl_qubits], ec=ec, ac=tgt)
                    elif num_qargs == 1:
                        self._gate(q_xy[num_ctrl_qubits], fc=fc, ec=ec, gt=gt, sc=sc,
                                   text=gate_text, subtext='{}'.format(param))
                    else:
                        self._multiqubit_gate(q_xy[num_ctrl_qubits:], fc=fc, ec=ec, gt=gt,
                                              sc=sc, text=gate_text, subtext='{}'.format(param))

                # draw multi-qubit gate as final default
                else:
                    self._multiqubit_gate(q_xy, fc=fc, ec=ec, gt=gt, sc=sc,
                                          text=gate_text, subtext='{}'.format(param))

            # adjust the column if there have been barriers encountered, but not plotted
            barrier_offset = 0
            if not self._plot_barriers:
                # only adjust if everything in the layer wasn't plotted
                barrier_offset = -1 if all(op.op._directive for op in layer) else 0

            prev_anc = this_anc + layer_width + barrier_offset - 1
        #
        # adjust window size and draw horizontal lines
        #
        anchors = [q_anchors[ii].get_index() for ii in self._qubit_dict]
        max_anc = max(anchors) if anchors else 0
        n_fold = max(0, max_anc - 1) // self._fold if self._fold > 0 else 0

        # window size
        if max_anc > self._fold > 0:
            self._xmax = self._fold + 1 + self._x_offset - 0.9
            self._ymax = (n_fold + 1) * (self._n_lines + 1) - 1
        else:
            x_incr = 0.4 if not self._ops else 0.9
            self._xmax = max_anc + 1 + self._x_offset - x_incr
            self._ymax = self._n_lines

        # add horizontal lines
        for ii in range(n_fold + 1):
            feedline_r = (n_fold > 0 and n_fold > ii)
            feedline_l = (ii > 0)
            self._draw_regs_sub(ii, feedline_l, feedline_r)

        # draw anchor index number
        if self._style['index']:
            for ii in range(max_anc):
                if self._fold > 0:
                    x_coord = ii % self._fold + self._reg_long_text - 0.67
                    y_coord = - (ii // self._fold) * (self._n_lines + 1) + 0.7
                else:
                    x_coord = ii + self._reg_long_text - 0.67
                    y_coord = 0.7
                self._ax.text(x_coord, y_coord, str(ii + 1), ha='center',
                              va='center', fontsize=sfs,
                              color=self._style['tc'], clip_on=True, zorder=PORDER_TEXT)


class HasMatplotlibWrapper:
    """Wrapper to lazily import matplotlib."""
    has_matplotlib = False

    # pylint: disable=unused-import
    def __bool__(self):
        if not self.has_matplotlib:
            try:
                from matplotlib import get_backend
                from matplotlib import patches
                from matplotlib import pyplot as plt
                self.has_matplotlib = True
            except ImportError:
                self.has_matplotlib = False
        return self.has_matplotlib


HAS_MATPLOTLIB = HasMatplotlibWrapper()<|MERGE_RESOLUTION|>--- conflicted
+++ resolved
@@ -23,18 +23,6 @@
 
 import numpy as np
 
-<<<<<<< HEAD
-try:
-    from matplotlib import get_backend
-    from matplotlib import patches
-    from matplotlib import pyplot as plt
-    from matplotlib.figure import Figure
-
-    HAS_MATPLOTLIB = True
-except ImportError:
-    HAS_MATPLOTLIB = False
-=======
->>>>>>> a2567a96
 
 try:
     from pylatexenc.latex2text import LatexNodes2Text
@@ -161,17 +149,11 @@
         if self._fold < 2:
             self._fold = -1
         if ax is None:
-<<<<<<< HEAD
-            self.return_fig = True
+            from matplotlib.figure import Figure
+            self._return_fig = True
             self.figure = Figure()
-            self.figure.patch.set_facecolor(color=self._style.bg)
-            self.ax = self.figure.add_subplot(111)
-=======
-            self._return_fig = True
-            self._figure = plt.figure()
             self._figure.patch.set_facecolor(color=self._style['bg'])
             self._ax = self._figure.add_subplot(111)
->>>>>>> a2567a96
         else:
             self._return_fig = False
             self._ax = ax
