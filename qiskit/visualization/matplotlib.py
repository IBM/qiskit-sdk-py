# -*- coding: utf-8 -*-

# This code is part of Qiskit.
#
# (C) Copyright IBM 2017, 2018.
#
# This code is licensed under the Apache License, Version 2.0. You may
# obtain a copy of this license in the LICENSE.txt file in the root directory
# of this source tree or at http://www.apache.org/licenses/LICENSE-2.0.
#
# Any modifications or derivative works of this code must retain this
# copyright notice, and modified files need to carry a notice indicating
# that they have been altered from the originals.

# pylint: disable=invalid-name,missing-docstring,inconsistent-return-statements

"""mpl circuit visualization backend."""

import collections
import fractions
import itertools
import json
import logging
import math

import numpy as np

try:
    from matplotlib import get_backend
    from matplotlib import patches
    from matplotlib import pyplot as plt

    HAS_MATPLOTLIB = True
except ImportError:
    HAS_MATPLOTLIB = False

from qiskit.circuit import ControlledGate
from qiskit.visualization import exceptions
from qiskit.visualization.qcstyle import DefaultStyle, BWStyle
from qiskit import user_config
from qiskit.circuit.tools.pi_check import pi_check

logger = logging.getLogger(__name__)

WID = 0.65
HIG = 0.65
DEFAULT_SCALE = 4.3
PORDER_GATE = 5
PORDER_LINE = 3
PORDER_REGLINE = 2
PORDER_GRAY = 3
PORDER_TEXT = 6
PORDER_SUBP = 4


class Anchor:
    def __init__(self, reg_num, yind, fold):
        self.__yind = yind
        self.__fold = fold
        self.__reg_num = reg_num
        self.__gate_placed = []
        self.gate_anchor = 0

    def plot_coord(self, index, gate_width, x_offset):
        h_pos = index % self.__fold + 1
        # check folding
        if self.__fold > 0:
            if h_pos + (gate_width - 1) > self.__fold:
                index += self.__fold - (h_pos - 1)
            x_pos = index % self.__fold + 1 + 0.5 * (gate_width - 1)
            y_pos = self.__yind - (index // self.__fold) * (self.__reg_num + 1)
        else:
            x_pos = index + 1 + 0.5 * (gate_width - 1)
            y_pos = self.__yind

        # could have been updated, so need to store
        self.gate_anchor = index
        return x_pos + x_offset, y_pos

    def is_locatable(self, index, gate_width):
        hold = [index + i for i in range(gate_width)]
        for p in hold:
            if p in self.__gate_placed:
                return False
        return True

    def set_index(self, index, gate_width):
        h_pos = index % self.__fold + 1
        if h_pos + (gate_width - 1) > self.__fold:
            _index = index + self.__fold - (h_pos - 1)
        else:
            _index = index
        for ii in range(gate_width):
            if _index + ii not in self.__gate_placed:
                self.__gate_placed.append(_index + ii)
        self.__gate_placed.sort()

    def get_index(self):
        if self.__gate_placed:
            return self.__gate_placed[-1] + 1
        return 0


class MatplotlibDrawer:
    def __init__(self, qregs, cregs, ops,
                 scale=1.0, style=None, plot_barriers=True,
                 reverse_bits=False, layout=None, initial_state=False,
                 fold=25, ax=None):

        if not HAS_MATPLOTLIB:
            raise ImportError('The class MatplotlibDrawer needs matplotlib. '
                              'To install, run "pip install matplotlib".')

        self._ast = None
        self._scale = DEFAULT_SCALE * scale
        self._creg = []
        self._qreg = []
        self._registers(cregs, qregs)
        self._ops = ops

        self._qreg_dict = collections.OrderedDict()
        self._creg_dict = collections.OrderedDict()
        self._cond = {
            'n_lines': 0,
            'xmax': 0,
            'ymax': 0,
        }
        config = user_config.get_config()
        if config and (style is None):
            config_style = config.get('circuit_mpl_style', 'default')
            if config_style == 'default':
                self._style = DefaultStyle()
            elif config_style == 'bw':
                self._style = BWStyle()
        elif style is False:
            self._style = BWStyle()
        else:
            self._style = DefaultStyle()

        self.plot_barriers = plot_barriers
        self.reverse_bits = reverse_bits
        self.layout = layout
        self.initial_state = initial_state
        if style:
            if isinstance(style, dict):
                self._style.set_style(style)
            elif isinstance(style, str):
                with open(style, 'r') as infile:
                    dic = json.load(infile)
                self._style.set_style(dic)
        if ax is None:
            self.return_fig = True
            self.figure = plt.figure()
            self.figure.patch.set_facecolor(color=self._style.bg)
            self.ax = self.figure.add_subplot(111)
        else:
            self.return_fig = False
            self.ax = ax
            self.figure = ax.get_figure()

        self.fold = fold
        if self.fold < 2:
            self.fold = -1

        self.ax.axis('off')
        self.ax.set_aspect('equal')
        self.ax.tick_params(labelbottom=False, labeltop=False,
                            labelleft=False, labelright=False)

        self.x_offset = 0

    def _registers(self, creg, qreg):
        self._creg = []
        for r in creg:
            self._creg.append(r)
        self._qreg = []
        for r in qreg:
            self._qreg.append(r)

    @property
    def ast(self):
        return self._ast

    def _custom_multiqubit_gate(self, xy, cxy=None, fc=None, wide=True, text=None,
                                subtext=None):
        xpos = min([x[0] for x in xy])
        ypos = min([y[1] for y in xy])
        ypos_max = max([y[1] for y in xy])

        if cxy:
            ypos = min([y[1] for y in cxy])
        if wide:
            if subtext:
                boxes_length = round(max([len(text), len(subtext)]) / 7) or 1
            else:
                boxes_length = math.ceil(len(text) / 7) or 1
            wid = WID * 2.5 * boxes_length
        else:
            wid = WID

        if fc:
            _fc = fc
        else:
            if self._style.name != 'bw':
                if self._style.gc != DefaultStyle().gc:
                    _fc = self._style.gc
                else:
                    _fc = self._style.dispcol['multi']
                _ec = self._style.dispcol['multi']
            else:
                _fc = self._style.gc

        qubit_span = abs(ypos) - abs(ypos_max) + 1
        height = HIG + (qubit_span - 1)
        box = patches.Rectangle(
            xy=(xpos - 0.5 * wid, ypos - .5 * HIG),
            width=wid, height=height,
            fc=_fc,
            ec=self._style.dispcol['multi'],
            linewidth=1.5, zorder=PORDER_GATE)
        self.ax.add_patch(box)
        # Annotate inputs
        for bit, y in enumerate([x[1] for x in xy]):
            self.ax.text(xpos - 0.45 * wid, y, str(bit), ha='left', va='center',
                         fontsize=self._style.fs, color=self._style.gt,
                         clip_on=True, zorder=PORDER_TEXT)

        if text:

            disp_text = text
            if subtext:
                self.ax.text(xpos, ypos + 0.5 * height, disp_text, ha='center',
                             va='center', fontsize=self._style.fs,
                             color=self._style.gt, clip_on=True,
                             zorder=PORDER_TEXT)
                self.ax.text(xpos, ypos + 0.3 * height, subtext, ha='center',
                             va='center', fontsize=self._style.sfs,
                             color=self._style.sc, clip_on=True,
                             zorder=PORDER_TEXT)
            else:
                self.ax.text(xpos, ypos + .5 * (qubit_span - 1), disp_text,
                             ha='center',
                             va='center',
                             fontsize=self._style.fs,
                             color=self._style.gt,
                             clip_on=True,
                             zorder=PORDER_TEXT,
                             wrap=True)

    def _gate(self, xy, fc=None, wide=False, text=None, subtext=None):
        xpos, ypos = xy

        if wide:
            if subtext:
                subtext_len = len(subtext)
                if '$\\pi$' in subtext:
                    pi_count = subtext.count('pi')
                    subtext_len = subtext_len - (4 * pi_count)

                boxes_wide = round(max(subtext_len, len(text)) / 10, 1) or 1
                wid = WID * 1.5 * boxes_wide
            else:
                boxes_wide = round(len(text) / 10) or 1
                wid = WID * 2.2 * boxes_wide
            if wid < WID:
                wid = WID
        else:
            wid = WID
        if fc:
            _fc = fc
        elif self._style.gc != DefaultStyle().gc:
            _fc = self._style.gc
        elif text and text in self._style.dispcol:
            _fc = self._style.dispcol[text]
        else:
            _fc = self._style.gc

        box = patches.Rectangle(
            xy=(xpos - 0.5 * wid, ypos - 0.5 * HIG), width=wid, height=HIG,
            fc=_fc, ec=self._style.edge_color, linewidth=1.5, zorder=PORDER_GATE)
        self.ax.add_patch(box)

        if text:
            font_size = self._style.fs
            sub_font_size = self._style.sfs
            # check if gate is not unitary
            if text in ['reset']:
                disp_color = self._style.not_gate_lc
                sub_color = self._style.not_gate_lc
                font_size = self._style.math_fs

            else:
                disp_color = self._style.gt
                sub_color = self._style.sc

            if text in self._style.dispcol:
                disp_text = "${}$".format(self._style.disptex[text])
            else:
                disp_text = text
            if subtext:
                self.ax.text(xpos, ypos + 0.15 * HIG, disp_text, ha='center',
                             va='center', fontsize=font_size,
                             color=disp_color, clip_on=True,
                             zorder=PORDER_TEXT)
                self.ax.text(xpos, ypos - 0.3 * HIG, subtext, ha='center',
                             va='center', fontsize=sub_font_size,
                             color=sub_color, clip_on=True,
                             zorder=PORDER_TEXT)
            else:
                self.ax.text(xpos, ypos, disp_text, ha='center', va='center',
                             fontsize=font_size,
                             color=disp_color,
                             clip_on=True,
                             zorder=PORDER_TEXT)

    def _subtext(self, xy, text):
        xpos, ypos = xy

        self.ax.text(xpos, ypos - 0.3 * HIG, text, ha='center', va='top',
                     fontsize=self._style.sfs,
                     color=self._style.tc,
                     clip_on=True,
                     zorder=PORDER_TEXT)

    def _sidetext(self, xy, text):
        xpos, ypos = xy

        # 0.15 = the initial gap, each char means it needs to move
        # another 0.0375 over
        xp = xpos + 0.15 + (0.0375 * len(text))
        self.ax.text(xp, ypos + HIG, text, ha='center', va='top',
                     fontsize=self._style.sfs,
                     color=self._style.tc,
                     clip_on=True,
                     zorder=PORDER_TEXT)

    def _line(self, xy0, xy1, lc=None, ls=None, zorder=PORDER_LINE):
        x0, y0 = xy0
        x1, y1 = xy1
        if lc is None:
            linecolor = self._style.lc
        else:
            linecolor = lc
        if ls is None:
            linestyle = 'solid'
        else:
            linestyle = ls

        if linestyle == 'doublet':
            theta = np.arctan2(np.abs(x1 - x0), np.abs(y1 - y0))
            dx = 0.05 * WID * np.cos(theta)
            dy = 0.05 * WID * np.sin(theta)
            self.ax.plot([x0 + dx, x1 + dx], [y0 + dy, y1 + dy],
                         color=linecolor,
                         linewidth=2,
                         linestyle='solid',
                         zorder=zorder)
            self.ax.plot([x0 - dx, x1 - dx], [y0 - dy, y1 - dy],
                         color=linecolor,
                         linewidth=2,
                         linestyle='solid',
                         zorder=zorder)
        else:
            self.ax.plot([x0, x1], [y0, y1],
                         color=linecolor,
                         linewidth=2,
                         linestyle=linestyle,
                         zorder=zorder)

    def _measure(self, qxy, cxy, cid):
        qx, qy = qxy
        cx, cy = cxy

        self._gate(qxy, fc=self._style.dispcol['meas'])

        # add measure symbol
        arc = patches.Arc(xy=(qx, qy - 0.15 * HIG), width=WID * 0.7,
                          height=HIG * 0.7, theta1=0, theta2=180, fill=False,
                          ec=self._style.not_gate_lc, linewidth=2,
                          zorder=PORDER_GATE)
        self.ax.add_patch(arc)
        self.ax.plot([qx, qx + 0.35 * WID],
                     [qy - 0.15 * HIG, qy + 0.20 * HIG],
                     color=self._style.not_gate_lc, linewidth=2, zorder=PORDER_GATE)
        # arrow
        self._line(qxy, [cx, cy + 0.35 * WID], lc=self._style.cc,
                   ls=self._style.cline)
        arrowhead = patches.Polygon(((cx - 0.20 * WID, cy + 0.35 * WID),
                                     (cx + 0.20 * WID, cy + 0.35 * WID),
                                     (cx, cy)),
                                    fc=self._style.cc,
                                    ec=None)
        self.ax.add_artist(arrowhead)
        # target
        if self._style.bundle:
            self.ax.text(cx + .25, cy + .1, str(cid), ha='left', va='bottom',
                         fontsize=0.8 * self._style.fs,
                         color=self._style.tc,
                         clip_on=True,
                         zorder=PORDER_TEXT)

    def _conds(self, xy, istrue=False):
        xpos, ypos = xy

        if istrue:
            _fc = self._style.lc
        else:
            _fc = self._style.gc

        box = patches.Circle(xy=(xpos, ypos), radius=WID * 0.15,
                             fc=_fc, ec=self._style.lc,
                             linewidth=1.5, zorder=PORDER_GATE)
        self.ax.add_patch(box)

    def _ctrl_qubit(self, xy, fc=None, ec=None):
        if self._style.gc != DefaultStyle().gc:
            fc = self._style.gc
            ec = self._style.gc
        if fc is None:
            fc = self._style.lc
        if ec is None:
            ec = self._style.lc
        xpos, ypos = xy
        box = patches.Circle(xy=(xpos, ypos), radius=WID * 0.15,
                             fc=fc, ec=ec,
                             linewidth=1.5, zorder=PORDER_GATE)
        self.ax.add_patch(box)

    def set_multi_ctrl_bits(self, ctrl_state, num_ctrl_qubits, qbit, color_str):
        # convert op.ctrl_state to bit string and reverse
        cstate = "{0:b}".format(ctrl_state).rjust(num_ctrl_qubits, '0')[::-1]
        for i in range(num_ctrl_qubits):
            # Make facecolor of ctrl bit the box color if closed and bkgrnd if open
            fc_open_close = (self._style.dispcol[color_str] if cstate[i] == '1'
                             else self._style.bg)
            self._ctrl_qubit(qbit[i], fc=fc_open_close, ec=self._style.dispcol[color_str])

    def _tgt_qubit(self, xy, fc=None, ec=None, ac=None,
                   add_width=None):
        if self._style.gc != DefaultStyle().gc:
            fc = self._style.gc
            ec = self._style.gc
        if fc is None:
            fc = self._style.dispcol['target']
        if ec is None:
            ec = self._style.lc
        if ac is None:
            ac = self._style.lc
        if add_width is None:
            add_width = 0.35

        linewidth = 2

        if self._style.dispcol['target'] == '#ffffff':
            add_width = self._style.colored_add_width

        xpos, ypos = xy

        box = patches.Circle(xy=(xpos, ypos), radius=HIG * 0.35,
                             fc=fc, ec=ec, linewidth=linewidth,
                             zorder=PORDER_GATE)
        self.ax.add_patch(box)
        # add '+' symbol
        self.ax.plot([xpos, xpos], [ypos - add_width * HIG,
                                    ypos + add_width * HIG],
                     color=ac, linewidth=linewidth, zorder=PORDER_GATE + 1)

        self.ax.plot([xpos - add_width * HIG, xpos + add_width * HIG],
                     [ypos, ypos], color=ac, linewidth=linewidth,
                     zorder=PORDER_GATE + 1)

    def _swap(self, xy, color):
        xpos, ypos = xy

        self.ax.plot([xpos - 0.20 * WID, xpos + 0.20 * WID],
                     [ypos - 0.20 * WID, ypos + 0.20 * WID],
                     color=color, linewidth=2, zorder=PORDER_LINE + 1)
        self.ax.plot([xpos - 0.20 * WID, xpos + 0.20 * WID],
                     [ypos + 0.20 * WID, ypos - 0.20 * WID],
                     color=color, linewidth=2, zorder=PORDER_LINE + 1)

    def _barrier(self, config):
        xys = config['coord']
        group = config['group']
        y_reg = []
        for qreg in self._qreg_dict.values():
            if qreg['group'] in group:
                y_reg.append(qreg['y'])

        for xy in xys:
            xpos, ypos = xy
            self.ax.plot([xpos, xpos], [ypos + 0.5, ypos - 0.5],
                         linewidth=1, linestyle="dashed",
                         color=self._style.lc,
                         zorder=PORDER_TEXT)
            box = patches.Rectangle(xy=(xpos - (0.3 * WID), ypos - 0.5),
                                    width=0.6 * WID, height=1,
                                    fc=self._style.bc, ec=None, alpha=0.6,
                                    linewidth=1.5, zorder=PORDER_GRAY)
            self.ax.add_patch(box)

    def _linefeed_mark(self, xy):
        xpos, ypos = xy

        self.ax.plot([xpos - .1, xpos - .1],
                     [ypos, ypos - self._cond['n_lines'] + 1],
                     color=self._style.lc, zorder=PORDER_LINE)
        self.ax.plot([xpos + .1, xpos + .1],
                     [ypos, ypos - self._cond['n_lines'] + 1],
                     color=self._style.lc, zorder=PORDER_LINE)

    def draw(self, filename=None, verbose=False):
        self._draw_regs()
        self._draw_ops(verbose)
        _xl = - self._style.margin[0]
        _xr = self._cond['xmax'] + self._style.margin[1]
        _yb = - self._cond['ymax'] - self._style.margin[2] + 1 - 0.5
        _yt = self._style.margin[3] + 0.5
        self.ax.set_xlim(_xl, _xr)
        self.ax.set_ylim(_yb, _yt)
        # update figure size
        fig_w = _xr - _xl
        fig_h = _yt - _yb
        if self._style.figwidth < 0.0:
            self._style.figwidth = fig_w * self._scale * self._style.fs / 72 / WID
        self.figure.set_size_inches(self._style.figwidth, self._style.figwidth * fig_h / fig_w)
        if filename:
            self.figure.savefig(filename, dpi=self._style.dpi,
                                bbox_inches='tight')
        if self.return_fig:
            if get_backend() in ['module://ipykernel.pylab.backend_inline',
                                 'nbAgg']:
                plt.close(self.figure)
            return self.figure

    def _draw_regs(self):

        def _fix_double_script(label):
            words = label.split(' ')
            words = [word.replace('_', r'\_') if word.count('_') > 1 else word
                     for word in words]
            words = [word.replace('^', r'\^{\ }') if word.count('^') > 1 else word
                     for word in words]
            return ' '.join(words)

        len_longest_label = 0
        if self.initial_state:
            initial_qbit = ' |0>'
            initial_cbit = ' 0 '
        else:
            initial_qbit = ''
            initial_cbit = ''

        # quantum register
        for ii, reg in enumerate(self._qreg):
            if len(self._qreg) > 1:
                if self.layout is None:
                    label = '${{{name}}}_{{{index}}}$'.format(
                        name=reg.register.name, index=reg.index) + initial_qbit
                else:
                    label = '${{{name}}}_{{{index}}} \\mapsto {{{physical}}}$'.format(
                        name=self.layout[reg.index].register.name,
                        index=self.layout[reg.index].index,
                        physical=reg.index) + initial_qbit
            else:
                label = '${name}$'.format(name=reg.register.name) + initial_qbit

            label = _fix_double_script(label)
            if len(label) > len_longest_label:
                len_longest_label = len(label)

            pos = -ii
            self._qreg_dict[ii] = {
                'y': pos,
                'label': label,
                'index': reg.index,
                'group': reg.register
            }
            self._cond['n_lines'] += 1
        # classical register
        if self._creg:
            n_creg = self._creg.copy()
            n_creg.pop(0)
            idx = 0
            y_off = -len(self._qreg)
            for ii, (reg, nreg) in enumerate(itertools.zip_longest(
                    self._creg, n_creg)):
                pos = y_off - idx
                if self._style.bundle:
<<<<<<< HEAD
                    label = '${}$'.format(reg.register.name) + initial_cbit
=======
                    label = '${}$'.format(reg.register.name)
                    label = _fix_double_script(label)
>>>>>>> ebc28cdb
                    self._creg_dict[ii] = {
                        'y': pos,
                        'label': label,
                        'index': reg.index,
                        'group': reg.register
                    }
                    if not (not nreg or reg.register != nreg.register):
                        continue
                else:
<<<<<<< HEAD
                    label = '${}_{{{}}}$'.format(reg.register.name, reg.index) + initial_cbit
=======
                    label = '${}_{{{}}}$'.format(reg.register.name, reg.index)
                    label = _fix_double_script(label)
>>>>>>> ebc28cdb
                    self._creg_dict[ii] = {
                        'y': pos,
                        'label': label,
                        'index': reg.index,
                        'group': reg.register
                    }
                if len(label) > len_longest_label:
                    len_longest_label = len(label)

                self._cond['n_lines'] += 1
                idx += 1

        # 7 is the length of the smallest possible label
        self.x_offset = -.5 + 0.18 * (len_longest_label - 7)

    def _draw_regs_sub(self, n_fold, feedline_l=False, feedline_r=False):
        # quantum register
        for qreg in self._qreg_dict.values():
            if n_fold == 0:
                label = qreg['label']
            else:
                label = qreg['label']
            y = qreg['y'] - n_fold * (self._cond['n_lines'] + 1)
            self.ax.text(self.x_offset - 0.2, y, label, ha='right', va='center',
                         fontsize=1.25 * self._style.fs,
                         color=self._style.tc,
                         clip_on=True,
                         zorder=PORDER_TEXT)
            self._line([self.x_offset + 0.2, y], [self._cond['xmax'], y],
                       zorder=PORDER_REGLINE)
        # classical register
        this_creg_dict = {}
        for creg in self._creg_dict.values():
            if n_fold == 0:
                label = creg['label']
            else:
                label = creg['label']
            y = creg['y'] - n_fold * (self._cond['n_lines'] + 1)
            if y not in this_creg_dict.keys():
                this_creg_dict[y] = {'val': 1, 'label': label}
            else:
                this_creg_dict[y]['val'] += 1
        for y, this_creg in this_creg_dict.items():
            # bundle
            if this_creg['val'] > 1:
                self.ax.plot([self.x_offset + 1.1, self.x_offset + 1.2], [y - .1, y + .1],
                             color=self._style.cc,
                             zorder=PORDER_LINE)
                self.ax.text(self.x_offset + 1.0, y + .1, str(this_creg['val']), ha='left',
                             va='bottom',
                             fontsize=0.8 * self._style.fs,
                             color=self._style.tc,
                             clip_on=True,
                             zorder=PORDER_TEXT)
            self.ax.text(self.x_offset - 0.2, y, this_creg['label'], ha='right', va='center',
                         fontsize=1.25 * self._style.fs,
                         color=self._style.tc,
                         clip_on=True,
                         zorder=PORDER_TEXT)
            self._line([self.x_offset + 0.2, y], [self._cond['xmax'], y], lc=self._style.cc,
                       ls=self._style.cline, zorder=PORDER_REGLINE)

        # lf line
        if feedline_r:
            self._linefeed_mark((self.fold + self.x_offset + 1 - 0.1,
                                 - n_fold * (self._cond['n_lines'] + 1)))
        if feedline_l:
            self._linefeed_mark((self.x_offset + 0.3,
                                 - n_fold * (self._cond['n_lines'] + 1)))

    def _draw_ops(self, verbose=False):
        _wide_gate = ['u2', 'u3', 'cu3', 'unitary', 'r', 'cu1', 'rzz']
        _barriers = {'coord': [], 'group': []}

        #
        # generate coordinate manager
        #
        q_anchors = {}
        for key, qreg in self._qreg_dict.items():
            q_anchors[key] = Anchor(reg_num=self._cond['n_lines'],
                                    yind=qreg['y'],
                                    fold=self.fold)
        c_anchors = {}
        for key, creg in self._creg_dict.items():
            c_anchors[key] = Anchor(reg_num=self._cond['n_lines'],
                                    yind=creg['y'],
                                    fold=self.fold)
        #
        # draw gates
        #
        prev_anc = -1
        for layer in self._ops:
            layer_width = 1

            for op in layer:
                # If one of the standard wide gates
                if op.name in _wide_gate:
                    if layer_width < 2:
                        layer_width = 2
                    if op.type == 'op' and hasattr(op.op, 'params'):
                        param = self.param_parse(op.op.params)
                        if '$\\pi$' in param:
                            pi_count = param.count('pi')
                            len_param = len(param) - (4 * pi_count)
                        else:
                            len_param = len(param)
                        if len_param > len(op.name):
                            box_width = math.floor(len(param) / 10)
                            if op.name == 'unitary':
                                box_width = 2
                            # If more than 4 characters min width is 2
                            if box_width <= 1:
                                box_width = 2
                            if layer_width < box_width:
                                if box_width > 2:
                                    layer_width = box_width
                                else:
                                    layer_width = 2
                            continue

                # If custom ControlledGate
                elif isinstance(op.op, ControlledGate) and op.name not in [
                        'ccx', 'cx', 'c3x', 'c4x', 'cy', 'cz', 'ch', 'cu1',
                        'cu3', 'crz', 'cswap']:
                    if op.type == 'op' and hasattr(op.op, 'params'):
                        param = self.param_parse(op.op.params)
                        if '$\\pi$' in param:
                            pi_count = param.count('pi')
                            len_param = len(param) - (4 * pi_count)
                        else:
                            len_param = len(param)
                        if len_param > len(op.name):
                            box_width = math.floor(len_param / 5.5)
                            layer_width = box_width
                            continue

                # if custom gate with a longer than standard name determine
                # width
                elif op.name not in ['barrier', 'snapshot', 'load', 'save',
                                     'noise', 'cswap', 'swap', 'measure'] and len(op.name) >= 4:
                    box_width = math.ceil(len(op.name) / 6)

                    # handle params/subtext longer than op names
                    if op.type == 'op' and hasattr(op.op, 'params'):
                        param = self.param_parse(op.op.params)
                        if '$\\pi$' in param:
                            pi_count = param.count('pi')
                            len_param = len(param) - (4 * pi_count)
                        else:
                            len_param = len(param)
                        if len_param > len(op.name):
                            box_width = math.floor(len(param) / 8)
                            # If more than 4 characters min width is 2
                            if box_width <= 1:
                                box_width = 2
                            if layer_width < box_width:
                                if box_width > 2:
                                    layer_width = box_width * 2
                                else:
                                    layer_width = 2
                            continue
                    # If more than 4 characters min width is 2
                    layer_width = math.ceil(box_width * WID * 2.5)

            this_anc = prev_anc + 1

            for op in layer:
                _iswide = op.name in _wide_gate
                if op.name not in ['barrier', 'snapshot', 'load', 'save',
                                   'noise', 'cswap', 'swap', 'measure',
                                   'reset'] and len(op.name) >= 4:
                    _iswide = True

                # get qreg index
                q_idxs = []
                for qarg in op.qargs:
                    for index, reg in self._qreg_dict.items():
                        if (reg['group'] == qarg.register and
                                reg['index'] == qarg.index):
                            q_idxs.append(index)
                            break

                # get creg index
                c_idxs = []
                for carg in op.cargs:
                    for index, reg in self._creg_dict.items():
                        if (reg['group'] == carg.register and
                                reg['index'] == carg.index):
                            c_idxs.append(index)
                            break

                # Only add the gate to the anchors if it is going to be plotted.
                # This prevents additional blank wires at the end of the line if
                # the last instruction is a barrier type
                if self.plot_barriers or \
                        op.name not in ['barrier', 'snapshot', 'load', 'save',
                                        'noise']:

                    for ii in q_idxs:
                        q_anchors[ii].set_index(this_anc, layer_width)

                # qreg coordinate
                q_xy = [q_anchors[ii].plot_coord(this_anc, layer_width, self.x_offset)
                        for ii in q_idxs]
                # creg coordinate
                c_xy = [c_anchors[ii].plot_coord(this_anc, layer_width, self.x_offset)
                        for ii in c_idxs]
                # bottom and top point of qreg
                qreg_b = min(q_xy, key=lambda xy: xy[1])
                qreg_t = max(q_xy, key=lambda xy: xy[1])

                # update index based on the value from plotting
                this_anc = q_anchors[q_idxs[0]].gate_anchor

                if verbose:
                    print(op)

                if op.type == 'op' and hasattr(op.op, 'params'):
                    param = self.param_parse(op.op.params)
                else:
                    param = None
                # conditional gate
                if op.condition:
                    c_xy = [c_anchors[ii].plot_coord(this_anc, layer_width, self.x_offset) for
                            ii in self._creg_dict]
                    mask = 0
                    for index, cbit in enumerate(self._creg):
                        if cbit.register == op.condition[0]:
                            mask |= (1 << index)
                    val = op.condition[1]
                    # cbit list to consider
                    fmt_c = '{{:0{}b}}'.format(len(c_xy))
                    cmask = list(fmt_c.format(mask))[::-1]
                    # value
                    fmt_v = '{{:0{}b}}'.format(cmask.count('1'))
                    vlist = list(fmt_v.format(val))[::-1]
                    # plot conditionals
                    v_ind = 0
                    xy_plot = []
                    for xy, m in zip(c_xy, cmask):
                        if m == '1':
                            if xy not in xy_plot:
                                if vlist[v_ind] == '1' or self._style.bundle:
                                    self._conds(xy, istrue=True)
                                else:
                                    self._conds(xy, istrue=False)
                                xy_plot.append(xy)
                            v_ind += 1
                    creg_b = sorted(xy_plot, key=lambda xy: xy[1])[0]
                    self._subtext(creg_b, hex(val))
                    self._line(qreg_t, creg_b, lc=self._style.cc,
                               ls=self._style.cline)
                #
                # draw special gates
                #
                if op.name == 'measure':
                    vv = self._creg_dict[c_idxs[0]]['index']
                    self._measure(q_xy[0], c_xy[0], vv)
                elif op.name in ['barrier', 'snapshot', 'load', 'save',
                                 'noise']:
                    _barriers = {'coord': [], 'group': []}
                    for index, qbit in enumerate(q_idxs):
                        q_group = self._qreg_dict[qbit]['group']

                        if q_group not in _barriers['group']:
                            _barriers['group'].append(q_group)
                        _barriers['coord'].append(q_xy[index])
                    if self.plot_barriers:
                        self._barrier(_barriers)
                elif op.name == 'initialize':
                    vec = '[%s]' % param
                    self._custom_multiqubit_gate(q_xy, wide=_iswide,
                                                 text=op.op.label or "|psi>",
                                                 subtext=vec)
                elif op.name == 'unitary':
                    # TODO(mtreinish): Look into adding the unitary to the
                    # subtext
                    self._custom_multiqubit_gate(q_xy, wide=_iswide,
                                                 text=op.op.label or "Unitary")
                elif isinstance(op.op, ControlledGate) and op.name not in [
                        'ccx', 'cx', 'c3x', 'c4x', 'cy', 'cz', 'ch', 'cu1', 'cu3', 'crz',
                        'cswap']:
                    disp = op.op.base_gate.name
                    num_ctrl_qubits = op.op.num_ctrl_qubits
                    num_qargs = len(q_xy) - num_ctrl_qubits
                    # set the ctrl qbits to open or closed
                    self.set_multi_ctrl_bits(op.op.ctrl_state, num_ctrl_qubits, q_xy, 'multi')

                    # add qubit-qubit wiring
                    self._line(qreg_b, qreg_t, lc=self._style.dispcol['multi'])
                    if num_qargs == 1:
                        if param:
                            self._gate(q_xy[num_ctrl_qubits], wide=_iswide,
                                       text=disp,
                                       fc=self._style.dispcol['multi'],
                                       subtext='{}'.format(param))
                        else:
                            fcx = op.name if op.name in self._style.dispcol else 'multi'
                            self._gate(q_xy[num_ctrl_qubits], wide=_iswide, text=disp,
                                       fc=self._style.dispcol[fcx])
                    else:
                        self._custom_multiqubit_gate(
                            q_xy[num_ctrl_qubits:], wide=_iswide, fc=self._style.dispcol['multi'],
                            text=disp)

                #
                # draw single qubit gates
                #
                elif len(q_xy) == 1:
                    disp = op.name
                    if param:
                        self._gate(q_xy[0], wide=_iswide, text=disp,
                                   subtext=str(param))
                    else:
                        self._gate(q_xy[0], wide=_iswide, text=disp)
                #
                # draw multi-qubit gates (n=2)
                #
                elif len(q_xy) == 2:
                    # cx
                    if op.name == 'cx':
                        if self._style.dispcol['cx'] != '#ffffff':
                            add_width = self._style.colored_add_width
                        else:
                            add_width = None
                        num_ctrl_qubits = op.op.num_ctrl_qubits
                        # set the ctrl qbits to open or closed
                        self.set_multi_ctrl_bits(op.op.ctrl_state, num_ctrl_qubits, q_xy, 'cx')

                        if self._style.name != 'bw':
                            self._tgt_qubit(q_xy[1], fc=self._style.dispcol['cx'],
                                            ec=self._style.dispcol['cx'],
                                            ac=self._style.dispcol['target'],
                                            add_width=add_width)
                        else:
                            self._tgt_qubit(q_xy[1], fc=self._style.dispcol['target'],
                                            ec=self._style.dispcol['cx'],
                                            ac=self._style.dispcol['cx'],
                                            add_width=add_width)
                        # add qubit-qubit wiring
                        self._line(qreg_b, qreg_t, lc=self._style.dispcol['cx'])
                    # cz for latexmode
                    elif op.name == 'cz':
                        disp = op.name.replace('c', '')
                        if self._style.name != 'bw':
                            color = self._style.dispcol['cz']
                            self._ctrl_qubit(q_xy[0],
                                             fc=color,
                                             ec=color)
                            self._ctrl_qubit(q_xy[1],
                                             fc=color,
                                             ec=color)
                        else:
                            self._ctrl_qubit(q_xy[0])
                            self._ctrl_qubit(q_xy[1])
                        # add qubit-qubit wiring
                        if self._style.name != 'bw':
                            self._line(qreg_b, qreg_t,
                                       lc=color)
                        else:
                            self._line(qreg_b, qreg_t, zorder=PORDER_LINE + 1)
                    # control gate
                    elif op.name in ['cy', 'ch', 'cu3', 'crz']:
                        disp = op.name.replace('c', '')

                        color = None
                        if self._style.name != 'bw':
                            if op.name == 'cy':
                                color = self._style.dispcol['cy']
                            else:
                                color = self._style.dispcol['multi']

                        self._ctrl_qubit(q_xy[0], fc=color, ec=color)
                        if param:
                            self._gate(q_xy[1], wide=_iswide,
                                       text=disp,
                                       fc=color,
                                       subtext='{}'.format(param))
                        else:
                            self._gate(q_xy[1], wide=_iswide, text=disp,
                                       fc=color)
                        # add qubit-qubit wiring
                        self._line(qreg_b, qreg_t, lc=color)

                    # rzz gate
                    elif op.name == 'rzz':
                        color = self._style.dispcol['multi']
                        self._ctrl_qubit(q_xy[0], fc=color, ec=color)
                        self._ctrl_qubit(q_xy[1], fc=color, ec=color)
                        self._sidetext(qreg_b, text='zz({})'.format(param))

                        # add qubit-qubit wiring
                        self._line(qreg_b, qreg_t, lc=color)

                    # cu1 gate
                    elif op.name == 'cu1':
                        color = self._style.dispcol['multi']
                        self._ctrl_qubit(q_xy[0], fc=color, ec=color)
                        self._ctrl_qubit(q_xy[1], fc=color, ec=color)
                        self._sidetext(qreg_b, text='U1 ({})'.format(param))

                        # add qubit-qubit wiring
                        fc = self._style
                        self._line(qreg_b, qreg_t, lc=color)

                    # swap gate
                    elif op.name == 'swap':
                        self._swap(q_xy[0], self._style.dispcol['swap'])
                        self._swap(q_xy[1], self._style.dispcol['swap'])
                        # add qubit-qubit wiring
                        self._line(qreg_b, qreg_t, lc=self._style.dispcol['swap'])

                    # dcx and iswap gate
                    elif op.name in ['dcx', 'iswap']:
                        self._custom_multiqubit_gate(q_xy, c_xy, wide=_iswide,
                                                     fc=self._style.dispcol[op.name],
                                                     text=op.op.label or op.name)

                    # Custom gate
                    else:
                        self._custom_multiqubit_gate(q_xy, c_xy, wide=_iswide,
                                                     text=op.op.label or op.name)
                #
                # draw multi-qubit gates (n=3)
                #
                elif len(q_xy) in range(3, 6):
                    # cswap gate
                    if op.name == 'cswap':
                        self._ctrl_qubit(q_xy[0],
                                         fc=self._style.dispcol['multi'],
                                         ec=self._style.dispcol['multi'])
                        self._swap(q_xy[1], self._style.dispcol['multi'])
                        self._swap(q_xy[2], self._style.dispcol['multi'])
                        # add qubit-qubit wiring
                        self._line(qreg_b, qreg_t, lc=self._style.dispcol['multi'])
                    # ccx gate
                    elif op.name == 'ccx' or op.name == 'c3x' or op.name == 'c4x':
                        num_ctrl_qubits = op.op.num_ctrl_qubits
                        # set the ctrl qbits to open or closed
                        self.set_multi_ctrl_bits(op.op.ctrl_state, num_ctrl_qubits, q_xy, 'multi')
                        if self._style.name != 'bw':
                            self._tgt_qubit(q_xy[num_ctrl_qubits], fc=self._style.dispcol['multi'],
                                            ec=self._style.dispcol['multi'],
                                            ac=self._style.dispcol['target'])
                        else:
                            self._tgt_qubit(q_xy[num_ctrl_qubits], fc=self._style.dispcol['target'],
                                            ec=self._style.dispcol['multi'],
                                            ac=self._style.dispcol['multi'])
                        # add qubit-qubit wiring
                        self._line(qreg_b, qreg_t, lc=self._style.dispcol['multi'])
                    # custom gate
                    else:
                        self._custom_multiqubit_gate(q_xy, c_xy, wide=_iswide,
                                                     text=getattr(op.op, 'label', None) or op.name)

                # draw custom multi-qubit gate
                elif len(q_xy) > 5:
                    self._custom_multiqubit_gate(q_xy, c_xy, wide=_iswide,
                                                 text=op.op.label or op.name)
                else:
                    logger.critical('Invalid gate %s', op)
                    raise exceptions.VisualizationError('invalid gate {}'.format(op))

            # adjust the column if there have been barriers encountered, but not plotted
            barrier_offset = 0
            if not self.plot_barriers:
                # only adjust if everything in the layer wasn't plotted
                barrier_offset = -1 if all([op.name in
                                            ['barrier', 'snapshot', 'load', 'save', 'noise']
                                            for op in layer]) else 0
            prev_anc = this_anc + layer_width + barrier_offset - 1
        #
        # adjust window size and draw horizontal lines
        #
        anchors = [q_anchors[ii].get_index() for ii in self._qreg_dict]
        if anchors:
            max_anc = max(anchors)
        else:
            max_anc = 0
        n_fold = max(0, max_anc - 1) // self.fold
        # window size
        if max_anc > self.fold > 0:
            self._cond['xmax'] = self.fold + 1 + self.x_offset
            self._cond['ymax'] = (n_fold + 1) * (self._cond['n_lines'] + 1) - 1
        else:
            self._cond['xmax'] = max_anc + 1 + self.x_offset
            self._cond['ymax'] = self._cond['n_lines']
        # add horizontal lines
        for ii in range(n_fold + 1):
            feedline_r = (n_fold > 0 and n_fold > ii)
            feedline_l = (ii > 0)
            self._draw_regs_sub(ii, feedline_l, feedline_r)
        # draw gate number
        if self._style.index:
            for ii in range(max_anc):
                if self.fold > 0:
                    x_coord = ii % self.fold + 1
                    y_coord = - (ii // self.fold) * (self._cond['n_lines'] + 1) + 0.7
                else:
                    x_coord = ii + 1
                    y_coord = 0.7
                self.ax.text(x_coord, y_coord, str(ii + 1), ha='center',
                             va='center', fontsize=self._style.sfs,
                             color=self._style.tc, clip_on=True,
                             zorder=PORDER_TEXT)

    @staticmethod
    def param_parse(v):
        # create an empty list to store the parameters in
        param_parts = [None] * len(v)
        for i, e in enumerate(v):
            try:
                param_parts[i] = pi_check(e, output='mpl', ndigits=3)
            except TypeError:
                param_parts[i] = str(e)

            if param_parts[i].startswith('-'):
                param_parts[i] = '$-$' + param_parts[i][1:]

        param_parts = ', '.join(param_parts)
        return param_parts

    @staticmethod
    def format_numeric(val, tol=1e-5):
        if isinstance(val, complex):
            return str(val)
        elif complex(val).imag != 0:
            val = complex(val)
        abs_val = abs(val)
        if math.isclose(abs_val, 0.0, abs_tol=1e-100):
            return '0'
        if math.isclose(math.fmod(abs_val, 1.0),
                        0.0, abs_tol=tol) and 0.5 < abs_val < 9999.5:
            return str(int(val))
        if 0.1 <= abs_val < 100.0:
            return '{:.2f}'.format(val)
        return '{:.1e}'.format(val)

    @staticmethod
    def fraction(val, base=np.pi, n=100, tol=1e-5):
        abs_val = abs(val)
        for i in range(1, n):
            for j in range(1, n):
                if math.isclose(abs_val, i / j * base, rel_tol=tol):
                    if val < 0:
                        i *= -1
                    return fractions.Fraction(i, j)
        return None<|MERGE_RESOLUTION|>--- conflicted
+++ resolved
@@ -587,12 +587,8 @@
                     self._creg, n_creg)):
                 pos = y_off - idx
                 if self._style.bundle:
-<<<<<<< HEAD
                     label = '${}$'.format(reg.register.name) + initial_cbit
-=======
-                    label = '${}$'.format(reg.register.name)
                     label = _fix_double_script(label)
->>>>>>> ebc28cdb
                     self._creg_dict[ii] = {
                         'y': pos,
                         'label': label,
@@ -602,12 +598,8 @@
                     if not (not nreg or reg.register != nreg.register):
                         continue
                 else:
-<<<<<<< HEAD
                     label = '${}_{{{}}}$'.format(reg.register.name, reg.index) + initial_cbit
-=======
-                    label = '${}_{{{}}}$'.format(reg.register.name, reg.index)
                     label = _fix_double_script(label)
->>>>>>> ebc28cdb
                     self._creg_dict[ii] = {
                         'y': pos,
                         'label': label,
