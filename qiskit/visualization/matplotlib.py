# -*- coding: utf-8 -*-

# This code is part of Qiskit.
#
# (C) Copyright IBM 2017, 2018.
#
# This code is licensed under the Apache License, Version 2.0. You may
# obtain a copy of this license in the LICENSE.txt file in the root directory
# of this source tree or at http://www.apache.org/licenses/LICENSE-2.0.
#
# Any modifications or derivative works of this code must retain this
# copyright notice, and modified files need to carry a notice indicating
# that they have been altered from the originals.

# pylint: disable=invalid-name,missing-docstring

"""mpl circuit visualization backend."""

import collections
import fractions
import itertools
import json
import logging
import math

import numpy as np

try:
    from matplotlib import patches
    from matplotlib import pyplot as plt
    HAS_MATPLOTLIB = True
except ImportError:
    HAS_MATPLOTLIB = False

from qiskit.visualization import exceptions
from qiskit.visualization.qcstyle import DefaultStyle, BWStyle
from qiskit import user_config
from .tools.pi_check import pi_check


logger = logging.getLogger(__name__)

Register = collections.namedtuple('Register', 'reg index')

WID = 0.65
HIG = 0.65
DEFAULT_SCALE = 4.3
PORDER_GATE = 5
PORDER_LINE = 2
PORDER_GRAY = 3
PORDER_TEXT = 6
PORDER_SUBP = 4


class Anchor:
    def __init__(self, reg_num, yind, fold):
        self.__yind = yind
        self.__fold = fold
        self.__reg_num = reg_num
        self.__gate_placed = []
        self.gate_anchor = 0

    def plot_coord(self, index, gate_width, x_offset):
        h_pos = index % self.__fold + 1
        # check folding
        if self.__fold > 0:
            if h_pos + (gate_width - 1) > self.__fold:
                index += self.__fold - (h_pos - 1)
            x_pos = index % self.__fold + 1 + 0.5 * (gate_width - 1)
            y_pos = self.__yind - (index // self.__fold) * (self.__reg_num + 1)
        else:
            x_pos = index + 1 + 0.5 * (gate_width - 1)
            y_pos = self.__yind

        # could have been updated, so need to store
        self.gate_anchor = index
        return x_pos + x_offset, y_pos

    def is_locatable(self, index, gate_width):
        hold = [index + i for i in range(gate_width)]
        for p in hold:
            if p in self.__gate_placed:
                return False
        return True

    def set_index(self, index, gate_width):
        h_pos = index % self.__fold + 1
        if h_pos + (gate_width - 1) > self.__fold:
            _index = index + self.__fold - (h_pos - 1)
        else:
            _index = index
        for ii in range(gate_width):
            if _index + ii not in self.__gate_placed:
                self.__gate_placed.append(_index + ii)
        self.__gate_placed.sort()

    def get_index(self):
        if self.__gate_placed:
            return self.__gate_placed[-1] + 1
        return 0


class MatplotlibDrawer:
    def __init__(self, qregs, cregs, ops,
                 scale=1.0, style=None, plot_barriers=True,
                 reverse_bits=False):

        if not HAS_MATPLOTLIB:
            raise ImportError('The class MatplotlibDrawer needs matplotlib. '
                              'Run "pip install matplotlib" before.')

        self._ast = None
        self._scale = DEFAULT_SCALE * scale
        self._creg = []
        self._qreg = []
        self._registers(cregs, qregs)
        self._ops = ops

        self._qreg_dict = collections.OrderedDict()
        self._creg_dict = collections.OrderedDict()
        self._cond = {
            'n_lines': 0,
            'xmax': 0,
            'ymax': 0,
        }
        config = user_config.get_config()
        if config and (style is None):
            config_style = config.get('circuit_mpl_style', 'default')
            if config_style == 'default':
                self._style = DefaultStyle()
            elif config_style == 'bw':
                self._style = BWStyle()
        elif style is False:
            self._style = BWStyle()
        else:
            self._style = DefaultStyle()

        self.plot_barriers = plot_barriers
        self.reverse_bits = reverse_bits
        if style:
            if isinstance(style, dict):
                self._style.set_style(style)
            elif isinstance(style, str):
                with open(style, 'r') as infile:
                    dic = json.load(infile)
                self._style.set_style(dic)

        self.figure = plt.figure()
        self.figure.patch.set_facecolor(color=self._style.bg)
        self.ax = self.figure.add_subplot(111)
        self.ax.axis('off')
        self.ax.set_aspect('equal')
        self.ax.tick_params(labelbottom=False, labeltop=False,
                            labelleft=False, labelright=False)

        self.x_offset = 0

    def _registers(self, creg, qreg):
        self._creg = []
        for r in creg:
            self._creg.append(Register(reg=r.register, index=r.index))
        self._qreg = []
        for r in qreg:
            self._qreg.append(Register(reg=r.register, index=r.index))

    @property
    def ast(self):
        return self._ast

    def _custom_multiqubit_gate(self, xy, fc=None, wide=True, text=None,
                                subtext=None):
        xpos = min([x[0] for x in xy])
        ypos = min([y[1] for y in xy])
        ypos_max = max([y[1] for y in xy])
        if wide:
            if subtext:
                boxes_length = round(max([len(text), len(subtext)]) / 8) or 1
            else:
                boxes_length = round(len(text) / 8) or 1
            wid = WID * 2.8 * boxes_length
        else:
            wid = WID
        if fc:
            _fc = fc
        else:
            _fc = self._style.gc
        qubit_span = abs(ypos) - abs(ypos_max) + 1
        height = HIG + (qubit_span - 1)
        box = patches.Rectangle(
            xy=(xpos - 0.5 * wid, ypos - .5 * HIG),
            width=wid, height=height, fc=_fc, ec=self._style.lc,
            linewidth=1.5, zorder=PORDER_GATE)
        self.ax.add_patch(box)
        # Annotate inputs
        for bit, y in enumerate([x[1] for x in xy]):
            self.ax.text(xpos - 0.45 * wid, y, str(bit), ha='left', va='center',
                         fontsize=self._style.fs, color=self._style.gt,
                         clip_on=True, zorder=PORDER_TEXT)

        if text:
            disp_text = text
            if subtext:
                self.ax.text(xpos, ypos + 0.5 * height, disp_text, ha='center',
                             va='center', fontsize=self._style.fs,
                             color=self._style.gt, clip_on=True,
                             zorder=PORDER_TEXT)
                self.ax.text(xpos, ypos + 0.3 * height, subtext, ha='center',
                             va='center', fontsize=self._style.sfs,
                             color=self._style.sc, clip_on=True,
                             zorder=PORDER_TEXT)
            else:
                self.ax.text(xpos, ypos + .5 * (qubit_span - 1), disp_text,
                             ha='center',
                             va='center',
                             fontsize=self._style.fs,
                             color=self._style.gt,
                             clip_on=True,
                             zorder=PORDER_TEXT)

    def _gate(self, xy, fc=None, wide=False, text=None, subtext=None):
        xpos, ypos = xy

        if wide:
            if subtext:
                wid = WID * 2.8
            else:
                boxes_wide = round(len(text) / 10) or 1
                wid = WID * 2.8 * boxes_wide
        else:
            wid = WID
        if fc:
            _fc = fc
        elif text and text in self._style.dispcol:
            _fc = self._style.dispcol[text]
        else:
            _fc = self._style.gc

        box = patches.Rectangle(
            xy=(xpos - 0.5 * wid, ypos - 0.5 * HIG), width=wid, height=HIG,
            fc=_fc, ec=self._style.edge_color, linewidth=1.5, zorder=PORDER_GATE)
        self.ax.add_patch(box)

        if text:
            font_size = self._style.fs
            sub_font_size = self._style.sfs
            # check if gate is not unitary
            if text in ['reset']:
                disp_color = self._style.not_gate_lc
                sub_color = self._style.not_gate_lc
                font_size = self._style.math_fs

            else:
                disp_color = self._style.gt
                sub_color = self._style.sc

            if text in self._style.dispcol:
                disp_text = "${}$".format(self._style.disptex[text])
            else:
                disp_text = text

            if subtext:
                self.ax.text(xpos, ypos + 0.15 * HIG, disp_text, ha='center',
                             va='center', fontsize=font_size,
                             color=disp_color, clip_on=True,
                             zorder=PORDER_TEXT)
                self.ax.text(xpos, ypos - 0.3 * HIG, subtext, ha='center',
                             va='center', fontsize=sub_font_size,
                             color=sub_color, clip_on=True,
                             zorder=PORDER_TEXT)
            else:
                self.ax.text(xpos, ypos, disp_text, ha='center', va='center',
                             fontsize=font_size,
                             color=disp_color,
                             clip_on=True,
                             zorder=PORDER_TEXT)

    def _subtext(self, xy, text):
        xpos, ypos = xy

        self.ax.text(xpos, ypos - 0.3 * HIG, text, ha='center', va='top',
                     fontsize=self._style.sfs,
                     color=self._style.tc,
                     clip_on=True,
                     zorder=PORDER_TEXT)

    def _sidetext(self, xy, text):
        xpos, ypos = xy

        # 0.15 = the initial gap, each char means it needs to move
        # another 0.0375 over
        xp = xpos + 0.15 + (0.0375 * len(text))
        self.ax.text(xp, ypos+HIG, text, ha='center', va='top',
                     fontsize=self._style.sfs,
                     color=self._style.tc,
                     clip_on=True,
                     zorder=PORDER_TEXT)

    def _line(self, xy0, xy1, lc=None, ls=None):
        x0, y0 = xy0
        x1, y1 = xy1
        if lc is None:
            linecolor = self._style.lc
        else:
            linecolor = lc
        if ls is None:
            linestyle = 'solid'
        else:
            linestyle = ls

        if linestyle == 'doublet':
            theta = np.arctan2(np.abs(x1 - x0), np.abs(y1 - y0))
            dx = 0.05 * WID * np.cos(theta)
            dy = 0.05 * WID * np.sin(theta)
            self.ax.plot([x0 + dx, x1 + dx], [y0 + dy, y1 + dy],
                         color=linecolor,
                         linewidth=2,
                         linestyle='solid',
                         zorder=PORDER_LINE)
            self.ax.plot([x0 - dx, x1 - dx], [y0 - dy, y1 - dy],
                         color=linecolor,
                         linewidth=2,
                         linestyle='solid',
                         zorder=PORDER_LINE)
        else:
            self.ax.plot([x0, x1], [y0, y1],
                         color=linecolor,
                         linewidth=2,
                         linestyle=linestyle,
                         zorder=PORDER_LINE)

    def _measure(self, qxy, cxy, cid):
        qx, qy = qxy
        cx, cy = cxy

        self._gate(qxy, fc=self._style.dispcol['meas'])

        # add measure symbol
        arc = patches.Arc(xy=(qx, qy - 0.15 * HIG), width=WID * 0.7,
                          height=HIG * 0.7, theta1=0, theta2=180, fill=False,
                          ec=self._style.not_gate_lc, linewidth=2,
                          zorder=PORDER_GATE)
        self.ax.add_patch(arc)
        self.ax.plot([qx, qx + 0.35 * WID],
                     [qy - 0.15 * HIG, qy + 0.20 * HIG],
                     color=self._style.not_gate_lc, linewidth=2, zorder=PORDER_GATE)
        # arrow
        self._line(qxy, [cx, cy + 0.35 * WID], lc=self._style.cc,
                   ls=self._style.cline)
        arrowhead = patches.Polygon(((cx - 0.20 * WID, cy + 0.35 * WID),
                                     (cx + 0.20 * WID, cy + 0.35 * WID),
                                     (cx, cy)),
                                    fc=self._style.cc,
                                    ec=None)
        self.ax.add_artist(arrowhead)
        # target
        if self._style.bundle:
            self.ax.text(cx + .25, cy + .1, str(cid), ha='left', va='bottom',
                         fontsize=0.8 * self._style.fs,
                         color=self._style.tc,
                         clip_on=True,
                         zorder=PORDER_TEXT)

    def _conds(self, xy, istrue=False):
        xpos, ypos = xy

        if istrue:
            _fc = self._style.lc
        else:
            _fc = self._style.gc

        box = patches.Circle(xy=(xpos, ypos), radius=WID * 0.15,
                             fc=_fc, ec=self._style.lc,
                             linewidth=1.5, zorder=PORDER_GATE)
        self.ax.add_patch(box)

    def _ctrl_qubit(self, xy, fc=None, ec=None):
        if fc is None:
            fc = self._style.lc
        if ec is None:
            ec = self._style.lc
        xpos, ypos = xy
        box = patches.Circle(xy=(xpos, ypos), radius=WID * 0.15,
                             fc=fc, ec=ec,
                             linewidth=1.5, zorder=PORDER_GATE)
        self.ax.add_patch(box)

    def _tgt_qubit(self, xy, fc=None, ec=None, ac=None,
                   add_width=None):
        if fc is None:
            fc = self._style.dispcol['target']
        if ec is None:
            ec = self._style.lc
        if ac is None:
            ac = self._style.lc
        if add_width is None:
            add_width = 0.35

        linewidth = 2

        if self._style.dispcol['target'] == '#ffffff':
            add_width = self._style.colored_add_width

        xpos, ypos = xy

        box = patches.Circle(xy=(xpos, ypos), radius=HIG * 0.35,
                             fc=fc, ec=ec, linewidth=linewidth,
                             zorder=PORDER_GATE)
        self.ax.add_patch(box)
        # add '+' symbol
        self.ax.plot([xpos, xpos], [ypos - add_width * HIG,
                                    ypos + add_width * HIG],
                     color=ac, linewidth=linewidth, zorder=PORDER_GATE+1)

        self.ax.plot([xpos - add_width * HIG, xpos + add_width * HIG],
                     [ypos, ypos], color=ac, linewidth=linewidth,
                     zorder=PORDER_GATE+1)

    def _swap(self, xy):
        xpos, ypos = xy
        color = self._style.dispcol['swap']
        self.ax.plot([xpos - 0.20 * WID, xpos + 0.20 * WID],
                     [ypos - 0.20 * WID, ypos + 0.20 * WID],
                     color=color, linewidth=2, zorder=PORDER_LINE+1)
        self.ax.plot([xpos - 0.20 * WID, xpos + 0.20 * WID],
                     [ypos + 0.20 * WID, ypos - 0.20 * WID],
                     color=color, linewidth=2, zorder=PORDER_LINE+1)

    def _barrier(self, config, anc):
        xys = config['coord']
        group = config['group']
        y_reg = []
        for qreg in self._qreg_dict.values():
            if qreg['group'] in group:
                y_reg.append(qreg['y'])
        x0 = xys[0][0]

        box_y0 = min(y_reg) - int(anc / self._style.fold) * (self._cond['n_lines'] + 1) - 0.5
        box_y1 = max(y_reg) - int(anc / self._style.fold) * (self._cond['n_lines'] + 1) + 0.5
        box = patches.Rectangle(xy=(x0 - 0.3 * WID, box_y0),
                                width=0.6 * WID, height=box_y1 - box_y0,
                                fc=self._style.bc, ec=None, alpha=0.6,
                                linewidth=1.5, zorder=PORDER_GRAY)
        self.ax.add_patch(box)
        for xy in xys:
            xpos, ypos = xy
            self.ax.plot([xpos, xpos], [ypos + 0.5, ypos - 0.5],
                         linewidth=1, linestyle="dashed",
                         color=self._style.lc,
                         zorder=PORDER_TEXT)

    def _linefeed_mark(self, xy):
        xpos, ypos = xy

        self.ax.plot([xpos - .1, xpos - .1],
                     [ypos, ypos - self._cond['n_lines'] + 1],
                     color=self._style.lc, zorder=PORDER_LINE)
        self.ax.plot([xpos + .1, xpos + .1],
                     [ypos, ypos - self._cond['n_lines'] + 1],
                     color=self._style.lc, zorder=PORDER_LINE)

    def draw(self, filename=None, verbose=False):
        self._draw_regs()
        self._draw_ops(verbose)
        _xl = - self._style.margin[0]
        _xr = self._cond['xmax'] + self._style.margin[1]
        _yb = - self._cond['ymax'] - self._style.margin[2] + 1 - 0.5
        _yt = self._style.margin[3] + 0.5
        self.ax.set_xlim(_xl, _xr)
        self.ax.set_ylim(_yb, _yt)
        # update figure size
        fig_w = _xr - _xl
        fig_h = _yt - _yb
        if self._style.figwidth < 0.0:
            self._style.figwidth = fig_w * self._scale * self._style.fs / 72 / WID
        self.figure.set_size_inches(self._style.figwidth, self._style.figwidth * fig_h / fig_w)
        if filename:
            self.figure.savefig(filename, dpi=self._style.dpi,
                                bbox_inches='tight')
        plt.close(self.figure)
        return self.figure

    def _draw_regs(self):

        len_longest_label = 0
        # quantum register
        for ii, reg in enumerate(self._qreg):
            if len(self._qreg) > 1:
                label = '${}_{{{}}}$'.format(reg.reg.name, reg.index)
            else:
                label = '${}$'.format(reg.reg.name)

            if len(label) > len_longest_label:
                len_longest_label = len(label)

            pos = -ii
            self._qreg_dict[ii] = {
                'y': pos,
                'label': label,
                'index': reg.index,
                'group': reg.reg
            }
            self._cond['n_lines'] += 1
        # classical register
        if self._creg:
            n_creg = self._creg.copy()
            n_creg.pop(0)
            idx = 0
            y_off = -len(self._qreg)
            for ii, (reg, nreg) in enumerate(itertools.zip_longest(
                    self._creg, n_creg)):
                pos = y_off - idx
                if self._style.bundle:
                    label = '${}$'.format(reg.reg.name)
                    self._creg_dict[ii] = {
                        'y': pos,
                        'label': label,
                        'index': reg.index,
                        'group': reg.reg
                    }
                    if not (not nreg or reg.reg != nreg.reg):
                        continue
                else:
                    label = '${}_{{{}}}$'.format(reg.reg.name, reg.index)
                    self._creg_dict[ii] = {
                        'y': pos,
                        'label': label,
                        'index': reg.index,
                        'group': reg.reg
                    }
                if len(label) > len_longest_label:
                    len_longest_label = len(label)

                self._cond['n_lines'] += 1
                idx += 1

        # 7 is the length of the smallest possible label
        self.x_offset = -.5 + 0.18*(len_longest_label-7)

    def _draw_regs_sub(self, n_fold, feedline_l=False, feedline_r=False):
        # quantum register
        for qreg in self._qreg_dict.values():
            if n_fold == 0:
                label = qreg['label']
            else:
                label = qreg['label']
            y = qreg['y'] - n_fold * (self._cond['n_lines'] + 1)
<<<<<<< HEAD
            self.ax.text(-0.5, y, label, ha='right', va='center',
                         fontsize=1.5*self._style.fs,
=======
            self.ax.text(self.x_offset, y, label, ha='right', va='center',
                         fontsize=self._style.fs,
>>>>>>> 188995e1
                         color=self._style.tc,
                         clip_on=True,
                         zorder=PORDER_TEXT)
            self._line([self.x_offset + 0.5, y], [self._cond['xmax'], y])
        # classical register
        this_creg_dict = {}
        for creg in self._creg_dict.values():
            if n_fold == 0:
                label = creg['label']
            else:
                label = creg['label']
            y = creg['y'] - n_fold * (self._cond['n_lines'] + 1)
            if y not in this_creg_dict.keys():
                this_creg_dict[y] = {'val': 1, 'label': label}
            else:
                this_creg_dict[y]['val'] += 1
        for y, this_creg in this_creg_dict.items():
            # bundle
            if this_creg['val'] > 1:
                self.ax.plot([.6, .7], [y - .1, y + .1],
                             color=self._style.cc,
                             zorder=PORDER_LINE)
                self.ax.text(0.5, y + .1, str(this_creg['val']), ha='left',
                             va='bottom',
                             fontsize=0.8 * self._style.fs,
                             color=self._style.tc,
                             clip_on=True,
                             zorder=PORDER_TEXT)
            self.ax.text(-0.5, y, this_creg['label'], ha='right', va='center',
                         fontsize=1.5*self._style.fs,
                         color=self._style.tc,
                         clip_on=True,
                         zorder=PORDER_TEXT)
            self._line([0, y], [self._cond['xmax'], y], lc=self._style.cc,
                       ls=self._style.cline)

        # lf line
        if feedline_r:
            self._linefeed_mark((self._style.fold + 1 - 0.1,
                                 - n_fold * (self._cond['n_lines'] + 1)))
        if feedline_l:
            self._linefeed_mark((0.1,
                                 - n_fold * (self._cond['n_lines'] + 1)))

    def _draw_ops(self, verbose=False):
        _wide_gate = ['u2', 'u3', 'cu2', 'cu3', 'unitary']
        _barriers = {'coord': [], 'group': []}

        #
        # generate coordinate manager
        #
        q_anchors = {}
        for key, qreg in self._qreg_dict.items():
            q_anchors[key] = Anchor(reg_num=self._cond['n_lines'],
                                    yind=qreg['y'],
                                    fold=self._style.fold)
        c_anchors = {}
        for key, creg in self._creg_dict.items():
            c_anchors[key] = Anchor(reg_num=self._cond['n_lines'],
                                    yind=creg['y'],
                                    fold=self._style.fold)
        #
        # draw gates
        #
        prev_anc = -1
        for layer in self._ops:
            layer_width = 1

            for op in layer:

                if op.name in _wide_gate:
                    if layer_width < 2:
                        layer_width = 2
                # if custom gate with a longer than standard name determine
                # width
                elif op.name not in ['barrier', 'snapshot', 'load', 'save',
                                     'noise', 'cswap', 'swap', 'measure'] and len(
                                         op.name) >= 4:
                    box_width = round(len(op.name) / 8)
                    # handle params/subtext longer than op names
                    if op.type == 'op' and hasattr(op.op, 'params'):
                        param = self.param_parse(op.op.params)
                        if len(param) > len(op.name):
                            box_width = round(len(param) / 8)
                            # If more than 4 characters min width is 2
                            if box_width <= 1:
                                box_width = 2
                            if layer_width < box_width:
                                if box_width > 2:
                                    layer_width = box_width * 2
                                else:
                                    layer_width = 2
                            continue
                    # If more than 4 characters min width is 2
                    if box_width <= 1:
                        box_width = 2
                    if layer_width < box_width:
                        if box_width > 2:
                            layer_width = box_width * 2
                        else:
                            layer_width = 2

            this_anc = prev_anc + 1

            for op in layer:

                _iswide = op.name in _wide_gate
                if op.name not in ['barrier', 'snapshot', 'load', 'save',
                                   'noise', 'cswap', 'swap', 'measure',
                                   'reset'] and len(op.name) >= 4:
                    _iswide = True

                # get qreg index
                q_idxs = []
                for qarg in op.qargs:
                    for index, reg in self._qreg_dict.items():
                        if (reg['group'] == qarg.register and
                                reg['index'] == qarg.index):
                            q_idxs.append(index)
                            break

                # get creg index
                c_idxs = []
                for carg in op.cargs:
                    for index, reg in self._creg_dict.items():
                        if (reg['group'] == carg.register and
                                reg['index'] == carg.index):
                            c_idxs.append(index)
                            break

                # Only add the gate to the anchors if it is going to be plotted.
                # This prevents additional blank wires at the end of the line if
                # the last instruction is a barrier type
                if self.plot_barriers or \
                        op.name not in ['barrier', 'snapshot', 'load', 'save',
                                        'noise']:

                    for ii in q_idxs:
                        q_anchors[ii].set_index(this_anc, layer_width)

                # qreg coordinate
                q_xy = [q_anchors[ii].plot_coord(this_anc, layer_width, self.x_offset)
                        for ii in q_idxs]
                # creg coordinate
                c_xy = [c_anchors[ii].plot_coord(this_anc, layer_width, self.x_offset)
                        for ii in c_idxs]
                # bottom and top point of qreg
                qreg_b = min(q_xy, key=lambda xy: xy[1])
                qreg_t = max(q_xy, key=lambda xy: xy[1])

                # update index based on the value from plotting
                this_anc = q_anchors[q_idxs[0]].gate_anchor

                if verbose:
                    print(op)

                if op.type == 'op' and hasattr(op.op, 'params'):
                    param = self.param_parse(op.op.params)
                else:
                    param = None
                # conditional gate
                if op.condition:
                    c_xy = [c_anchors[ii].plot_coord(this_anc, layer_width, self.x_offset) for
                            ii in self._creg_dict]
                    mask = 0
                    for index, cbit in enumerate(self._creg):
                        if cbit.reg == op.condition[0]:
                            mask |= (1 << index)
                    val = op.condition[1]
                    # cbit list to consider
                    fmt_c = '{{:0{}b}}'.format(len(c_xy))
                    cmask = list(fmt_c.format(mask))[::-1]
                    # value
                    fmt_v = '{{:0{}b}}'.format(cmask.count('1'))
                    vlist = list(fmt_v.format(val))[::-1]
                    # plot conditionals
                    v_ind = 0
                    xy_plot = []
                    for xy, m in zip(c_xy, cmask):
                        if m == '1':
                            if xy not in xy_plot:
                                if vlist[v_ind] == '1' or self._style.bundle:
                                    self._conds(xy, istrue=True)
                                else:
                                    self._conds(xy, istrue=False)
                                xy_plot.append(xy)
                            v_ind += 1
                    creg_b = sorted(xy_plot, key=lambda xy: xy[1])[0]
                    self._subtext(creg_b, hex(val))
                    self._line(qreg_t, creg_b, lc=self._style.cc,
                               ls=self._style.cline)
                #
                # draw special gates
                #
                if op.name == 'measure':
                    vv = self._creg_dict[c_idxs[0]]['index']
                    self._measure(q_xy[0], c_xy[0], vv)
                elif op.name in ['barrier', 'snapshot', 'load', 'save',
                                 'noise']:
                    _barriers = {'coord': [], 'group': []}
                    for index, qbit in enumerate(q_idxs):
                        q_group = self._qreg_dict[qbit]['group']

                        if q_group not in _barriers['group']:
                            _barriers['group'].append(q_group)
                        _barriers['coord'].append(q_xy[index])
                    if self.plot_barriers:
                        self._barrier(_barriers, this_anc)
                    else:
                        # this stop there being blank lines plotted in place of barriers
                        this_anc -= 1
                elif op.name == 'initialize':
                    vec = '[%s]' % param
                    self._custom_multiqubit_gate(q_xy, wide=_iswide,
                                                 text="|psi>",
                                                 subtext=vec)
                elif op.name == 'unitary':
                    # TODO(mtreinish): Look into adding the unitary to the
                    # subtext
                    self._custom_multiqubit_gate(q_xy, wide=_iswide,
                                                 text="U")
                #
                # draw single qubit gates
                #
                elif len(q_xy) == 1:
                    disp = op.name
                    if param:
                        prm = '({})'.format(param)
                        if len(prm) < 20:
                            self._gate(q_xy[0], wide=_iswide, text=disp,
                                       subtext=prm)
                        else:
                            self._gate(q_xy[0], wide=_iswide, text=disp)
                    else:
                        self._gate(q_xy[0], wide=_iswide, text=disp)
                #
                # draw multi-qubit gates (n=2)
                #
                elif len(q_xy) == 2:
                    # cx
                    if op.name == 'cx':
                        if self._style.dispcol['cx'] != '#ffffff':
                            add_width = self._style.colored_add_width
                        else:
                            add_width = None
                        self._ctrl_qubit(q_xy[0], fc=self._style.dispcol['cx'],
                                         ec=self._style.dispcol['cx'])
                        if self._style.name != 'bw':
                            self._tgt_qubit(q_xy[1], fc=self._style.dispcol['cx'],
                                            ec=self._style.dispcol['cx'],
                                            ac=self._style.dispcol['target'],
                                            add_width=add_width)
                        else:
                            self._tgt_qubit(q_xy[1], fc=self._style.dispcol['target'],
                                            ec=self._style.dispcol['cx'],
                                            ac=self._style.dispcol['cx'],
                                            add_width=add_width)
                        # add qubit-qubit wiring
                        self._line(qreg_b, qreg_t, lc=self._style.dispcol['cx'])
                    # cz for latexmode
                    elif op.name == 'cz':
                        if self._style.latexmode:
                            self._ctrl_qubit(q_xy[0])
                            self._ctrl_qubit(q_xy[1])
                        else:
                            disp = op.name.replace('c', '')
                            self._ctrl_qubit(q_xy[0])
                            self._gate(q_xy[1], wide=_iswide, text=disp)
                        # add qubit-qubit wiring
                        self._line(qreg_b, qreg_t)
                    # control gate
                    elif op.name in ['cy', 'ch', 'cu3', 'crz']:
                        disp = op.name.replace('c', '')
                        self._ctrl_qubit(q_xy[0])
                        if param:
                            self._gate(q_xy[1], wide=_iswide, text=disp,
                                       subtext='{}'.format(param))
                        else:
                            self._gate(q_xy[1], wide=_iswide, text=disp)
                        # add qubit-qubit wiring
                        self._line(qreg_b, qreg_t)
                    # cu1
                    elif op.name == 'cu1':
                        self._ctrl_qubit(q_xy[0])
                        self._ctrl_qubit(q_xy[1])
                        self._sidetext(qreg_b, param)

                        # add qubit-qubit wiring
                        self._line(qreg_b, qreg_t)
                    # rzz gate
                    elif op.name == 'rzz':
                        self._ctrl_qubit(q_xy[0])
                        self._ctrl_qubit(q_xy[1])
                        self._sidetext(qreg_b, text='zz({})'.format(param))

                        # add qubit-qubit wiring
                        self._line(qreg_b, qreg_t)
                    # swap gate
                    elif op.name == 'swap':
                        self._swap(q_xy[0])
                        self._swap(q_xy[1])
                        # add qubit-qubit wiring
                        self._line(qreg_b, qreg_t, lc=self._style.dispcol['swap'])
                    # Custom gate
                    else:
                        self._custom_multiqubit_gate(q_xy, wide=_iswide,
                                                     text=op.name)
                #
                # draw multi-qubit gates (n=3)
                #
                elif len(q_xy) == 3:
                    # cswap gate
                    if op.name == 'cswap':
                        self._ctrl_qubit(q_xy[0], fc=self._style.dispcol['multi'])
                        self._swap(q_xy[1])
                        self._swap(q_xy[2])
                        # add qubit-qubit wiring
                        self._line(qreg_b, qreg_t, lc=self._style.dispcol['multi'])
                    # ccx gate
                    elif op.name == 'ccx':
                        self._ctrl_qubit(q_xy[0], fc=self._style.dispcol['multi'],
                                         ec=self._style.dispcol['multi'])
                        self._ctrl_qubit(q_xy[1], fc=self._style.dispcol['multi'],
                                         ec=self._style.dispcol['multi'])
                        if self._style.name != 'bw':
                            self._tgt_qubit(q_xy[2], fc=self._style.dispcol['multi'],
                                            ec=self._style.dispcol['multi'],
                                            ac=self._style.dispcol['target'])
                        else:
                            self._tgt_qubit(q_xy[2], fc=self._style.dispcol['target'],
                                            ec=self._style.dispcol['multi'],
                                            ac=self._style.dispcol['multi'])
                        # add qubit-qubit wiring
                        self._line(qreg_b, qreg_t, lc=self._style.dispcol['multi'])
                    # custom gate
                    else:
                        self._custom_multiqubit_gate(q_xy, wide=_iswide,
                                                     text=op.name)

                # draw custom multi-qubit gate
                elif len(q_xy) > 3:
                    self._custom_multiqubit_gate(q_xy, wide=_iswide,
                                                 text=op.name)
                else:
                    logger.critical('Invalid gate %s', op)
                    raise exceptions.VisualizationError('invalid gate {}'.format(op))

            prev_anc = this_anc + layer_width - 1
        #
        # adjust window size and draw horizontal lines
        #
        anchors = [q_anchors[ii].get_index() for ii in self._qreg_dict]
        if anchors:
            max_anc = max(anchors)
        else:
            max_anc = 0
        n_fold = max(0, max_anc - 1) // self._style.fold
        # window size
        if max_anc > self._style.fold > 0:
            self._cond['xmax'] = self._style.fold + 1 + self.x_offset
            self._cond['ymax'] = (n_fold + 1) * (self._cond['n_lines'] + 1) - 1
        else:
            self._cond['xmax'] = max_anc + 1 + self.x_offset
            self._cond['ymax'] = self._cond['n_lines']
        # add horizontal lines
        for ii in range(n_fold + 1):
            feedline_r = (n_fold > 0 and n_fold > ii)
            feedline_l = (ii > 0)
            self._draw_regs_sub(ii, feedline_l, feedline_r)
        # draw gate number
        if self._style.index:
            for ii in range(max_anc):
                if self._style.fold > 0:
                    x_coord = ii % self._style.fold + 1
                    y_coord = - (ii // self._style.fold) * (self._cond['n_lines'] + 1) + 0.7
                else:
                    x_coord = ii + 1
                    y_coord = 0.7
                self.ax.text(x_coord, y_coord, str(ii + 1), ha='center',
                             va='center', fontsize=self._style.sfs,
                             color=self._style.tc, clip_on=True,
                             zorder=PORDER_TEXT)

    @staticmethod
    def param_parse(v):
        # create an empty list to store the parameters in
        param_parts = [None] * len(v)
        for i, e in enumerate(v):
            try:
                param_parts[i] = pi_check(e, output='mpl')
            except TypeError:
                param_parts[i] = str(e)

            if param_parts[i].startswith('-'):
                param_parts[i] = '$-$' + param_parts[i][1:]

        param_parts = ', '.join(param_parts)
        return param_parts

    @staticmethod
    def format_numeric(val, tol=1e-5):
        if isinstance(val, complex):
            return str(val)
        elif complex(val).imag != 0:
            val = complex(val)
        abs_val = abs(val)
        if math.isclose(abs_val, 0.0, abs_tol=1e-100):
            return '0'
        if math.isclose(math.fmod(abs_val, 1.0),
                        0.0, abs_tol=tol) and 0.5 < abs_val < 9999.5:
            return str(int(val))
        if 0.1 <= abs_val < 100.0:
            return '{:.2f}'.format(val)
        return '{:.1e}'.format(val)

    @staticmethod
    def fraction(val, base=np.pi, n=100, tol=1e-5):
        abs_val = abs(val)
        for i in range(1, n):
            for j in range(1, n):
                if math.isclose(abs_val, i / j * base, rel_tol=tol):
                    if val < 0:
                        i *= -1
                    return fractions.Fraction(i, j)
        return None<|MERGE_RESOLUTION|>--- conflicted
+++ resolved
@@ -544,13 +544,8 @@
             else:
                 label = qreg['label']
             y = qreg['y'] - n_fold * (self._cond['n_lines'] + 1)
-<<<<<<< HEAD
-            self.ax.text(-0.5, y, label, ha='right', va='center',
+            self.ax.text(self.x_offset, y, label, ha='right', va='center',
                          fontsize=1.5*self._style.fs,
-=======
-            self.ax.text(self.x_offset, y, label, ha='right', va='center',
-                         fontsize=self._style.fs,
->>>>>>> 188995e1
                          color=self._style.tc,
                          clip_on=True,
                          zorder=PORDER_TEXT)
