# This code is part of Qiskit.
#
# (C) Copyright IBM 2017, 2018.
#
# This code is licensed under the Apache License, Version 2.0. You may
# obtain a copy of this license in the LICENSE.txt file in the root directory
# of this source tree or at http://www.apache.org/licenses/LICENSE-2.0.
#
# Any modifications or derivative works of this code must retain this
# copyright notice, and modified files need to carry a notice indicating
# that they have been altered from the originals.

# pylint: disable=invalid-name,inconsistent-return-statements

"""mpl circuit visualization backend."""

import collections
import itertools
import json
import re
import os
from warnings import warn

import numpy as np


try:
    from pylatexenc.latex2text import LatexNodes2Text

    HAS_PYLATEX = True
except ImportError:
    HAS_PYLATEX = False

from qiskit.circuit import ControlledGate, Gate, Instruction
from qiskit.visualization.qcstyle import DefaultStyle, set_style
from qiskit.circuit import Delay
from qiskit import user_config
from qiskit.circuit.tools.pi_check import pi_check

# Default gate width and height
WID = 0.65
HIG = 0.65

BASE_SIZE = 3.01
PORDER_GATE = 5
PORDER_LINE = 3
PORDER_REGLINE = 2
PORDER_GRAY = 3
PORDER_TEXT = 6
PORDER_SUBP = 4


class Anchor:
    """Locate the anchors for the gates"""

    def __init__(self, reg_num, yind, fold):
        self.__yind = yind
        self.__fold = fold
        self.__reg_num = reg_num
        self.__gate_placed = []
        self.gate_anchor = 0

    def plot_coord(self, index, gate_width, x_offset):
        """Set the coord positions for an index"""
        h_pos = index % self.__fold + 1
        # check folding
        if self.__fold > 0:
            if h_pos + (gate_width - 1) > self.__fold:
                index += self.__fold - (h_pos - 1)
            x_pos = index % self.__fold + 0.5 * gate_width + 0.04
            y_pos = self.__yind - (index // self.__fold) * (self.__reg_num + 1)
        else:
            x_pos = index + 0.5 * gate_width + 0.04
            y_pos = self.__yind

        # could have been updated, so need to store
        self.gate_anchor = index
        return x_pos + x_offset, y_pos

    def is_locatable(self, index, gate_width):
        """Determine if a gate has been placed"""
        hold = [index + i for i in range(gate_width)]
        for p in hold:
            if p in self.__gate_placed:
                return False
        return True

    def set_index(self, index, gate_width):
        """Set the index for a gate"""
        if self.__fold < 2:
            _index = index
        else:
            h_pos = index % self.__fold + 1
            if h_pos + (gate_width - 1) > self.__fold:
                _index = index + self.__fold - (h_pos - 1) + 1
            else:
                _index = index
        for ii in range(gate_width):
            if _index + ii not in self.__gate_placed:
                self.__gate_placed.append(_index + ii)
        self.__gate_placed.sort()

    def get_index(self):
        """Getter for the index"""
        if self.__gate_placed:
            return self.__gate_placed[-1] + 1
        return 0


class MatplotlibDrawer:
    """Matplotlib drawer class called from circuit_drawer"""

    _mathmode_regex = re.compile(r"(?<!\\)\$(.*)(?<!\\)\$")

<<<<<<< HEAD
    def __init__(self, qubits, clbits, ops,
                 scale=None, style=None, plot_barriers=True,
                 layout=None, fold=25, ax=None, initial_state=False,
                 cregbundle=True, global_phase=None, qregs=None, cregs=None, calibrations=None):
=======
    def __init__(
        self,
        qubits,
        clbits,
        ops,
        scale=None,
        style=None,
        plot_barriers=True,
        layout=None,
        fold=25,
        ax=None,
        initial_state=False,
        cregbundle=True,
        global_phase=None,
        qregs=None,
        cregs=None,
    ):
>>>>>>> 2eee5661

        if not HAS_MATPLOTLIB:
            raise ImportError(
                "The class MatplotlibDrawer needs matplotlib. "
                'To install, run "pip install matplotlib".'
            )
        from matplotlib import patches

        self.patches_mod = patches
        from matplotlib import pyplot as plt

        self.plt_mod = plt
        if not HAS_PYLATEX:
            raise ImportError(
                "The class MatplotlibDrawer needs pylatexenc. "
                'to install, run "pip install pylatexenc".'
            )
        self._clbit = []
        self._qubit = []
        self._registers(clbits, qubits)
        self._bit_locations = {
            bit: {"register": register, "index": index}
            for register in cregs + qregs
            for index, bit in enumerate(register)
        }
        for index, bit in list(enumerate(qubits)) + list(enumerate(clbits)):
            if bit not in self._bit_locations:
                self._bit_locations[bit] = {"register": None, "index": index}

        self._qubit_dict = collections.OrderedDict()
        self._clbit_dict = collections.OrderedDict()
        self._ops = ops
        self._scale = 1.0 if scale is None else scale
        self._style = self._load_style(style)
        self._plot_barriers = plot_barriers
        self._layout = layout
        self._fold = fold
        if self._fold < 2:
            self._fold = -1
        if ax is None:
            self._return_fig = True
            self._figure = plt.figure()
            self._figure.patch.set_facecolor(color=self._style["bg"])
            self._ax = self._figure.add_subplot(111)
        else:
            self._return_fig = False
            self._ax = ax
            self._figure = ax.get_figure()
        self._ax.axis("off")
        self._ax.set_aspect("equal")
        self._ax.tick_params(labelbottom=False, labeltop=False, labelleft=False, labelright=False)
        self._initial_state = initial_state
        self._cregbundle = cregbundle
        self._global_phase = global_phase
        self.calibrations = calibrations

        self._ast = None
        self._n_lines = 0
        self._xmax = 0
        self._ymax = 0
        self._x_offset = 0
        self._reg_long_text = 0
        self._style["fs"] *= self._scale
        self._style["sfs"] *= self._scale
        self._lwidth15 = 1.5 * self._scale
        self._lwidth2 = 2.0 * self._scale

        # default is to use character table for text width,
        # but get_renderer will work with some mpl backends
        """fig = plt.figure()
        if hasattr(fig.canvas, 'get_renderer'):
            self._renderer = fig.canvas.get_renderer()
        else:
            self._renderer = None"""
        self._renderer = None

        # these char arrays are for finding text_width when not
        # using get_renderer method for the matplotlib backend
        self._char_list = {
            " ": (0.0958, 0.0583),
            "!": (0.1208, 0.0729),
            '"': (0.1396, 0.0875),
            "#": (0.2521, 0.1562),
            "$": (0.1917, 0.1167),
            "%": (0.2854, 0.1771),
            "&": (0.2333, 0.1458),
            "'": (0.0833, 0.0521),
            "(": (0.1167, 0.0729),
            ")": (0.1167, 0.0729),
            "*": (0.15, 0.0938),
            "+": (0.25, 0.1562),
            ",": (0.0958, 0.0583),
            "-": (0.1083, 0.0667),
            ".": (0.0958, 0.0604),
            "/": (0.1021, 0.0625),
            "0": (0.1875, 0.1167),
            "1": (0.1896, 0.1167),
            "2": (0.1917, 0.1188),
            "3": (0.1917, 0.1167),
            "4": (0.1917, 0.1188),
            "5": (0.1917, 0.1167),
            "6": (0.1896, 0.1167),
            "7": (0.1917, 0.1188),
            "8": (0.1896, 0.1188),
            "9": (0.1917, 0.1188),
            ":": (0.1021, 0.0604),
            ";": (0.1021, 0.0604),
            "<": (0.25, 0.1542),
            "=": (0.25, 0.1562),
            ">": (0.25, 0.1542),
            "?": (0.1583, 0.0979),
            "@": (0.2979, 0.1854),
            "A": (0.2062, 0.1271),
            "B": (0.2042, 0.1271),
            "C": (0.2083, 0.1292),
            "D": (0.2312, 0.1417),
            "E": (0.1875, 0.1167),
            "F": (0.1708, 0.1062),
            "G": (0.2312, 0.1438),
            "H": (0.225, 0.1396),
            "I": (0.0875, 0.0542),
            "J": (0.0875, 0.0542),
            "K": (0.1958, 0.1208),
            "L": (0.1667, 0.1042),
            "M": (0.2583, 0.1604),
            "N": (0.225, 0.1396),
            "O": (0.2354, 0.1458),
            "P": (0.1812, 0.1125),
            "Q": (0.2354, 0.1458),
            "R": (0.2083, 0.1292),
            "S": (0.1896, 0.1188),
            "T": (0.1854, 0.1125),
            "U": (0.2208, 0.1354),
            "V": (0.2062, 0.1271),
            "W": (0.2958, 0.1833),
            "X": (0.2062, 0.1271),
            "Y": (0.1833, 0.1125),
            "Z": (0.2042, 0.1271),
            "[": (0.1167, 0.075),
            "\\": (0.1021, 0.0625),
            "]": (0.1167, 0.0729),
            "^": (0.2521, 0.1562),
            "_": (0.1521, 0.0938),
            "`": (0.15, 0.0938),
            "a": (0.1854, 0.1146),
            "b": (0.1917, 0.1167),
            "c": (0.1646, 0.1021),
            "d": (0.1896, 0.1188),
            "e": (0.1854, 0.1146),
            "f": (0.1042, 0.0667),
            "g": (0.1896, 0.1188),
            "h": (0.1896, 0.1188),
            "i": (0.0854, 0.0521),
            "j": (0.0854, 0.0521),
            "k": (0.1729, 0.1083),
            "l": (0.0854, 0.0521),
            "m": (0.2917, 0.1812),
            "n": (0.1896, 0.1188),
            "o": (0.1833, 0.1125),
            "p": (0.1917, 0.1167),
            "q": (0.1896, 0.1188),
            "r": (0.125, 0.0771),
            "s": (0.1562, 0.0958),
            "t": (0.1167, 0.0729),
            "u": (0.1896, 0.1188),
            "v": (0.1771, 0.1104),
            "w": (0.2458, 0.1521),
            "x": (0.1771, 0.1104),
            "y": (0.1771, 0.1104),
            "z": (0.1562, 0.0979),
            "{": (0.1917, 0.1188),
            "|": (0.1, 0.0604),
            "}": (0.1896, 0.1188),
        }

    def _registers(self, clbit, qubit):
        self._clbit = []
        for r in clbit:
            self._clbit.append(r)
        self._qubit = []
        for r in qubit:
            self._qubit.append(r)

    @property
    def ast(self):
        """AST getter"""
        return self._ast

    def _load_style(self, style):
        current_style = DefaultStyle().style
        style_name = "default"
        def_font_ratio = current_style["fs"] / current_style["sfs"]

        config = user_config.get_config()
        if style is not None:
            if style is False:
                style_name = "bw"
            elif isinstance(style, dict) and "name" in style:
                style_name = style["name"]
            elif isinstance(style, str):
                style_name = style
            elif config:
                style_name = config.get("circuit_mpl_style", "default")
            elif not isinstance(style, (str, dict)):
                warn(
                    "style parameter '{}' must be a str or a dictionary."
                    " Will use default style.".format(style),
                    UserWarning,
                    2,
                )
        if style_name.endswith(".json"):
            style_name = style_name[:-5]

        # Search for file in 'styles' dir, then config_path, and finally 'cwd'
        style_path = []
        if style_name != "default":
            style_name = style_name + ".json"
            spath = os.path.dirname(os.path.abspath(__file__))
            style_path.append(os.path.join(spath, "styles", style_name))
            if config:
                config_path = config.get("circuit_mpl_style_path", "")
                if config_path:
                    for path in config_path:
                        style_path.append(os.path.normpath(os.path.join(path, style_name)))
            style_path.append(os.path.normpath(os.path.join("", style_name)))

            for path in style_path:
                exp_user = os.path.expanduser(path)
                if os.path.isfile(exp_user):
                    try:
                        with open(exp_user) as infile:
                            json_style = json.load(infile)
                        set_style(current_style, json_style)
                        break
                    except json.JSONDecodeError as e:
                        warn(
                            "Could not decode JSON in file '{}': {}. ".format(path, str(e))
                            + "Will use default style.",
                            UserWarning,
                            2,
                        )
                        break
                    except (OSError, FileNotFoundError):
                        warn(
                            "Error loading JSON file '{}'. Will use default style.".format(path),
                            UserWarning,
                            2,
                        )
                        break
            else:
                warn(
                    "Style JSON file '{}' not found in any of these locations: {}. Will use"
                    " default style.".format(style_name, ", ".join(style_path)),
                    UserWarning,
                    2,
                )

        if isinstance(style, dict):
            set_style(current_style, style)

        # If font/subfont ratio changes from default, have to scale width calculations for
        # subfont. Font change is auto scaled in the self._figure.set_size_inches call in draw()
        self._subfont_factor = current_style["sfs"] * def_font_ratio / current_style["fs"]

        return current_style

    # This computes the width of a string in the default font
    def _get_text_width(self, text, fontsize, param=False):
        if not text:
            return 0.0

        if self._renderer:
            t = self.plt_mod.text(0.5, 0.5, text, fontsize=fontsize)
            return t.get_window_extent(renderer=self._renderer).width / 60.0
        else:
            math_mode_match = self._mathmode_regex.search(text)
            num_underscores = 0
            num_carets = 0
            if math_mode_match:
                math_mode_text = math_mode_match.group(1)
                num_underscores = math_mode_text.count("_")
                num_carets = math_mode_text.count("^")
            text = LatexNodes2Text().latex_to_text(text.replace("$$", ""))

            # If there are subscripts or superscripts in mathtext string
            # we need to account for that spacing by manually removing
            # from text string for text length
            if num_underscores:
                text = text.replace("_", "", num_underscores)
            if num_carets:
                text = text.replace("^", "", num_carets)

            # This changes hyphen to + to match width of math mode minus sign.
            if param:
                text = text.replace("-", "+")

            f = 0 if fontsize == self._style["fs"] else 1
            sum_text = 0.0
            for c in text:
                try:
                    sum_text += self._char_list[c][f]
                except KeyError:
                    # if non-ASCII char, use width of 'c', an average size
                    sum_text += self._char_list["c"][f]
            if f == 1:
                sum_text *= self._subfont_factor
            return sum_text

    def _param_parse(self, v):
        param_parts = [None] * len(v)
        for i, e in enumerate(v):
            try:
                param_parts[i] = pi_check(e, output="mpl", ndigits=3)
            except TypeError:
                param_parts[i] = str(e)
        param_parts = ", ".join(param_parts).replace("-", "$-$")
        return param_parts

    def _get_gate_ctrl_text(self, op):
<<<<<<< HEAD
        op_label = getattr(op.op, 'label', None)
        print(self.calibrations)
        base_name = None if not hasattr(op.op, 'base_gate') else op.op.base_gate.name
        base_label = None if not hasattr(op.op, 'base_gate') else op.op.base_gate.label

=======
        op_label = getattr(op.op, "label", None)
        base_name = None if not hasattr(op.op, "base_gate") else op.op.base_gate.name
        base_label = None if not hasattr(op.op, "base_gate") else op.op.base_gate.label
>>>>>>> 2eee5661
        ctrl_text = None
        if base_label:
            gate_text = base_label
            ctrl_text = op_label
        elif op_label and isinstance(op.op, ControlledGate):
            gate_text = base_name
            ctrl_text = op_label
        elif op_label:
            gate_text = op_label
        elif base_name:
            gate_text = base_name
        else:
            gate_text = op.name
<<<<<<< HEAD
        if gate_text in self._style['disptex']:
            gate_text = "{}".format(self._style['disptex'][gate_text])
=======

        if gate_text in self._style["disptex"]:
            gate_text = "{}".format(self._style["disptex"][gate_text])
>>>>>>> 2eee5661
        elif gate_text in (op.name, base_name) and not isinstance(op.op, (Gate, Instruction)):
            gate_text = gate_text.capitalize()
        if op.name in self.calibrations:
            gate_text = gate_text+"\n(cal)"

        return gate_text, ctrl_text

    def _get_colors(self, op):
        base_name = None if not hasattr(op.op, "base_gate") else op.op.base_gate.name
        if op.name in self._style["dispcol"]:
            color = self._style["dispcol"][op.name]
            # Backward compatibility for style dict using 'displaycolor' with
            # gate color and no text color, so test for str first
            if isinstance(color, str):
                fc = color
                gt = self._style["gt"]
            else:
                fc = color[0]
                gt = color[1]
        # Treat special case of classical gates in iqx style by making all
        # controlled gates of x, dcx, and swap the classical gate color
        elif self._style["name"] == "iqx" and base_name in ["x", "dcx", "swap"]:
            color = self._style["dispcol"][base_name]
            if isinstance(color, str):
                fc = color
                gt = self._style["gt"]
            else:
                fc = color[0]
                gt = color[1]
        else:
            fc = self._style["gc"]
            gt = self._style["gt"]

        if self._style["name"] == "bw":
            ec = self._style["ec"]
            lc = self._style["lc"]
        else:
            ec = fc
            lc = fc
        # Subtext needs to be same color as gate text
        sc = gt
        return fc, ec, gt, self._style["tc"], sc, lc

    def _multiqubit_gate(self, xy, fc=None, ec=None, gt=None, sc=None, text="", subtext=""):
        xpos = min([x[0] for x in xy])
        ypos = min([y[1] for y in xy])
        ypos_max = max([y[1] for y in xy])
        fs = self._style["fs"]
        sfs = self._style["sfs"]

        # added .21 is for qubit numbers on the left side
        text_width = self._get_text_width(text, fs) + 0.21
        sub_width = self._get_text_width(subtext, sfs, param=True) + 0.21
        wid = max((text_width, sub_width, WID))

        qubit_span = abs(ypos) - abs(ypos_max) + 1
        height = HIG + (qubit_span - 1)
        box = self.patches_mod.Rectangle(
            xy=(xpos - 0.5 * wid, ypos - 0.5 * HIG),
            width=wid,
            height=height,
            fc=fc,
            ec=ec,
            linewidth=self._lwidth15,
            zorder=PORDER_GATE,
        )
        self._ax.add_patch(box)

        # annotate inputs
        for bit, y in enumerate([x[1] for x in xy]):
            self._ax.text(
                xpos + 0.07 - 0.5 * wid,
                y,
                str(bit),
                ha="left",
                va="center",
                fontsize=fs,
                color=gt,
                clip_on=True,
                zorder=PORDER_TEXT,
            )
        if text:
            if subtext:
                self._ax.text(
                    xpos + 0.11,
                    ypos + 0.4 * height,
                    text,
                    ha="center",
                    va="center",
                    fontsize=fs,
                    color=gt,
                    clip_on=True,
                    zorder=PORDER_TEXT,
                )
                self._ax.text(
                    xpos + 0.11,
                    ypos + 0.2 * height,
                    subtext,
                    ha="center",
                    va="center",
                    fontsize=sfs,
                    color=sc,
                    clip_on=True,
                    zorder=PORDER_TEXT,
                )
            else:
                self._ax.text(
                    xpos + 0.11,
                    ypos + 0.5 * (qubit_span - 1),
                    text,
                    ha="center",
                    va="center",
                    fontsize=fs,
                    color=gt,
                    clip_on=True,
                    zorder=PORDER_TEXT,
                    wrap=True,
                )

    def _gate(self, xy, fc=None, ec=None, gt=None, sc=None, text="", subtext=""):
        xpos, ypos = xy
        fs = self._style["fs"]
        sfs = self._style["sfs"]

        text_width = self._get_text_width(text, fs)
        sub_width = self._get_text_width(subtext, sfs, param=True)
        wid = max((text_width, sub_width, WID))

        box = self.patches_mod.Rectangle(
            xy=(xpos - 0.5 * wid, ypos - 0.5 * HIG),
            width=wid,
            height=HIG,
            fc=fc,
            ec=ec,
            linewidth=self._lwidth15,
            zorder=PORDER_GATE,
        )
        self._ax.add_patch(box)

        if text:
            if subtext:
                self._ax.text(
                    xpos,
                    ypos + 0.15 * HIG,
                    text,
                    ha="center",
                    va="center",
                    fontsize=fs,
                    color=gt,
                    clip_on=True,
                    zorder=PORDER_TEXT,
                )
                self._ax.text(
                    xpos,
                    ypos - 0.3 * HIG,
                    subtext,
                    ha="center",
                    va="center",
                    fontsize=sfs,
                    color=sc,
                    clip_on=True,
                    zorder=PORDER_TEXT,
                )
            else:
                self._ax.text(
                    xpos,
                    ypos,
                    text,
                    ha="center",
                    va="center",
                    fontsize=fs,
                    color=gt,
                    clip_on=True,
                    zorder=PORDER_TEXT,
                )

    def _sidetext(self, xy, tc=None, text=""):
        xpos, ypos = xy

        # 0.11 = the initial gap, add 1/2 text width to place on the right
        text_width = self._get_text_width(text, self._style["sfs"])
        xp = xpos + 0.11 + text_width / 2
        self._ax.text(
            xp,
            ypos + HIG,
            text,
            ha="center",
            va="top",
            fontsize=self._style["sfs"],
            color=tc,
            clip_on=True,
            zorder=PORDER_TEXT,
        )

    def _line(self, xy0, xy1, lc=None, ls=None, zorder=PORDER_LINE):
        x0, y0 = xy0
        x1, y1 = xy1
        linecolor = self._style["lc"] if lc is None else lc
        linestyle = "solid" if ls is None else ls

        if linestyle == "doublet":
            theta = np.arctan2(np.abs(x1 - x0), np.abs(y1 - y0))
            dx = 0.05 * WID * np.cos(theta)
            dy = 0.05 * WID * np.sin(theta)
            self._ax.plot(
                [x0 + dx, x1 + dx],
                [y0 + dy, y1 + dy],
                color=linecolor,
                linewidth=self._lwidth2,
                linestyle="solid",
                zorder=zorder,
            )
            self._ax.plot(
                [x0 - dx, x1 - dx],
                [y0 - dy, y1 - dy],
                color=linecolor,
                linewidth=self._lwidth2,
                linestyle="solid",
                zorder=zorder,
            )
        else:
            self._ax.plot(
                [x0, x1],
                [y0, y1],
                color=linecolor,
                linewidth=self._lwidth2,
                linestyle=linestyle,
                zorder=zorder,
            )

    def _measure(self, qxy, cxy, cid, fc=None, ec=None, gt=None, sc=None):
        qx, qy = qxy
        cx, cy = cxy

        # draw gate box
        self._gate(qxy, fc=fc, ec=ec, gt=gt, sc=sc)

        # add measure symbol
        arc = self.patches_mod.Arc(
            xy=(qx, qy - 0.15 * HIG),
            width=WID * 0.7,
            height=HIG * 0.7,
            theta1=0,
            theta2=180,
            fill=False,
            ec=gt,
            linewidth=self._lwidth2,
            zorder=PORDER_GATE,
        )
        self._ax.add_patch(arc)
        self._ax.plot(
            [qx, qx + 0.35 * WID],
            [qy - 0.15 * HIG, qy + 0.20 * HIG],
            color=gt,
            linewidth=self._lwidth2,
            zorder=PORDER_GATE,
        )
        # arrow
        self._line(qxy, [cx, cy + 0.35 * WID], lc=self._style["cc"], ls=self._style["cline"])
        arrowhead = self.patches_mod.Polygon(
            (
                (cx - 0.20 * WID, cy + 0.35 * WID),
                (cx + 0.20 * WID, cy + 0.35 * WID),
                (cx, cy + 0.04),
            ),
            fc=self._style["cc"],
            ec=None,
        )
        self._ax.add_artist(arrowhead)
        # target
        if self._cregbundle:
            self._ax.text(
                cx + 0.25,
                cy + 0.1,
                str(cid),
                ha="left",
                va="bottom",
                fontsize=0.8 * self._style["fs"],
                color=self._style["tc"],
                clip_on=True,
                zorder=PORDER_TEXT,
            )

    def _conditional(self, xy, istrue=False):
        xpos, ypos = xy

        fc = self._style["lc"] if istrue else self._style["bg"]
        box = self.patches_mod.Circle(
            xy=(xpos, ypos),
            radius=WID * 0.15,
            fc=fc,
            ec=self._style["lc"],
            linewidth=self._lwidth15,
            zorder=PORDER_GATE,
        )
        self._ax.add_patch(box)

    def _ctrl_qubit(self, xy, fc=None, ec=None, tc=None, text="", text_top=None):
        xpos, ypos = xy
        box = self.patches_mod.Circle(
            xy=(xpos, ypos),
            radius=WID * 0.15,
            fc=fc,
            ec=ec,
            linewidth=self._lwidth15,
            zorder=PORDER_GATE,
        )
        self._ax.add_patch(box)
        # display the control label at the top or bottom if there is one
        if text_top is True:
            self._ax.text(
                xpos,
                ypos + 0.7 * HIG,
                text,
                ha="center",
                va="top",
                fontsize=self._style["sfs"],
                color=tc,
                clip_on=True,
                zorder=PORDER_TEXT,
            )
        elif text_top is False:
            self._ax.text(
                xpos,
                ypos - 0.3 * HIG,
                text,
                ha="center",
                va="top",
                fontsize=self._style["sfs"],
                color=tc,
                clip_on=True,
                zorder=PORDER_TEXT,
            )

    def _set_ctrl_bits(
        self, ctrl_state, num_ctrl_qubits, qbit, ec=None, tc=None, text="", qargs=None
    ):
        # place the control label at the top or bottom of controls
        if text:
            qlist = [self._bit_locations[qubit]["index"] for qubit in qargs]
            ctbits = qlist[:num_ctrl_qubits]
            qubits = qlist[num_ctrl_qubits:]
            max_ctbit = max(ctbits)
            min_ctbit = min(ctbits)
            top = min(qubits) > min_ctbit

        # display the control qubits as open or closed based on ctrl_state
        cstate = "{:b}".format(ctrl_state).rjust(num_ctrl_qubits, "0")[::-1]
        for i in range(num_ctrl_qubits):
            fc_open_close = ec if cstate[i] == "1" else self._style["bg"]
            text_top = None
            if text:
                if top and qlist[i] == min_ctbit:
                    text_top = True
                elif not top and qlist[i] == max_ctbit:
                    text_top = False
            self._ctrl_qubit(qbit[i], fc=fc_open_close, ec=ec, tc=tc, text=text, text_top=text_top)

    def _x_tgt_qubit(self, xy, ec=None, ac=None):
        linewidth = self._lwidth2
        xpos, ypos = xy
        box = self.patches_mod.Circle(
            xy=(xpos, ypos),
            radius=HIG * 0.35,
            fc=ec,
            ec=ec,
            linewidth=linewidth,
            zorder=PORDER_GATE,
        )
        self._ax.add_patch(box)

        # add '+' symbol
        self._ax.plot(
            [xpos, xpos],
            [ypos - 0.2 * HIG, ypos + 0.2 * HIG],
            color=ac,
            linewidth=linewidth,
            zorder=PORDER_GATE + 1,
        )
        self._ax.plot(
            [xpos - 0.2 * HIG, xpos + 0.2 * HIG],
            [ypos, ypos],
            color=ac,
            linewidth=linewidth,
            zorder=PORDER_GATE + 1,
        )

    def _swap(self, xy, color=None):
        xpos, ypos = xy

        self._ax.plot(
            [xpos - 0.20 * WID, xpos + 0.20 * WID],
            [ypos - 0.20 * WID, ypos + 0.20 * WID],
            color=color,
            linewidth=self._lwidth2,
            zorder=PORDER_LINE + 1,
        )
        self._ax.plot(
            [xpos - 0.20 * WID, xpos + 0.20 * WID],
            [ypos + 0.20 * WID, ypos - 0.20 * WID],
            color=color,
            linewidth=self._lwidth2,
            zorder=PORDER_LINE + 1,
        )

    def _barrier(self, config):
        xys = config["coord"]
        for xy in xys:
            xpos, ypos = xy
            self._ax.plot(
                [xpos, xpos],
                [ypos + 0.5, ypos - 0.5],
                linewidth=self._scale,
                linestyle="dashed",
                color=self._style["lc"],
                zorder=PORDER_TEXT,
            )
            box = self.patches_mod.Rectangle(
                xy=(xpos - (0.3 * WID), ypos - 0.5),
                width=0.6 * WID,
                height=1,
                fc=self._style["bc"],
                ec=None,
                alpha=0.6,
                linewidth=self._lwidth15,
                zorder=PORDER_GRAY,
            )
            self._ax.add_patch(box)

    def draw(self, filename=None, verbose=False):
        """Draw method called from circuit_drawer"""
        self._draw_regs()
        self._draw_ops(verbose)
        _xl = -self._style["margin"][0]
        _xr = self._xmax + self._style["margin"][1]
        _yb = -self._ymax - self._style["margin"][2] + 1 - 0.5
        _yt = self._style["margin"][3] + 0.5
        self._ax.set_xlim(_xl, _xr)
        self._ax.set_ylim(_yb, _yt)

        # update figure size
        fig_w = _xr - _xl
        fig_h = _yt - _yb
        if self._style["figwidth"] < 0.0:
            self._style["figwidth"] = fig_w * BASE_SIZE * self._style["fs"] / 72 / WID
        self._figure.set_size_inches(
            self._style["figwidth"], self._style["figwidth"] * fig_h / fig_w
        )
        if self._global_phase:
            self.plt_mod.text(
                _xl, _yt, "Global Phase: %s" % pi_check(self._global_phase, output="mpl")
            )

        if filename:
            self._figure.savefig(
                filename,
                dpi=self._style["dpi"],
                bbox_inches="tight",
                facecolor=self._figure.get_facecolor(),
            )
        if self._return_fig:
            from matplotlib import get_backend

            if get_backend() in ["module://ipykernel.pylab.backend_inline", "nbAgg"]:
                self.plt_mod.close(self._figure)
            return self._figure

    def _draw_regs(self):
        longest_reg_name_width = 0
        initial_qbit = " |0>" if self._initial_state else ""
        initial_cbit = " 0" if self._initial_state else ""

        def _fix_double_script(reg_name):
            words = reg_name.split(" ")
            words = [word.replace("_", r"\_") if word.count("_") > 1 else word for word in words]
            words = [
                word.replace("^", r"\^{\ }") if word.count("^") > 1 else word for word in words
            ]
            reg_name = " ".join(words).replace(" ", "\\;")
            return reg_name

        # quantum register
        fs = self._style["fs"]
        for ii, reg in enumerate(self._qubit):
            register = self._bit_locations[reg]["register"]
            index = self._bit_locations[reg]["index"]

            if len(self._qubit) > 1:
                if self._layout is None:
                    qubit_name = "${{{name}}}_{{{index}}}$".format(name=register.name, index=index)
                else:
                    if self._layout[index]:
                        virt_bit = self._layout[index]
                        try:
                            virt_reg = next(
                                reg for reg in self._layout.get_registers() if virt_bit in reg
                            )
                            qubit_name = "${{{name}}}_{{{index}}} \\mapsto {{{physical}}}$".format(
                                name=virt_reg.name,
                                index=virt_reg[:].index(virt_bit),
                                physical=index,
                            )

                        except StopIteration:
                            qubit_name = "${{{name}}} \\mapsto {{{physical}}}$".format(
                                name=virt_bit, physical=index
                            )
                    else:
                        qubit_name = "${{{physical}}}$".format(physical=index)
            else:
                qubit_name = "{name}".format(name=register.name)
            qubit_name = _fix_double_script(qubit_name) + initial_qbit
            text_width = self._get_text_width(qubit_name, fs) * 1.15

            if text_width > longest_reg_name_width:
                longest_reg_name_width = text_width
            pos = -ii
            self._qubit_dict[ii] = {
                "y": pos,
                "reg_name": qubit_name,
                "index": index,
                "group": register,
            }
            self._n_lines += 1

        # classical register
        if self._clbit:
            n_clbit = self._clbit.copy()
            n_clbit.pop(0)
            idx = 0
            y_off = -len(self._qubit)
            for ii, (reg, nreg) in enumerate(itertools.zip_longest(self._clbit, n_clbit)):
                pos = y_off - idx
                register = self._bit_locations[reg]["register"]
                index = self._bit_locations[reg]["index"]

                if self._cregbundle:
                    clbit_name = "{}".format(register.name)
                    clbit_name = _fix_double_script(clbit_name) + initial_cbit
                    text_width = self._get_text_width(register.name, fs) * 1.15
                    if text_width > longest_reg_name_width:
                        longest_reg_name_width = text_width
                    self._clbit_dict[ii] = {
                        "y": pos,
                        "reg_name": clbit_name,
                        "index": index,
                        "group": register,
                    }
                    if not (not nreg or register != self._bit_locations[nreg]["register"]):
                        continue
                else:
                    clbit_name = "${}_{{{}}}$".format(register.name, index)
                    clbit_name = _fix_double_script(clbit_name) + initial_cbit
                    text_width = self._get_text_width(register.name, fs) * 1.15
                    if text_width > longest_reg_name_width:
                        longest_reg_name_width = text_width
                    self._clbit_dict[ii] = {
                        "y": pos,
                        "reg_name": clbit_name,
                        "index": index,
                        "group": register,
                    }
                self._n_lines += 1
                idx += 1

        self._reg_long_text = longest_reg_name_width
        self._x_offset = -1.2 + self._reg_long_text

    def _draw_regs_sub(self, n_fold, feedline_l=False, feedline_r=False):
        # quantum register
        fs = self._style["fs"]
        for qubit in self._qubit_dict.values():
            qubit_name = qubit["reg_name"]
            y = qubit["y"] - n_fold * (self._n_lines + 1)
            self._ax.text(
                self._x_offset - 0.2,
                y,
                qubit_name,
                ha="right",
                va="center",
                fontsize=1.25 * fs,
                color=self._style["tc"],
                clip_on=True,
                zorder=PORDER_TEXT,
            )
            self._line([self._x_offset, y], [self._xmax, y], zorder=PORDER_REGLINE)

        # classical register
        this_clbit_dict = {}
        for clbit in self._clbit_dict.values():
            clbit_name = clbit["reg_name"]
            y = clbit["y"] - n_fold * (self._n_lines + 1)
            if y not in this_clbit_dict.keys():
                this_clbit_dict[y] = {"val": 1, "reg_name": clbit_name}
            else:
                this_clbit_dict[y]["val"] += 1
        for y, this_clbit in this_clbit_dict.items():
            # cregbundle
            if this_clbit["val"] > 1:
                self._ax.plot(
                    [self._x_offset + 0.2, self._x_offset + 0.3],
                    [y - 0.1, y + 0.1],
                    color=self._style["cc"],
                    zorder=PORDER_LINE,
                )
                self._ax.text(
                    self._x_offset + 0.1,
                    y + 0.1,
                    str(this_clbit["val"]),
                    ha="left",
                    va="bottom",
                    fontsize=0.8 * fs,
                    color=self._style["tc"],
                    clip_on=True,
                    zorder=PORDER_TEXT,
                )
            self._ax.text(
                self._x_offset - 0.2,
                y,
                this_clbit["reg_name"],
                ha="right",
                va="center",
                fontsize=1.25 * fs,
                color=self._style["tc"],
                clip_on=True,
                zorder=PORDER_TEXT,
            )
            self._line(
                [self._x_offset, y],
                [self._xmax, y],
                lc=self._style["cc"],
                ls=self._style["cline"],
                zorder=PORDER_REGLINE,
            )

        # lf vertical line at either end
        if feedline_l or feedline_r:
            xpos_l = self._x_offset - 0.01
            xpos_r = self._fold + self._x_offset + 0.1
            ypos1 = -n_fold * (self._n_lines + 1)
            ypos2 = -(n_fold + 1) * (self._n_lines) - n_fold + 1
            if feedline_l:
                self._ax.plot(
                    [xpos_l, xpos_l],
                    [ypos1, ypos2],
                    color=self._style["lc"],
                    linewidth=self._lwidth15,
                    zorder=PORDER_LINE,
                )
            if feedline_r:
                self._ax.plot(
                    [xpos_r, xpos_r],
                    [ypos1, ypos2],
                    color=self._style["lc"],
                    linewidth=self._lwidth15,
                    zorder=PORDER_LINE,
                )

    def _draw_ops(self, verbose=False):
        _standard_1q_gates = [
            "x",
            "y",
            "z",
            "id",
            "h",
            "r",
            "s",
            "sdg",
            "t",
            "tdg",
            "rx",
            "ry",
            "rz",
            "rxx",
            "ryy",
            "rzx",
            "u1",
            "u2",
            "u3",
            "u",
            "swap",
            "reset",
            "sx",
            "sxdg",
            "p",
        ]
        _barriers = {"coord": [], "group": []}

        #
        # generate coordinate manager
        #
        q_anchors = {}
        for key, qubit in self._qubit_dict.items():
            q_anchors[key] = Anchor(reg_num=self._n_lines, yind=qubit["y"], fold=self._fold)
        c_anchors = {}
        for key, clbit in self._clbit_dict.items():
            c_anchors[key] = Anchor(reg_num=self._n_lines, yind=clbit["y"], fold=self._fold)
        #
        # draw the ops
        #
        prev_anc = -1
        fs = self._style["fs"]
        sfs = self._style["sfs"]
        for layer in self._ops:
            widest_box = 0.0
            #
            # compute the layer_width for this layer
            #
            for op in layer:
                if op.op._directive or op.name == "measure":
                    continue

                base_name = None if not hasattr(op.op, "base_gate") else op.op.base_gate.name
                gate_text, ctrl_text = self._get_gate_ctrl_text(op)

                # if a standard_gate, no params, and no labels, layer_width is 1
                if not hasattr(op.op, "params") and (
                    (op.name in _standard_1q_gates or base_name in _standard_1q_gates)
                    and gate_text in (op.name, base_name)
                    and ctrl_text is None
                ):
                    continue

                # small increments at end of the 3 _get_text_width calls are for small
                # spacing adjustments between gates
                ctrl_width = self._get_text_width(ctrl_text, fontsize=sfs) - 0.05

                # get param_width, but 0 for gates with array params
                if (
                    hasattr(op.op, "params")
                    and not any(isinstance(param, np.ndarray) for param in op.op.params)
                    and len(op.op.params) > 0
                ):
                    param = self._param_parse(op.op.params)
                    if op.name == "initialize":
                        param = "[%s]" % param
                    param = "${}$".format(param)
                    param_width = self._get_text_width(param, fontsize=sfs, param=True) + 0.08
                else:
                    param_width = 0.0

                if op.name == "rzz" or base_name in ["u1", "p", "rzz"]:
                    if base_name == "u1":
                        tname = "U1"
                    elif base_name == "p":
                        tname = "P"
                    else:
                        tname = "ZZ"
                    gate_width = (
                        self._get_text_width(tname + " ()", fontsize=sfs) + param_width
                    ) * 1.5
                else:
                    gate_width = self._get_text_width(gate_text, fontsize=fs) + 0.10
                    # add .21 for the qubit numbers on the left of the multibit gates
                    if op.name not in _standard_1q_gates and base_name not in _standard_1q_gates:
                        gate_width += 0.21

                box_width = max(gate_width, ctrl_width, param_width, WID)
                if box_width > widest_box:
                    widest_box = box_width

            layer_width = int(widest_box) + 1
            this_anc = prev_anc + 1
            #
            # draw the gates in this layer
            #
            for op in layer:
                base_name = None if not hasattr(op.op, "base_gate") else op.op.base_gate.name
                gate_text, ctrl_text = self._get_gate_ctrl_text(op)
                fc, ec, gt, tc, sc, lc = self._get_colors(op)

                # get qubit index
                q_idxs = []
                for qarg in op.qargs:
                    for index, reg in self._qubit_dict.items():
                        if (
                            reg["group"] == self._bit_locations[qarg]["register"]
                            and reg["index"] == self._bit_locations[qarg]["index"]
                        ):
                            q_idxs.append(index)
                            break

                # get clbit index
                c_idxs = []
                for carg in op.cargs:
                    for index, reg in self._clbit_dict.items():
                        if (
                            reg["group"] == self._bit_locations[carg]["register"]
                            and reg["index"] == self._bit_locations[carg]["index"]
                        ):
                            c_idxs.append(index)
                            break

                # only add the gate to the anchors if it is going to be plotted.
                # this prevents additional blank wires at the end of the line if
                # the last instruction is a barrier type
                if self._plot_barriers or not op.op._directive:
                    for ii in q_idxs:
                        q_anchors[ii].set_index(this_anc, layer_width)

                # qubit coordinate
                q_xy = [
                    q_anchors[ii].plot_coord(this_anc, layer_width, self._x_offset) for ii in q_idxs
                ]
                # clbit coordinate
                c_xy = [
                    c_anchors[ii].plot_coord(this_anc, layer_width, self._x_offset) for ii in c_idxs
                ]
                # bottom and top point of qubit
                qubit_b = min(q_xy, key=lambda xy: xy[1])
                qubit_t = max(q_xy, key=lambda xy: xy[1])

                # update index based on the value from plotting
                this_anc = q_anchors[q_idxs[0]].gate_anchor

                if verbose:
                    print(op)

                # load param
                if (
                    op.type == "op"
                    and hasattr(op.op, "params")
                    and len(op.op.params) > 0
                    and not any(isinstance(param, np.ndarray) for param in op.op.params)
                ):
                    param = "{}".format(self._param_parse(op.op.params))
                else:
                    param = ""

                # conditional gate
                if op.type == "op" and op.op.condition:
                    c_xy = [
                        c_anchors[ii].plot_coord(this_anc, layer_width, self._x_offset)
                        for ii in self._clbit_dict
                    ]
                    mask = 0
                    for index, cbit in enumerate(self._clbit):
                        if self._bit_locations[cbit]["register"] == op.op.condition[0]:
                            mask |= 1 << index
                    val = op.op.condition[1]
                    # cbit list to consider
                    fmt_c = "{{:0{}b}}".format(len(c_xy))
                    cmask = list(fmt_c.format(mask))[::-1]
                    # value
                    fmt_v = "{{:0{}b}}".format(cmask.count("1"))
                    vlist = list(fmt_v.format(val))[::-1]
                    # plot conditionals
                    v_ind = 0
                    xy_plot = []
                    for xy, m in zip(c_xy, cmask):
                        if m == "1":
                            if xy not in xy_plot:
                                if vlist[v_ind] == "1" or self._cregbundle:
                                    self._conditional(xy, istrue=True)
                                else:
                                    self._conditional(xy, istrue=False)
                                xy_plot.append(xy)
                            v_ind += 1
                    clbit_b = sorted(xy_plot, key=lambda xy: xy[1])[0]
                    xpos, ypos = clbit_b
                    self._ax.text(
                        xpos,
                        ypos - 0.3 * HIG,
                        hex(val),
                        ha="center",
                        va="top",
                        fontsize=sfs,
                        color=self._style["tc"],
                        clip_on=True,
                        zorder=PORDER_TEXT,
                    )
                    self._line(qubit_t, clbit_b, lc=self._style["cc"], ls=self._style["cline"])
                #
                # draw special gates
                #
                if op.name == "measure":
                    vv = self._clbit_dict[c_idxs[0]]["index"]
                    self._measure(q_xy[0], c_xy[0], vv, fc=fc, ec=ec, gt=gt, sc=sc)

                elif op.op._directive:
                    _barriers = {"coord": [], "group": []}
                    for index, qbit in enumerate(q_idxs):
                        q_group = self._qubit_dict[qbit]["group"]
                        if q_group not in _barriers["group"]:
                            _barriers["group"].append(q_group)
                        _barriers["coord"].append(q_xy[index])
                    if self._plot_barriers:
                        self._barrier(_barriers)

                elif op.name == "initialize":
                    vec = "$[{}]$".format(param.replace("$", ""))
                    if len(q_xy) == 1:
                        self._gate(q_xy[0], fc=fc, ec=ec, gt=gt, sc=sc, text=gate_text, subtext=vec)
                    else:
                        self._multiqubit_gate(
                            q_xy, fc=fc, ec=ec, gt=gt, sc=sc, text=gate_text, subtext=vec
                        )
                elif isinstance(op.op, Delay):
                    param_text = "(%s)" % param
                    if op.op.unit:
                        param_text += "[%s]" % op.op.unit
                    self._gate(
                        q_xy[0], fc=fc, ec=ec, gt=gt, sc=sc, text=gate_text, subtext=param_text
                    )
                #
                # draw single qubit gates
                #
                elif len(q_xy) == 1:
                    self._gate(
                        q_xy[0], fc=fc, ec=ec, gt=gt, sc=sc, text=gate_text, subtext=str(param)
                    )
                #
                # draw controlled and special gates
                #
                # cz and mcz gates
                elif op.name != "z" and base_name == "z":
                    num_ctrl_qubits = op.op.num_ctrl_qubits
                    self._set_ctrl_bits(
                        op.op.ctrl_state,
                        num_ctrl_qubits,
                        q_xy,
                        ec=ec,
                        tc=tc,
                        text=ctrl_text,
                        qargs=op.qargs,
                    )
                    self._ctrl_qubit(q_xy[-1], fc=ec, ec=ec, tc=tc)
                    self._line(qubit_b, qubit_t, lc=lc, zorder=PORDER_LINE + 1)

                # cu1, cp, rzz, and controlled rzz gates (sidetext gates)
                elif op.name == "rzz" or base_name in ["u1", "p", "rzz"]:
                    num_ctrl_qubits = 0 if op.name == "rzz" else op.op.num_ctrl_qubits
                    if op.name != "rzz":
                        self._set_ctrl_bits(
                            op.op.ctrl_state,
                            num_ctrl_qubits,
                            q_xy,
                            ec=ec,
                            tc=tc,
                            text=ctrl_text,
                            qargs=op.qargs,
                        )
                    self._ctrl_qubit(q_xy[num_ctrl_qubits], fc=ec, ec=ec, tc=tc)
                    if base_name not in ["u1", "p"]:
                        self._ctrl_qubit(q_xy[num_ctrl_qubits + 1], fc=ec, ec=ec, tc=tc)
                    if base_name == "u1":
                        stext = self._style["disptex"]["u1"]
                    elif base_name == "p":
                        stext = "P"
                    else:
                        stext = "ZZ"
                    self._sidetext(
                        qubit_b, tc=tc, text="{}".format(stext) + " " + "({})".format(param)
                    )
                    self._line(qubit_b, qubit_t, lc=lc)

                # swap gate
                elif op.name == "swap":
                    self._swap(q_xy[0], color=lc)
                    self._swap(q_xy[1], color=lc)
                    self._line(qubit_b, qubit_t, lc=lc)

                # cswap gate
                elif op.name != "swap" and base_name == "swap":
                    num_ctrl_qubits = op.op.num_ctrl_qubits
                    self._set_ctrl_bits(
                        op.op.ctrl_state,
                        num_ctrl_qubits,
                        q_xy,
                        ec=ec,
                        tc=tc,
                        text=ctrl_text,
                        qargs=op.qargs,
                    )
                    self._swap(q_xy[num_ctrl_qubits], color=lc)
                    self._swap(q_xy[num_ctrl_qubits + 1], color=lc)
                    self._line(qubit_b, qubit_t, lc=lc)

                # all other controlled gates
                elif isinstance(op.op, ControlledGate):
                    num_ctrl_qubits = op.op.num_ctrl_qubits
                    num_qargs = len(q_xy) - num_ctrl_qubits
                    self._set_ctrl_bits(
                        op.op.ctrl_state,
                        num_ctrl_qubits,
                        q_xy,
                        ec=ec,
                        tc=tc,
                        text=ctrl_text,
                        qargs=op.qargs,
                    )
                    self._line(qubit_b, qubit_t, lc=lc)
                    if num_qargs == 1 and base_name == "x":
                        tgt_color = self._style["dispcol"]["target"]
                        tgt = tgt_color if isinstance(tgt_color, str) else tgt_color[0]
                        self._x_tgt_qubit(q_xy[num_ctrl_qubits], ec=ec, ac=tgt)
                    elif num_qargs == 1:
                        self._gate(
                            q_xy[num_ctrl_qubits],
                            fc=fc,
                            ec=ec,
                            gt=gt,
                            sc=sc,
                            text=gate_text,
                            subtext="{}".format(param),
                        )
                    else:
                        self._multiqubit_gate(
                            q_xy[num_ctrl_qubits:],
                            fc=fc,
                            ec=ec,
                            gt=gt,
                            sc=sc,
                            text=gate_text,
                            subtext="{}".format(param),
                        )

                # draw multi-qubit gate as final default
                else:
                    self._multiqubit_gate(
                        q_xy, fc=fc, ec=ec, gt=gt, sc=sc, text=gate_text, subtext="{}".format(param)
                    )

            # adjust the column if there have been barriers encountered, but not plotted
            barrier_offset = 0
            if not self._plot_barriers:
                # only adjust if everything in the layer wasn't plotted
                barrier_offset = -1 if all(op.op._directive for op in layer) else 0

            prev_anc = this_anc + layer_width + barrier_offset - 1
        #
        # adjust window size and draw horizontal lines
        #
        anchors = [q_anchors[ii].get_index() for ii in self._qubit_dict]
        max_anc = max(anchors) if anchors else 0
        n_fold = max(0, max_anc - 1) // self._fold if self._fold > 0 else 0

        # window size
        if max_anc > self._fold > 0:
            self._xmax = self._fold + 1 + self._x_offset - 0.9
            self._ymax = (n_fold + 1) * (self._n_lines + 1) - 1
        else:
            x_incr = 0.4 if not self._ops else 0.9
            self._xmax = max_anc + 1 + self._x_offset - x_incr
            self._ymax = self._n_lines

        # add horizontal lines
        for ii in range(n_fold + 1):
            feedline_r = n_fold > 0 and n_fold > ii
            feedline_l = ii > 0
            self._draw_regs_sub(ii, feedline_l, feedline_r)

        # draw anchor index number
        if self._style["index"]:
            for ii in range(max_anc):
                if self._fold > 0:
                    x_coord = ii % self._fold + self._reg_long_text - 0.67
                    y_coord = -(ii // self._fold) * (self._n_lines + 1) + 0.7
                else:
                    x_coord = ii + self._reg_long_text - 0.67
                    y_coord = 0.7
                self._ax.text(
                    x_coord,
                    y_coord,
                    str(ii + 1),
                    ha="center",
                    va="center",
                    fontsize=sfs,
                    color=self._style["tc"],
                    clip_on=True,
                    zorder=PORDER_TEXT,
                )


class HasMatplotlibWrapper:
    """Wrapper to lazily import matplotlib."""

    has_matplotlib = False

    # pylint: disable=unused-import
    def __bool__(self):
        if not self.has_matplotlib:
            try:
                from matplotlib import get_backend
                from matplotlib import patches
                from matplotlib import pyplot as plt

                self.has_matplotlib = True
            except ImportError:
                self.has_matplotlib = False
        return self.has_matplotlib


HAS_MATPLOTLIB = HasMatplotlibWrapper()<|MERGE_RESOLUTION|>--- conflicted
+++ resolved
@@ -112,12 +112,6 @@
 
     _mathmode_regex = re.compile(r"(?<!\\)\$(.*)(?<!\\)\$")
 
-<<<<<<< HEAD
-    def __init__(self, qubits, clbits, ops,
-                 scale=None, style=None, plot_barriers=True,
-                 layout=None, fold=25, ax=None, initial_state=False,
-                 cregbundle=True, global_phase=None, qregs=None, cregs=None, calibrations=None):
-=======
     def __init__(
         self,
         qubits,
@@ -134,8 +128,8 @@
         global_phase=None,
         qregs=None,
         cregs=None,
+        calibrations=None,
     ):
->>>>>>> 2eee5661
 
         if not HAS_MATPLOTLIB:
             raise ImportError(
@@ -455,17 +449,11 @@
         return param_parts
 
     def _get_gate_ctrl_text(self, op):
-<<<<<<< HEAD
-        op_label = getattr(op.op, 'label', None)
+        op_label = getattr(op.op, "label", None)
         print(self.calibrations)
-        base_name = None if not hasattr(op.op, 'base_gate') else op.op.base_gate.name
-        base_label = None if not hasattr(op.op, 'base_gate') else op.op.base_gate.label
-
-=======
-        op_label = getattr(op.op, "label", None)
         base_name = None if not hasattr(op.op, "base_gate") else op.op.base_gate.name
         base_label = None if not hasattr(op.op, "base_gate") else op.op.base_gate.label
->>>>>>> 2eee5661
+
         ctrl_text = None
         if base_label:
             gate_text = base_label
@@ -479,14 +467,8 @@
             gate_text = base_name
         else:
             gate_text = op.name
-<<<<<<< HEAD
-        if gate_text in self._style['disptex']:
-            gate_text = "{}".format(self._style['disptex'][gate_text])
-=======
-
         if gate_text in self._style["disptex"]:
             gate_text = "{}".format(self._style["disptex"][gate_text])
->>>>>>> 2eee5661
         elif gate_text in (op.name, base_name) and not isinstance(op.op, (Gate, Instruction)):
             gate_text = gate_text.capitalize()
         if op.name in self.calibrations:
