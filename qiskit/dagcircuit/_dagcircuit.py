--- conflicted
+++ resolved
@@ -24,10 +24,6 @@
 import networkx as nx
 
 from qiskit import QuantumRegister, ClassicalRegister
-<<<<<<< HEAD
-from qiskit import QiskitError
-=======
->>>>>>> b9f33d2b
 from qiskit import _compositegate
 from ._dagcircuiterror import DAGCircuitError
 
@@ -375,11 +371,7 @@
         for q in itertools.chain(*al):
             ie = list(self.multi_graph.predecessors(self.output_map[q]))
             if len(ie) != 1:
-<<<<<<< HEAD
-                raise QiskitError("output node has multiple in-edges")
-=======
                 raise DAGCircuitError("output node has multiple in-edges")
->>>>>>> b9f33d2b
 
             self.multi_graph.add_edge(ie[0], self.node_counter,
                                       name="%s[%s]" % (q[0].name, q[1]), wire=q)
@@ -418,12 +410,7 @@
         for q in itertools.chain(*al):
             ie = list(self.multi_graph.successors(self.input_map[q]))
             if len(ie) != 1:
-<<<<<<< HEAD
-                raise QiskitError("input node has multiple out-edges")
-=======
                 raise DAGCircuitError("input node has multiple out-edges")
->>>>>>> b9f33d2b
-
             self.multi_graph.add_edge(self.node_counter, ie[0],
                                       name="%s[%s]" % (q[0].name, q[1]), wire=q)
             self.multi_graph.remove_edge(self.input_map[q], ie[0])
@@ -616,21 +603,12 @@
                 # if in wire_map, get new name, else use existing name
                 m_wire = wire_map.get(nd["wire"], nd["wire"])
                 # the mapped wire should already exist
-<<<<<<< HEAD
-                if m_name not in self.output_map:
-                    raise QiskitError("wire (%s,%d) not in self" % (m_name[0], m_name[1]))
-
-                if nd["name"] not in input_circuit.wire_type:
-                    raise QiskitError("inconsistent wire_type for (%s,%d) in input_circuit"
-                                      % (nd["name"][0], nd["name"][1]))
-=======
                 if m_wire not in self.output_map:
                     raise DAGCircuitError("wire (%s,%d) not in self" % (m_wire[0].name, m_wire[1]))
 
                 if nd["wire"] not in input_circuit.wires:
                     raise DAGCircuitError("inconsistent wire type for (%s,%d) in input_circuit"
                                           % (nd["wire"][0].name, nd["wire"][1]))
->>>>>>> b9f33d2b
 
             elif nd["type"] == "out":
                 # ignore output nodes
@@ -642,11 +620,7 @@
                 m_cargs = list(map(lambda x: wire_map.get(x, x), nd["op"].cargs))
                 self.apply_operation_back(nd["op"], m_qargs, m_cargs, condition)
             else:
-<<<<<<< HEAD
-                raise QiskitError("bad node type %s" % nd["type"])
-=======
                 raise DAGCircuitError("bad node type %s" % nd["type"])
->>>>>>> b9f33d2b
 
     # FIXME: this does not work as expected. it is also not used anywhere
     def compose_front(self, input_circuit, wire_map=None):
@@ -698,21 +672,12 @@
                 m_name = wire_map.get(nd["wire"], nd["wire"])
                 # the mapped wire should already exist
                 if m_name not in self.input_map:
-<<<<<<< HEAD
-                    raise QiskitError("wire (%s,%d) not in self" % (m_name[0], m_name[1]))
-
-                if nd["name"] not in input_circuit.wire_type:
-                    raise QiskitError(
-                        "inconsistent wire_type for (%s,%d) in input_circuit"
-                        % (nd["name"][0], nd["name"][1]))
-=======
                     raise DAGCircuitError("wire (%s,%d) not in self" % (m_name[0].name, m_name[1]))
 
                 if nd["wire"] not in input_circuit.wires:
                     raise DAGCircuitError(
                         "inconsistent wire for (%s,%d) in input_circuit"
                         % (nd["wire"][0].name, nd["wire"][1]))
->>>>>>> b9f33d2b
 
             elif nd["type"] == "in":
                 # ignore input nodes
@@ -722,11 +687,7 @@
                 self._check_condition(nd["name"], condition)
                 self.apply_operation_front(nd["op"], condition)
             else:
-<<<<<<< HEAD
-                raise QiskitError("bad node type %s" % nd["type"])
-=======
                 raise DAGCircuitError("bad node type %s" % nd["type"])
->>>>>>> b9f33d2b
 
     def size(self):
         """Return the number of operations."""
@@ -742,11 +703,7 @@
             DAGCircuitError: if not a directed acyclic graph
         """
         if not nx.is_directed_acyclic_graph(self.multi_graph):
-<<<<<<< HEAD
-            raise QiskitError("not a DAG")
-=======
             raise DAGCircuitError("not a DAG")
->>>>>>> b9f33d2b
 
         return nx.dag_longest_path_length(self.multi_graph) - 1
 
@@ -859,26 +816,6 @@
                     if aliases:
                         qarglist = map(lambda x: aliases[x], nd["qargs"])
                     else:
-<<<<<<< HEAD
-                        if nd["name"] == "measure":
-                            if len(nd["cargs"]) != 1 or len(nd["qargs"]) != 1 \
-                                    or nd["params"]:
-                                raise QiskitError("bad node data")
-
-                            qname = nd["qargs"][0][0]
-                            qindex = nd["qargs"][0][1]
-                            if aliases:
-                                newq = aliases[(qname, qindex)]
-                                qname = newq[0]
-                                qindex = newq[1]
-                            out += "measure %s[%d] -> %s[%d];\n" \
-                                   % (qname,
-                                      qindex,
-                                      nd["cargs"][0][0],
-                                      nd["cargs"][0][1])
-                        else:
-                            raise QiskitError("bad node data")
-=======
                         qarglist = nd["qargs"]
                     qarg = ",".join(map(lambda x: "%s[%d]" % (x[0].name, x[1]),
                                         qarglist))
@@ -911,7 +848,6 @@
                                   nd["cargs"][0][1])
                     else:
                         raise DAGCircuitError("bad node data")
->>>>>>> b9f33d2b
 
         return out
 
@@ -1001,11 +937,8 @@
                 full_pred_map[w] = self.multi_graph.predecessors(
                     self.output_map[w])[0]
                 if len(list(self.multi_graph.predecessors(self.output_map[w]))) != 1:
-<<<<<<< HEAD
                     raise QiskitError(
-=======
-                    raise DAGCircuitError(
->>>>>>> b9f33d2b
+
                         "too many predecessors for (%s,%d) output node" % (w[0], w[1])
                     )
 
@@ -1131,19 +1064,11 @@
                             self.output_map[w]))
                         if len(o_pred) > 1:
                             if len(o_pred) != 2:
-<<<<<<< HEAD
-                                raise QiskitError("expected 2 predecessors here")
-
-                            p = [x for x in o_pred if x != full_pred_map[w]]
-                            if len(p) != 1:
-                                raise QiskitError("expected 1 predecessor to pass filter")
-=======
                                 raise DAGCircuitError("expected 2 predecessors here")
 
                             p = [x for x in o_pred if x != full_pred_map[w]]
                             if len(p) != 1:
                                 raise DAGCircuitError("expected 1 predecessor to pass filter")
->>>>>>> b9f33d2b
 
                             self.multi_graph.remove_edge(
                                 p[0], self.output_map[w])
@@ -1241,19 +1166,11 @@
             o_pred = list(self.multi_graph.predecessors(self.output_map[w]))
             if len(o_pred) > 1:
                 if len(o_pred) != 2:
-<<<<<<< HEAD
-                    raise QiskitError("expected 2 predecessors here")
-
-                p = [x for x in o_pred if x != full_pred_map[w]]
-                if len(p) != 1:
-                    raise QiskitError("expected 1 predecessor to pass filter")
-=======
                     raise DAGCircuitError("expected 2 predecessors here")
 
                 p = [x for x in o_pred if x != full_pred_map[w]]
                 if len(p) != 1:
                     raise DAGCircuitError("expected 1 predecessor to pass filter")
->>>>>>> b9f33d2b
 
                 self.multi_graph.remove_edge(p[0], self.output_map[w])
 
