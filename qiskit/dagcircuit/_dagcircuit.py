# -*- coding: utf-8 -*-

# Copyright 2017 IBM RESEARCH. All Rights Reserved.
#
# Licensed under the Apache License, Version 2.0 (the "License");
# you may not use this file except in compliance with the License.
# You may obtain a copy of the License at
#
#     http://www.apache.org/licenses/LICENSE-2.0
#
# Unless required by applicable law or agreed to in writing, software
# distributed under the License is distributed on an "AS IS" BASIS,
# WITHOUT WARRANTIES OR CONDITIONS OF ANY KIND, either express or implied.
# See the License for the specific language governing permissions and
# limitations under the License.
# =============================================================================

"""
Object to represent a quantum circuit as a directed acyclic graph.

The nodes in the graph are either input/output nodes or operation nodes.
The operation nodes are elements of a basis that is part of the circuit.
The QASM definitions of the basis elements are carried with the circuit.
The edges correspond to qubits or bits in the circuit. A directed edge
from node A to node B means that the (qu)bit passes from the output of A
to the input of B. The object's methods allow circuits to be constructed,
composed, and modified. Some natural properties like depth can be computed
directly from the graph.
"""
import itertools
import copy
from collections import OrderedDict
import networkx as nx
import sympy

from qiskit import QuantumRegister
from qiskit import QISKitError
from qiskit import CompositeGate
from ._dagcircuiterror import DAGCircuitError


class DAGCircuit:
    """
    Quantum circuit as a directed acyclic graph.

    There are 3 types of nodes in the graph: inputs, outputs, and operations.
    The nodes are connected by directed edges that correspond to qubits and
    bits.
    """
    # pylint: disable=invalid-name

    def __init__(self):
        """Create an empty circuit."""
        # Map from a wire's name (reg,idx) to a Bool that is True if the
        # wire is a classical bit and False if the wire is a qubit.
        self.wire_type = {}

        # Map from wire names (reg,idx) to input nodes of the graph
        self.input_map = {}

        # Map from wire names (reg,idx) to output nodes of the graph
        self.output_map = {}

        # Running count of the total number of nodes
        self.node_counter = 0

        # Map of named operations in this circuit and their signatures.
        # The signature is an integer tuple (nq,nc,np) specifying the
        # number of input qubits, input bits, and real parameters.
        # The definition is external to the circuit object.
        self.basis = OrderedDict()

        # Directed multigraph whose nodes are inputs, outputs, or operations.
        # Operation nodes have equal in- and out-degrees and carry
        # additional data about the operation, including the argument order
        # and parameter values.
        # Input nodes have out-degree 1 and output nodes have in-degree 1.
        # Edges carry wire labels (reg,idx) and each operation has
        # corresponding in- and out-edges with the same wire labels.
        self.multi_graph = nx.MultiDiGraph()

        # Map of qregs to sizes
        self.qregs = {}

        # Map of cregs to sizes
        self.cregs = {}

        # Map of user defined gates to ast nodes defining them
        self.gates = {}

        # Output precision for printing floats
        self.prec = 10

    def get_qubits(self):
        """Return a list of qubits as (qreg, index) pairs."""
        return [(k, i) for k, v in self.qregs.items() for i in range(v)]

    def rename_register(self, regname, newname):
        """Rename a classical or quantum register throughout the circuit.

        regname = existing register name string
        newname = replacement register name string
        """
        if regname == newname:
            return
        if newname in self.qregs or newname in self.cregs:
            raise DAGCircuitError("duplicate register name %s" % newname)
        if regname not in self.qregs and regname not in self.cregs:
            raise DAGCircuitError("no register named %s" % regname)
        iscreg = False
        if regname in self.qregs:
            self.qregs[newname] = self.qregs[regname]
            self.qregs.pop(regname, None)
            reg_size = self.qregs[newname]
        if regname in self.cregs:
            self.cregs[newname] = self.cregs[regname]
            self.cregs.pop(regname, None)
            reg_size = self.cregs[newname]
            iscreg = True
        for i in range(reg_size):
            self.wire_type[(newname, i)] = iscreg
            self.wire_type.pop((regname, i), None)
            self.input_map[(newname, i)] = self.input_map[(regname, i)]
            self.input_map.pop((regname, i), None)
            self.output_map[(newname, i)] = self.output_map[(regname, i)]
            self.output_map.pop((regname, i), None)
        # n node d = data
        for _, d in self.multi_graph.nodes(data=True):
            if d["type"] == "in" or d["type"] == "out":
                if d["name"][0] == regname:
                    d["name"] = (newname, d["name"][1])
            elif d["type"] == "op":
                qa = []
                for a in d["qargs"]:
                    if a[0] == regname:
                        a = (newname, a[1])
                    qa.append(a)
                d["qargs"] = qa
                ca = []
                for a in d["cargs"]:
                    if a[0] == regname:
                        a = (newname, a[1])
                    ca.append(a)
                d["cargs"] = ca
                if d["condition"] is not None:
                    if d["condition"][0] == regname:
                        d["condition"] = (newname, d["condition"][1])
        # eX = edge, d= data
        for _, _, d in self.multi_graph.edges(data=True):
            if d["name"][0] == regname:
                d["name"] = (newname, d["name"][1])

    def remove_all_ops_named(self, opname):
        """Remove all operation nodes with the given name."""
        nlist = self.get_named_nodes(opname)
        for n in nlist:
            self._remove_op_node(n)

    def deepcopy(self):
        """Return a deep copy of self."""
        return copy.deepcopy(self)

    def fs(self, number):
        """Format a float f as a string with self.prec digits."""
        fmt = "{0:0.%snumber}" % self.prec
        return fmt.format(number)

    def add_qreg(self, name, size):
        """Add all wires in a quantum register named name with size."""
        if name in self.qregs or name in self.cregs:
            raise DAGCircuitError("duplicate register name %s" % name)
        self.qregs[name] = size
        for j in range(size):
            self._add_wire((name, j))

    def add_creg(self, name, size):
        """Add all wires in a classical register named name with size."""
        if name in self.qregs or name in self.cregs:
            raise DAGCircuitError("duplicate register name %s" % name)
        self.cregs[name] = size
        for j in range(size):
            self._add_wire((name, j), True)

    def _add_wire(self, name, isClassical=False):
        """Add a qubit or bit to the circuit.

        name is a (string,int) tuple containing register name and index
        This adds a pair of in and out nodes connected by an edge.
        """
        if name not in self.wire_type:
            self.wire_type[name] = isClassical
            self.node_counter += 1
            self.input_map[name] = self.node_counter
            self.node_counter += 1
            self.output_map[name] = self.node_counter
            in_node = self.input_map[name]
            out_node = self.output_map[name]
            self.multi_graph.add_edge(in_node, out_node)
            self.multi_graph.node[in_node]["type"] = "in"
            self.multi_graph.node[out_node]["type"] = "out"
            self.multi_graph.node[in_node]["name"] = name
            self.multi_graph.node[out_node]["name"] = name
            self.multi_graph.adj[in_node][out_node][0]["name"] = name
        else:
            raise DAGCircuitError("duplicate wire %s" % name)

    def add_basis_element(self, name, number_qubits,
                          number_classical=0, number_parameters=0):
        """Add an operation to the basis.

        name is string label for operation
        number_qubits is number of qubit arguments
        number_classical is number of bit arguments
        number_parameters is number of real parameters

        The parameters (nq,nc,np) are ignored for the special case
        when name = "barrier". The barrier instruction has a variable
        number of qubit arguments.
        """
        if name not in self.basis:
            self.basis[name] = (
                number_qubits,
                number_classical,
                number_parameters)
        if name in self.gates:
            if self.gates[name]["n_args"] != number_parameters or \
                    self.gates[name]["n_bits"] != number_qubits or number_classical != 0:
                raise DAGCircuitError("gate data does not match "
                                      + "basis element specification")

    def add_gate_data(self, name, gatedata):
        """Add the definition of a gate.

        gatedata is dict with fields:
        "print" = True or False
        "opaque" = True or False
        "n_args" = number of real parameters
        "n_bits" = number of qubits
        "args"   = list of parameter names
        "bits"   = list of qubit names
        "body"   = GateBody AST node
        """
        if name not in self.gates:
            self.gates[name] = gatedata
            if name in self.basis:
                if self.basis[name][0] != self.gates[name]["n_bits"] or \
                        self.basis[name][1] != 0 or \
                        self.basis[name][2] != self.gates[name]["n_args"]:
                    raise DAGCircuitError("gate data does not match "
                                          + "basis element specification")

    def _check_basis_data(self, name, qargs, cargs, params):
        """Check the arguments against the data for this operation.

        name is a string
        qargs is a list of tuples like ("q",0)
        cargs is a list of tuples like ("c",0)
        params is a list of strings that represent floats
        """
        # Check that we have this operation
        if name not in self.basis:
            raise DAGCircuitError("%s is not in the list of basis operations"
                                  % name)
        # Check the number of arguments matches the signature
        if name in ["barrier"]:
            if not qargs:
                raise DAGCircuitError("incorrect number of qubits for %s"
                                      % name)
            if cargs:
                raise DAGCircuitError("incorrect number of bits for %s"
                                      % name)
            if params:
                raise DAGCircuitError("incorrect number of parameters for %s"
                                      % name)
        elif name in ["snapshot", "noise", "save", "load"]:
            if not qargs:
                raise DAGCircuitError("incorrect number of qubits for %s"
                                      % name)
            if cargs:
                raise DAGCircuitError("incorrect number of bits for %s"
                                      % name)
            if not params:
                raise DAGCircuitError("incorrect number of parameters for %s"
                                      % name)
        else:
            if len(qargs) != self.basis[name][0]:
                raise DAGCircuitError("incorrect number of qubits for %s"
                                      % name)
            if len(cargs) != self.basis[name][1]:
                raise DAGCircuitError("incorrect number of bits for %s"
                                      % name)
            if len(params) != self.basis[name][2]:
                raise DAGCircuitError("incorrect number of parameters for %s"
                                      % name)

    def _check_condition(self, name, condition):
        """Verify that the condition is valid.

        name is a string used for error reporting
        condition is either None or a tuple (string,int) giving (creg,value)
        """
        # Verify creg exists
        if condition is not None and condition[0] not in self.cregs:
            raise DAGCircuitError("invalid creg in condition for %s" % name)

    def _check_bits(self, args, amap, bval):
        """Check the values of a list of (qu)bit arguments.

        For each element A of args, check that amap contains A and
        self.wire_type[A] equals bval.
        args is a list of (regname,idx) tuples
        amap is a dictionary keyed on (regname,idx) tuples
        bval is boolean
        """
        # Check for each wire
        for q in args:
            if q not in amap:
                raise DAGCircuitError("(qu)bit %s not found" % q)
            if self.wire_type[q] != bval:
                raise DAGCircuitError("expected wire type %s for %s"
                                      % (bval, q))

    def _bits_in_condition(self, cond):
        """Return a list of bits (regname,idx) in the given condition.

        cond is either None or a (regname,int) tuple specifying
        a classical if condition.
        """
        all_bits = []
        if cond is not None:
            all_bits.extend([(cond[0], j) for j in range(self.cregs[cond[0]])])
        return all_bits

    def _add_op_node(self, nname, nqargs, ncargs, nparams, ncondition):
        """Add a new operation node to the graph and assign properties.

        nname node name
        nqargs quantum arguments
        ncargs classical arguments
        nparams parameters
        ncondition classical condition (or None)
        """
        # Add a new operation node to the graph
        self.node_counter += 1
        self.multi_graph.add_node(self.node_counter)
        # Update that operation node's data
        self.multi_graph.node[self.node_counter]["type"] = "op"
        self.multi_graph.node[self.node_counter]["name"] = nname
        self.multi_graph.node[self.node_counter]["qargs"] = nqargs
        self.multi_graph.node[self.node_counter]["cargs"] = ncargs
        self.multi_graph.node[self.node_counter]["params"] = nparams
        self.multi_graph.node[self.node_counter]["condition"] = ncondition

    def apply_operation_back(self, name, qargs, cargs=None, params=None,
                             condition=None):
        """Apply an operation to the output of the circuit.

        name is a string
        qargs is a list of tuples like ("q",0)
        cargs is a list of tuples like ("c",0)
        params is a list of symbols that represent numbers
        condition is either None or a tuple (string,int) giving (creg,value)
        """
        cargs = cargs or []
        params = params or []
        all_cbits = self._bits_in_condition(condition)
        all_cbits.extend(cargs)

        self._check_basis_data(name, qargs, cargs, params)
        self._check_condition(name, condition)
        self._check_bits(qargs, self.output_map, False)
        self._check_bits(all_cbits, self.output_map, True)

        self._add_op_node(name, qargs, cargs, params, condition)
        # Add new in-edges from predecessors of the output nodes to the
        # operation node while deleting the old in-edges of the output nodes
        # and adding new edges from the operation node to each output node
        al = [qargs, all_cbits]
        for q in itertools.chain(*al):
            ie = list(self.multi_graph.predecessors(self.output_map[q]))
            if len(ie) != 1:
                raise QISKitError("output node has multiple in-edges")

            self.multi_graph.add_edge(ie[0], self.node_counter, name=q)
            self.multi_graph.remove_edge(ie[0], self.output_map[q])
            self.multi_graph.add_edge(
                self.node_counter, self.output_map[q], name=q)

    def apply_operation_front(self, name, qargs, cargs=None, params=None,
                              condition=None):
        """Apply an operation to the input of the circuit.

        name is a string
        qargs is a list of strings like "q[0]"
        cargs is a list of strings like "c[0]"
        params is a list of strings that represent floats
        condition is either None or a tuple (string,int) giving (creg,value)
        """
        cargs = cargs or []
        params = params or []
        all_cbits = self._bits_in_condition(condition)
        all_cbits.extend(cargs)

        self._check_basis_data(name, qargs, cargs, params)
        self._check_condition(name, condition)
        self._check_bits(qargs, self.input_map, False)
        self._check_bits(all_cbits, self.input_map, True)

        self._add_op_node(name, qargs, cargs, params,
                          condition)
        # Add new out-edges to successors of the input nodes from the
        # operation node while deleting the old out-edges of the input nodes
        # and adding new edges to the operation node from each input node
        al = [qargs, all_cbits]
        for q in itertools.chain(*al):
            ie = self.multi_graph.successors(self.input_map[q])
            if len(ie) != 1:
                raise QISKitError("input node has multiple out-edges")

            self.multi_graph.add_edge(self.node_counter, ie[0], name=q)
            self.multi_graph.remove_edge(self.input_map[q], ie[0])
            self.multi_graph.add_edge(
                self.input_map[q], self.node_counter, name=q)

    def _make_union_basis(self, input_circuit):
        """Return a new basis map.

        The new basis is a copy of self.basis with
        new elements of input_circuit.basis added.
        input_circuit is a DAGCircuit
        """
        union_basis = copy.deepcopy(self.basis)
        for g in input_circuit.basis:
            if g not in union_basis:
                union_basis[g] = input_circuit.basis[g]
            if union_basis[g] != input_circuit.basis[g]:
                raise DAGCircuitError("incompatible basis")
        return union_basis

    def _make_union_gates(self, input_circuit):
        """Return a new gates map.

        The new gates are a copy of self.gates with
        new elements of input_circuit.gates added.
        input_circuit is a DAGCircuit

        NOTE: gates in input_circuit that are also in self must
        be *identical* to the gates in self
        """
        union_gates = {}
        for k, v in self.gates.items():
            union_gates[k] = v
        for k, v in input_circuit.gates.items():
            if k not in union_gates:
                union_gates[k] = v
            if union_gates[k]["opaque"] != input_circuit.gates[k]["opaque"] or\
               union_gates[k]["n_args"] != input_circuit.gates[k]["n_args"] or\
               union_gates[k]["n_bits"] != input_circuit.gates[k]["n_bits"] or\
               union_gates[k]["args"] != input_circuit.gates[k]["args"] or\
               union_gates[k]["bits"] != input_circuit.gates[k]["bits"]:
                raise DAGCircuitError("inequivalent gate definitions for %s"
                                      % k)
            if not union_gates[k]["opaque"] and \
               union_gates[k]["body"].qasm() != \
               input_circuit.gates[k]["body"].qasm():
                raise DAGCircuitError("inequivalent gate definitions for %s"
                                      % k)
        return union_gates

    def _check_wiremap_registers(self, wire_map, keyregs, valregs,
                                 valreg=True):
        """Check that wiremap neither fragments nor leaves duplicate registers.

        1. There are no fragmented registers. A register in keyregs
        is fragmented if not all of its (qu)bits are renamed by wire_map.
        2. There are no duplicate registers. A register is duplicate if
        it appears in both self and keyregs but not in wire_map.

        wire_map is a map from (regname,idx) in keyregs to (regname,idx)
        in valregs
        keyregs is a map from register names to sizes
        valregs is a map from register names to sizes
        valreg is a Bool, if False the method ignores valregs and does not
        add regs for bits in the wire_map image that don't appear in valregs
        Return the set of regs to add to self
        """
        add_regs = set([])
        reg_frag_chk = {}
        for k, v in keyregs.items():
            reg_frag_chk[k] = {j: False for j in range(v)}
        for k in wire_map.keys():
            if k[0] in keyregs:
                reg_frag_chk[k[0]][k[1]] = True
        for k, v in reg_frag_chk.items():
            s = set(v.values())
            if len(s) == 2:
                raise DAGCircuitError("wire_map fragments reg %s" % k)
            elif s == set([False]):
                if k in self.qregs or k in self.cregs:
                    raise DAGCircuitError("unmapped duplicate reg %s" % k)
                else:
                    # Add registers that appear only in keyregs
                    add_regs.add((k, keyregs[k]))
            else:
                if valreg:
                    # If mapping to a register not in valregs, add it.
                    # (k,0) exists in wire_map because wire_map doesn't
                    # fragment k
                    if not wire_map[(k, 0)][0] in valregs:
                        size = max(map(lambda x: x[1],
                                       filter(lambda x: x[0]
                                              == wire_map[(k, 0)][0],
                                              wire_map.values())))
                        add_regs.add((wire_map[(k, 0)][0], size + 1))
        return add_regs

    def _check_wiremap_validity(self, wire_map, keymap, valmap, input_circuit):
        """Check that the wiremap is consistent.

        Check that the wiremap refers to valid wires and that
        those wires have consistent types.

        wire_map is a map from (regname,idx) in keymap to (regname,idx)
        in valmap
        keymap is a map whose keys are wire_map keys
        valmap is a map whose keys are wire_map values
        input_circuit is a DAGCircuit
        """
        for k, v in wire_map.items():
            kname = ",".join(map(str, k))
            vname = ",".join(map(str, v))
            if k not in keymap:
                raise DAGCircuitError("invalid wire mapping key %s" % kname)
            if v not in valmap:
                raise DAGCircuitError("invalid wire mapping value %s"
                                      % vname)
            if input_circuit.wire_type[k] != self.wire_type[v]:
                raise DAGCircuitError("inconsistent wire_map at (%s,%s)"
                                      % (kname, vname))

    def _map_condition(self, wire_map, condition):
        """Use the wire_map dict to change the condition tuple's creg name.

        wire_map is map from wires to wires
        condition is a tuple (reg,int)
        Returns the new condition tuple
        """
        if condition is None:
            n_condition = None
        else:
            # Map the register name, using fact that registers must not be
            # fragmented by the wire_map (this must have been checked
            # elsewhere)
            bit0 = (condition[0], 0)
            n_condition = (wire_map.get(bit0, bit0)[0], condition[1])
        return n_condition

    def compose_back(self, input_circuit, wire_map=None):
        """Apply the input circuit to the output of this circuit.

        The two bases must be "compatible" or an exception occurs.
        A subset of input qubits of the input circuit are mapped
        to a subset of output qubits of this circuit.
        wire_map[input_qubit_to_input_circuit] = output_qubit_of_self
        """
        wire_map = wire_map or {}
        union_basis = self._make_union_basis(input_circuit)
        union_gates = self._make_union_gates(input_circuit)

        # Check the wire map for duplicate values
        if len(set(wire_map.values())) != len(wire_map):
            raise DAGCircuitError("duplicates in wire_map")

        add_qregs = self._check_wiremap_registers(wire_map,
                                                  input_circuit.qregs,
                                                  self.qregs)
        for register in add_qregs:
            self.add_qreg(register[0], register[1])

        add_cregs = self._check_wiremap_registers(wire_map,
                                                  input_circuit.cregs,
                                                  self.cregs)
        for register in add_cregs:
            self.add_creg(register[0], register[1])

        self._check_wiremap_validity(wire_map, input_circuit.input_map,
                                     self.output_map, input_circuit)

        # Compose
        self.basis = union_basis
        self.gates = union_gates
        for node in nx.topological_sort(input_circuit.multi_graph):
            nd = input_circuit.multi_graph.node[node]
            if nd["type"] == "in":
                # if in wire_map, get new name, else use existing name
                m_name = wire_map.get(nd["name"], nd["name"])
                # the mapped wire should already exist
                if m_name not in self.output_map:
                    raise QISKitError("wire (%s,%d) not in self" % (m_name[0], m_name[1]))

                if nd["name"] not in input_circuit.wire_type:
                    raise QISKitError("inconsistent wire_type for (%s,%d) in input_circuit"
                                      % (nd["name"][0], nd["name"][1]))

            elif nd["type"] == "out":
                # ignore output nodes
                pass
            elif nd["type"] == "op":
                condition = self._map_condition(wire_map, nd["condition"])
                self._check_condition(nd["name"], condition)
                m_qargs = list(map(lambda x: wire_map.get(x, x), nd["qargs"]))
                m_cargs = list(map(lambda x: wire_map.get(x, x), nd["cargs"]))
                self.apply_operation_back(nd["name"], m_qargs, m_cargs,
                                          nd["params"], condition)
            else:
                raise QISKitError("bad node type %s" % nd["type"])

    def compose_front(self, input_circuit, wire_map=None):
        """Apply the input circuit to the input of this circuit.

        The two bases must be "compatible" or an exception occurs.
        A subset of output qubits of the input circuit are mapped
        to a subset of input qubits of
        this circuit.
        """
        wire_map = wire_map or {}
        union_basis = self._make_union_basis(input_circuit)
        union_gates = self._make_union_gates(input_circuit)

        # Check the wire map
        if len(set(wire_map.values())) != len(wire_map):
            raise DAGCircuitError("duplicates in wire_map")

        add_qregs = self._check_wiremap_registers(wire_map,
                                                  input_circuit.qregs,
                                                  self.qregs)
        for r in add_qregs:
            self.add_qreg(r[0], r[1])

        add_cregs = self._check_wiremap_registers(wire_map,
                                                  input_circuit.cregs,
                                                  self.cregs)
        for r in add_cregs:
            self.add_creg(r[0], r[1])

        self._check_wiremap_validity(wire_map, input_circuit.output_map,
                                     self.input_map, input_circuit)

        # Compose
        self.basis = union_basis
        self.gates = union_gates
        for n in reversed(list(nx.topological_sort(input_circuit.multi_graph))):
            nd = input_circuit.multi_graph.node[n]
            if nd["type"] == "out":
                # if in wire_map, get new name, else use existing name
                m_name = wire_map.get(nd["name"], nd["name"])
                # the mapped wire should already exist
                if m_name not in self.input_map:
                    raise QISKitError("wire (%s,%d) not in self" % (m_name[0], m_name[1]))

                if nd["name"] not in input_circuit.wire_type:
                    raise QISKitError(
                        "inconsistent wire_type for (%s,%d) in input_circuit"
                        % (nd["name"][0], nd["name"][1]))

            elif nd["type"] == "in":
                # ignore input nodes
                pass
            elif nd["type"] == "op":
                condition = self._map_condition(wire_map, nd["condition"])
                self._check_condition(nd["name"], condition)
                m_qargs = list(map(lambda x: wire_map.get(x, x), nd["qargs"]))
                m_cargs = list(map(lambda x: wire_map.get(x, x), nd["cargs"]))
                self.apply_operation_front(nd["name"], m_qargs, m_cargs,
                                           nd["params"], condition)
            else:
                raise QISKitError("bad node type %s" % nd["type"])

    def size(self):
        """Return the number of operations."""
        return self.multi_graph.order() - 2 * len(self.wire_type)

    def depth(self):
        """Return the circuit depth."""
        if not nx.is_directed_acyclic_graph(self.multi_graph):
            raise QISKitError("not a DAG")

        return nx.dag_longest_path_length(self.multi_graph) - 1

    def width(self):
        """Return the total number of qubits used by the circuit."""
        return len(self.wire_type) - self.num_cbits()

    def num_cbits(self):
        """Return the total number of bits used by the circuit."""
        return list(self.wire_type.values()).count(True)

    def num_tensor_factors(self):
        """Compute how many components the circuit can decompose into."""
        return nx.number_weakly_connected_components(self.multi_graph)

    def _gate_string(self, name):
        """Return a QASM string for the named gate."""
        out = ""
        if self.gates[name]["opaque"]:
            out = "opaque " + name
        else:
            out = "gate " + name
        if self.gates[name]["n_args"] > 0:
            out += "(" + ",".join(self.gates[name]["args"]) + ")"
        out += " " + ",".join(self.gates[name]["bits"])
        if self.gates[name]["opaque"]:
            out += ";"
        else:
            out += "\n{\n" + self.gates[name]["body"].qasm() + "}"
        return out

    def qasm(self, decls_only=False, add_swap=False,
             no_decls=False, qeflag=False, aliases=None, eval_symbols=False):
        """Return a string containing QASM for this circuit.

        if qeflag is True, add a line to include "qelib1.inc"
        and only generate gate code for gates not in qelib1.

        if eval_symbols is True, evaluate all symbolic
        expressions to their floating point representation.

        if no_decls is True, only print the instructions.

        if aliases is not None, aliases contains a dict mapping
        the current qubits in the circuit to new qubit names.
        We will deduce the register names and sizes from aliases.

        if decls_only is True, only print the declarations.

        if add_swap is True, add the definition of swap in terms of
        cx if necessary.
        """
        # TODO: some of the input flags are not needed anymore
        # Rename qregs if necessary
        if aliases:
            qregdata = {}
            for q in aliases.values():
                if q[0] not in qregdata:
                    qregdata[q[0]] = q[1] + 1
                elif qregdata[q[0]] < q[1] + 1:
                    qregdata[q[0]] = q[1] + 1
        else:
            qregdata = self.qregs
        # Write top matter
        if no_decls:
            out = ""
        else:
            printed_gates = []
            out = "OPENQASM 2.0;\n"
            if qeflag:
                out += "include \"qelib1.inc\";\n"
            for k, v in sorted(qregdata.items()):
                out += "qreg %s[%d];\n" % (k, v)
            for k, v in sorted(self.cregs.items()):
                out += "creg %s[%d];\n" % (k, v)
            omit = ["U", "CX", "measure", "reset", "barrier"]
            # TODO: dagcircuit shouldn't know about extensions
            if qeflag:
                qelib = ["u3", "u2", "u1", "cx", "id", "x", "y", "z", "h",
                         "s", "sdg", "t", "tdg", "cz", "cy", "ccx", "cu1",
<<<<<<< HEAD
                         "cu3", "swap", "u0", "rx", "ry", "rz", "ch", "crz", "rzz"]
=======
                         "cu3", "swap", "cswap", "u0", "rx", "ry", "rz", "ch", "crz"]
>>>>>>> 298d42d1
                omit.extend(qelib)
                printed_gates.extend(qelib)
            simulator_instructions = ["snapshot", "save", "load", "noise"]
            omit.extend(simulator_instructions)
            for k in self.basis.keys():
                if k not in omit:
                    if not self.gates[k]["opaque"]:
                        calls = self.gates[k]["body"].calls()
                        for c in calls:
                            if c not in printed_gates:
                                out += self._gate_string(c) + "\n"
                                printed_gates.append(c)
                    if k not in printed_gates:
                        out += self._gate_string(k) + "\n"
                        printed_gates.append(k)
            if add_swap and not qeflag and "cx" not in self.basis:
                out += "gate cx a,b { CX a,b; }\n"
            if add_swap and "swap" not in self.basis:
                out += "gate swap a,b { cx a,b; cx b,a; cx a,b; }\n"
        # Write the instructions
        if not decls_only:
            for n in nx.lexicographical_topological_sort(self.multi_graph):
                nd = self.multi_graph.node[n]
                if nd["type"] == "op":
                    if nd["condition"] is not None:
                        out += "if(%s==%d) " \
                               % (nd["condition"][0], nd["condition"][1])
                    if not nd["cargs"]:
                        nm = nd["name"]
                        if aliases:
                            qarglist = map(lambda x: aliases[x], nd["qargs"])
                        else:
                            qarglist = nd["qargs"]
                        qarg = ",".join(map(lambda x: "%s[%d]" % (x[0], x[1]),
                                            qarglist))
                        if nd["params"]:
                            if eval_symbols:
                                param = ",".join(map(lambda x: str(sympy.N(x)),
                                                     nd["params"]))
                            else:
                                param = ",".join(map(lambda x: x.replace("**", "^"),
                                                     map(str, nd["params"])))
                            out += "%s(%s) %s;\n" % (nm, param, qarg)
                        else:
                            out += "%s %s;\n" % (nm, qarg)
                    else:
                        if nd["name"] == "measure":
                            if len(nd["cargs"]) != 1 or len(nd["qargs"]) != 1 \
                               or nd["params"]:
                                raise QISKitError("bad node data")

                            qname = nd["qargs"][0][0]
                            qindex = nd["qargs"][0][1]
                            if aliases:
                                newq = aliases[(qname, qindex)]
                                qname = newq[0]
                                qindex = newq[1]
                            out += "measure %s[%d] -> %s[%d];\n" \
                                   % (qname,
                                      qindex,
                                      nd["cargs"][0][0],
                                      nd["cargs"][0][1])
                        else:
                            raise QISKitError("bad node data")

        return out

    def _check_wires_list(self, wires, name, input_circuit, condition=None):
        """Check that a list of wires satisfies some conditions.

        wires = list of (register_name, index) tuples
        name = name of operation
        input_circuit = replacement circuit for operation
        condition = None or (creg_name, value) if this instance of the
          operation is classically controlled

        The wires give an order for (qu)bits in the input circuit
        that is replacing the named operation.
        - no duplicate names
        - correct length for named operation
        - elements are wires of input_circuit
        Raises an exception otherwise.
        """
        if len(set(wires)) != len(wires):
            raise DAGCircuitError("duplicate wires")

        wire_tot = self.basis[name][0] + self.basis[name][1]
        if condition is not None:
            wire_tot += self.cregs[condition[0]]
        if len(wires) != wire_tot:
            raise DAGCircuitError("expected %d wires, got %d"
                                  % (wire_tot, len(wires)))

        for w in wires:
            if w not in input_circuit.wire_type:
                raise DAGCircuitError("wire (%s,%d) not in input circuit"
                                      % (w[0], w[1]))

    def _make_pred_succ_maps(self, n):
        """Return predecessor and successor dictionaries.

        These map from wire names to predecessor and successor
        nodes for the operation node n in self.multi_graph.
        """
        pred_map = {e[2]['name']: e[0] for e in
                    self.multi_graph.in_edges(nbunch=n, data=True)}
        succ_map = {e[2]['name']: e[1] for e in
                    self.multi_graph.out_edges(nbunch=n, data=True)}
        return pred_map, succ_map

    def _full_pred_succ_maps(self, pred_map, succ_map, input_circuit,
                             wire_map):
        """Map all wires of the input circuit.

        Map all wires of the input circuit to predecessor and
        successor nodes in self, keyed on wires in self.

        pred_map, succ_map dicts come from _make_pred_succ_maps
        input_circuit is the input circuit
        wire_map is the wire map from wires of input_circuit to wires of self
        returns full_pred_map, full_succ_map
        """
        full_pred_map = {}
        full_succ_map = {}
        for w in input_circuit.input_map:
            # If w is wire mapped, find the corresponding predecessor
            # of the node
            if w in wire_map:
                full_pred_map[wire_map[w]] = pred_map[wire_map[w]]
                full_succ_map[wire_map[w]] = succ_map[wire_map[w]]
            else:
                # Otherwise, use the corresponding output nodes of self
                # and compute the predecessor.
                full_succ_map[w] = self.output_map[w]
                full_pred_map[w] = self.multi_graph.predecessors(
                    self.output_map[w])[0]
                if len(list(self.multi_graph.predecessors(self.output_map[w]))) != 1:
                    raise QISKitError(
                        "too many predecessors for (%s,%d) output node" % (w[0], w[1])
                    )

        return full_pred_map, full_succ_map

    def substitute_circuit_all(self, name, input_circuit, wires=None):
        """Replace every occurrence of named operation with input_circuit."""
        # TODO: rewrite this method to call substitute_circuit_one
        wires = wires or None
        if name not in self.basis:
            raise DAGCircuitError("%s is not in the list of basis operations"
                                  % name)

        self._check_wires_list(wires, name, input_circuit)
        union_basis = self._make_union_basis(input_circuit)
        union_gates = self._make_union_gates(input_circuit)

        # Create a proxy wire_map to identify fragments and duplicates
        # and determine what registers need to be added to self
        proxy_map = {w: ("", 0) for w in wires}
        add_qregs = self._check_wiremap_registers(proxy_map,
                                                  input_circuit.qregs,
                                                  {}, False)
        for r in add_qregs:
            self.add_qreg(r[0], r[1])

        add_cregs = self._check_wiremap_registers(proxy_map,
                                                  input_circuit.cregs,
                                                  {}, False)
        for r in add_cregs:
            self.add_creg(r[0], r[1])

        # Iterate through the nodes of self and replace the selected nodes
        # by iterating through the input_circuit, constructing and
        # checking the validity of the wire_map for each replacement
        # NOTE: We do not replace conditioned gates. One way to implement
        #       this later is to add or update the conditions of each gate
        #       that we add from the input_circuit.
        self.basis = union_basis
        self.gates = union_gates
        for n in nx.topological_sort(self.multi_graph):
            nd = self.multi_graph.node[n]
            if nd["type"] == "op" and nd["name"] == name:
                if nd["condition"] is None:
                    wire_map = {k: v for k, v in zip(wires,
                                                     [i for s in [nd["qargs"], nd["cargs"]]
                                                      for i in s])}
                    self._check_wiremap_validity(wire_map, wires,
                                                 self.input_map, input_circuit)
                    pred_map, succ_map = self._make_pred_succ_maps(n)
                    full_pred_map, full_succ_map = \
                        self._full_pred_succ_maps(pred_map, succ_map,
                                                  input_circuit, wire_map)
                    # Now that we know the connections, delete node
                    self.multi_graph.remove_node(n)
                    # Iterate over nodes of input_circuit
                    for m in nx.topological_sort(input_circuit.multi_graph):
                        md = input_circuit.multi_graph.node[m]
                        if md["type"] == "op":
                            # Insert a new node
                            condition = self._map_condition(wire_map,
                                                            md["condition"])
                            m_qargs = [wire_map.get(x, x) for x in md["qargs0"]]
                            m_cargs = [wire_map.get(x, x) for x in md["cargs0"]]
                            self._add_op_node(md["name"], m_qargs, m_cargs,
                                              md["params"], condition)
                            # Add edges from predecessor nodes to new node
                            # and update predecessor nodes that change
                            all_cbits = self._bits_in_condition(condition)
                            all_cbits.extend(m_cargs)
                            al = [m_qargs, all_cbits]
                            for q in itertools.chain(*al):
                                self.multi_graph.add_edge(full_pred_map[q],
                                                          self.node_counter, name=q)
                                full_pred_map[q] = copy.copy(self.node_counter)
                    # Connect all predecessors and successors, and remove
                    # residual edges between input and output nodes
                    for w in full_pred_map:
                        self.multi_graph.add_edge(full_pred_map[w], full_succ_map[w],
                                                  name=w)
                        o_pred = list(self.multi_graph.predecessors(
                            self.output_map[w]))
                        if len(o_pred) > 1:
                            if len(o_pred) != 2:
                                raise QISKitError("expected 2 predecessors here")

                            p = [x for x in o_pred if x != full_pred_map[w]]
                            if len(p) != 1:
                                raise QISKitError("expected 1 predecessor to pass filter")

                            self.multi_graph.remove_edge(
                                p[0], self.output_map[w])

    def substitute_circuit_one(self, node, input_circuit, wires=None):
        """Replace one node with input_circuit.

        node is a reference to a node of self.multi_graph of type "op"
        input_circuit is a DAGCircuit
        """
        wires = wires or None
        nd = self.multi_graph.node[node]

        name = nd["name"]
        self._check_wires_list(wires, name, input_circuit, nd["condition"])
        union_basis = self._make_union_basis(input_circuit)
        union_gates = self._make_union_gates(input_circuit)

        # Create a proxy wire_map to identify fragments and duplicates
        # and determine what registers need to be added to self
        proxy_map = {w: ("", 0) for w in wires}
        add_qregs = self._check_wiremap_registers(proxy_map,
                                                  input_circuit.qregs,
                                                  {}, False)
        for r in add_qregs:
            self.add_qreg(r[0], r[1])

        add_cregs = self._check_wiremap_registers(proxy_map,
                                                  input_circuit.cregs,
                                                  {}, False)
        for r in add_cregs:
            self.add_creg(r[0], r[1])

        # Replace the node by iterating through the input_circuit.
        # Constructing and checking the validity of the wire_map.
        # If a gate is conditioned, we expect the replacement subcircuit
        # to depend on those control bits as well.
        self.basis = union_basis
        self.gates = union_gates

        if nd["type"] != "op":
            raise DAGCircuitError("expected node type \"op\", got %s"
                                  % nd["type"])

        condition_bit_list = self._bits_in_condition(nd["condition"])

        wire_map = {k: v for k, v in zip(wires,
                                         [i for s in [nd["qargs"],
                                                      nd["cargs"],
                                                      condition_bit_list]
                                          for i in s])}
        self._check_wiremap_validity(wire_map, wires,
                                     self.input_map, input_circuit)
        pred_map, succ_map = self._make_pred_succ_maps(node)
        full_pred_map, full_succ_map = \
            self._full_pred_succ_maps(pred_map, succ_map,
                                      input_circuit, wire_map)
        # Now that we know the connections, delete node
        self.multi_graph.remove_node(node)
        # Iterate over nodes of input_circuit
        for m in nx.topological_sort(input_circuit.multi_graph):
            md = input_circuit.multi_graph.node[m]
            if md["type"] == "op":
                # Insert a new node
                condition = self._map_condition(wire_map, md["condition"])
                m_qargs = list(map(lambda x: wire_map.get(x, x),
                                   md["qargs"]))
                m_cargs = list(map(lambda x: wire_map.get(x, x),
                                   md["cargs"]))
                self._add_op_node(md["name"], m_qargs, m_cargs,
                                  md["params"], condition)
                # Add edges from predecessor nodes to new node
                # and update predecessor nodes that change
                all_cbits = self._bits_in_condition(condition)
                all_cbits.extend(m_cargs)
                al = [m_qargs, all_cbits]
                for q in itertools.chain(*al):
                    self.multi_graph.add_edge(full_pred_map[q],
                                              self.node_counter,
                                              name=q)
                    full_pred_map[q] = copy.copy(self.node_counter)
        # Connect all predecessors and successors, and remove
        # residual edges between input and output nodes
        for w in full_pred_map:
            self.multi_graph.add_edge(
                full_pred_map[w], full_succ_map[w], name=w)
            o_pred = list(self.multi_graph.predecessors(self.output_map[w]))
            if len(o_pred) > 1:
                if len(o_pred) != 2:
                    raise QISKitError("expected 2 predecessors here")

                p = [x for x in o_pred if x != full_pred_map[w]]
                if len(p) != 1:
                    raise QISKitError("expected 1 predecessor to pass filter")

                self.multi_graph.remove_edge(p[0], self.output_map[w])

    def get_named_nodes(self, name):
        """Return a list of "op" nodes with the given name."""
        nlist = []
        if name not in self.basis:
            raise DAGCircuitError("%s is not in the list of basis operations"
                                  % name)

        # Iterate through the nodes of self in topological order
        for n in nx.topological_sort(self.multi_graph):
            nd = self.multi_graph.node[n]
            if nd["type"] == "op" and nd["name"] == name:
                nlist.append(n)
        return nlist

    def _remove_op_node(self, n):
        """Remove an operation node n.

        Add edges from predecessors to successors.
        """
        pred_map, succ_map = self._make_pred_succ_maps(n)
        self.multi_graph.remove_node(n)
        for w in pred_map.keys():
            self.multi_graph.add_edge(pred_map[w], succ_map[w], name=w)

    def remove_ancestors_of(self, node):
        """Remove all of the ancestor operation nodes of node."""
        anc = nx.ancestors(self.multi_graph, node)
        # TODO: probably better to do all at once using
        # multi_graph.remove_nodes_from; same for related functions ...
        for n in anc:
            nd = self.multi_graph.node[n]
            if nd["type"] == "op":
                self._remove_op_node(n)

    def remove_descendants_of(self, node):
        """Remove all of the descendant operation nodes of node."""
        dec = nx.descendants(self.multi_graph, node)
        for n in dec:
            nd = self.multi_graph.node[n]
            if nd["type"] == "op":
                self._remove_op_node(n)

    def remove_nonancestors_of(self, node):
        """Remove all of the non-ancestors operation nodes of node."""
        anc = nx.ancestors(self.multi_graph, node)
        comp = list(set(self.multi_graph.nodes()) - set(anc))
        for n in comp:
            nd = self.multi_graph.node[n]
            if nd["type"] == "op":
                self._remove_op_node(n)

    def remove_nondescendants_of(self, node):
        """Remove all of the non-descendants operation nodes of node."""
        dec = nx.descendants(self.multi_graph, node)
        comp = list(set(self.multi_graph.nodes()) - set(dec))
        for n in comp:
            nd = self.multi_graph.node[n]
            if nd["type"] == "op":
                self._remove_op_node(n)

    def layers(self):
        """Yield a layer for all d layers of this circuit.

        A layer is a circuit whose gates act on disjoint qubits, i.e.
        a layer has depth 1. The total number of layers equals the
        circuit depth d. The layers are indexed from 0 to d-1 with the
        earliest layer at index 0. The layers are constructed using a
        greedy algorithm. Each returned layer is a dict containing
        {"graph": circuit graph, "partition": list of qubit lists}.


        TODO: Gates that use the same cbits will end up in different
        layers as this is currently implemented. This may not be
        the desired behavior.
        """
        # node_map contains an input node or previous layer node for
        # each wire in the circuit.
        node_map = copy.deepcopy(self.input_map)
        # wires_with_ops_remaining is a set of wire names that have
        # operations we still need to assign to layers
        wires_with_ops_remaining = sorted(set(self.input_map.keys()))

        while wires_with_ops_remaining:
            # Create a new circuit graph and populate with regs and basis
            new_layer = DAGCircuit()
            for k, v in self.qregs.items():
                new_layer.add_qreg(k, v)
            for k, v in self.cregs.items():
                new_layer.add_creg(k, v)
            new_layer.basis = copy.deepcopy(self.basis)
            new_layer.gates = copy.deepcopy(self.gates)
            # Save the support of each operation we add to the layer
            support_list = []
            # Determine what operations to add in this layer
            # ops_touched is a map from operation nodes touched in this
            # iteration to the set of their unvisited input wires. When all
            # of the inputs of a touched node are visited, the node is a
            # foreground node we can add to the current layer.
            ops_touched = {}
            wires_loop = list(wires_with_ops_remaining)
            emit = False
            for w in wires_loop:
                oe = [x for x in self.multi_graph.out_edges(nbunch=[node_map[w]],
                                                            data=True) if
                      x[2]["name"] == w]
                if len(oe) != 1:
                    raise QISKitError("should only be one out-edge per (qu)bit")

                nxt_nd_idx = oe[0][1]
                nxt_nd = self.multi_graph.node[nxt_nd_idx]
                # If we reach an output node, we are done with this wire.
                if nxt_nd["type"] == "out":
                    wires_with_ops_remaining.remove(w)
                # Otherwise, we are somewhere inside the circuit
                elif nxt_nd["type"] == "op":
                    # Operation data
                    qa = copy.copy(nxt_nd["qargs"])
                    ca = copy.copy(nxt_nd["cargs"])
                    pa = copy.copy(nxt_nd["params"])
                    co = copy.copy(nxt_nd["condition"])
                    cob = self._bits_in_condition(co)
                    # First time we see an operation, add to ops_touched
                    if nxt_nd_idx not in ops_touched:
                        ops_touched[nxt_nd_idx] = set(qa) | set(ca) | set(cob)
                    # Mark inputs visited by deleting from set
                    # NOTE: expect trouble with if(c==1) measure q -> c;
                    if w not in ops_touched[nxt_nd_idx]:
                        raise QISKitError("expected wire")

                    ops_touched[nxt_nd_idx].remove(w)
                    # Node becomes "foreground" if set becomes empty,
                    # i.e. every input is available for this operation
                    if not ops_touched[nxt_nd_idx]:
                        # Add node to new_layer
                        new_layer.apply_operation_back(nxt_nd["name"],
                                                       qa, ca, pa, co)
                        # Update node_map to point to this op
                        for v in itertools.chain(qa, ca, cob):
                            node_map[v] = nxt_nd_idx
                        # Add operation to partition
                        if nxt_nd["name"] not in ["barrier",
                                                  "snapshot", "save", "load", "noise"]:
                            # support_list.append(list(set(qa) | set(ca) |
                            #                          set(cob)))
                            support_list.append(list(qa))
                        emit = True
            if emit:
                l_dict = {"graph": new_layer, "partition": support_list}
                yield l_dict
                emit = False
            else:
                if wires_with_ops_remaining:
                    raise QISKitError("not finished but empty?")

    def serial_layers(self):
        """Yield a layer for all gates of this circuit.

        A serial layer is a circuit with one gate. The layers have the
        same structure as in layers().
        """
        for n in nx.topological_sort(self.multi_graph):
            nxt_nd = self.multi_graph.node[n]
            if nxt_nd["type"] == "op":
                new_layer = DAGCircuit()
                for k, v in self.qregs.items():
                    new_layer.add_qreg(k, v)
                for k, v in self.cregs.items():
                    new_layer.add_creg(k, v)
                new_layer.basis = copy.deepcopy(self.basis)
                new_layer.gates = copy.deepcopy(self.gates)
                # Save the support of the operation we add to the layer
                support_list = []
                # Operation data
                qa = copy.copy(nxt_nd["qargs"])
                ca = copy.copy(nxt_nd["cargs"])
                pa = copy.copy(nxt_nd["params"])
                co = copy.copy(nxt_nd["condition"])
                _ = self._bits_in_condition(co)
                # Add node to new_layer
                new_layer.apply_operation_back(nxt_nd["name"],
                                               qa, ca, pa, co)
                # Add operation to partition
                if nxt_nd["name"] not in ["barrier",
                                          "snapshot", "save", "load", "noise"]:
                    # support_list.append(list(set(qa) | set(ca) | set(cob)))
                    support_list.append(list(qa))
                l_dict = {"graph": new_layer, "partition": support_list}
                yield l_dict

    def collect_runs(self, namelist):
        """Return a set of runs of "op" nodes with the given names.

        For example, "... h q[0]; cx q[0],q[1]; cx q[0],q[1]; h q[1]; .."
        would produce the tuple of cx nodes as an element of the set returned
        from a call to collect_runs(["cx"]). If instead the cx nodes were
        "cx q[0],q[1]; cx q[1],q[0];", the method would still return the
        pair in a tuple. The namelist can contain names that are not
        in the circuit's basis.

        Nodes must have only one successor to continue the run.
        """
        group_list = []

        # Iterate through the nodes of self in topological order
        # and form tuples containing sequences of gates
        # on the same qubit(s).
        ts = list(nx.topological_sort(self.multi_graph))
        nodes_seen = dict(zip(ts, [False] * len(ts)))
        for node in ts:
            nd = self.multi_graph.node[node]
            if nd["type"] == "op" and nd["name"] in namelist \
               and not nodes_seen[node]:
                group = [node]
                nodes_seen[node] = True
                s = list(self.multi_graph.successors(node))
                while len(s) == 1 and \
                        self.multi_graph.node[s[0]]["type"] == "op" and \
                        self.multi_graph.node[s[0]]["name"] in namelist:
                    group.append(s[0])
                    nodes_seen[s[0]] = True
                    s = list(self.multi_graph.successors(s[0]))
                if len(group) > 1:
                    group_list.append(tuple(group))
        return set(group_list)

    def count_ops(self):
        """Count the occurrences of operation names.

        Returns a dictionary of counts keyed on the operation name.
        """
        op_dict = {}
        for node in nx.topological_sort(self.multi_graph):
            nd = self.multi_graph.node[node]
            name = nd["name"]
            if nd["type"] == "op":
                if name not in op_dict:
                    op_dict[name] = 1
                else:
                    op_dict[name] += 1
        return op_dict

    def property_summary(self):
        """Return a dictionary of circuit properties."""
        summary = {"size": self.size(),
                   "depth": self.depth(),
                   "width": self.width(),
                   "bits": self.num_cbits(),
                   "factors": self.num_tensor_factors(),
                   "operations": self.count_ops()}
        return summary

    @staticmethod
    def fromQuantumCircuit(circuit):
        """Returns a DAGCircuit object from a QuantumCircuit

        None of the gates are expanded, i.e. the gates that are defined in the
        circuit are included in the gate basis.
        """
        dagcircuit = DAGCircuit()
        for register in circuit.regs.values():
            if isinstance(register, QuantumRegister):
                dagcircuit.add_qreg(register.name, len(register))
            else:
                dagcircuit.add_creg(register.name, len(register))
        # Add user gate definitions
        for name, data in circuit.definitions.items():
            dagcircuit.add_basis_element(name, data["n_bits"], 0,
                                         data["n_args"])
            dagcircuit.add_gate_data(name, data)
        # Add instructions
        builtins = {
            "U": ["U", 1, 0, 3],
            "CX": ["CX", 2, 0, 0],
            "measure": ["measure", 1, 1, 0],
            "reset": ["reset", 1, 0, 0],
            "barrier": ["barrier", -1, 0, 0]
        }
        # Add simulator instructions
        simulator_instructions = {
            "snapshot": ["snapshot", -1, 0, 1],
            "save": ["save", -1, 0, 1],
            "load": ["load", -1, 0, 1],
            "noise": ["noise", -1, 0, 1]
        }
        for main_instruction in circuit.data:
            # TODO: generate definitions and nodes for CompositeGates,
            # for now simply drop their instructions into the DAG
            instruction_list = []
            if isinstance(main_instruction, CompositeGate):
                instruction_list = main_instruction.instruction_list()
            else:
                instruction_list.append(main_instruction)
            for instruction in instruction_list:
                # Add OpenQASM built-in gates on demand
                if instruction.name in builtins:
                    dagcircuit.add_basis_element(*builtins[instruction.name])
                # Add simulator extension instructions
                if instruction.name in simulator_instructions:
                    dagcircuit.add_basis_element(*simulator_instructions[instruction.name])
                # Separate classical arguments to measurements
                if instruction.name == "measure":
                    qargs = [(instruction.arg[0][0].name, instruction.arg[0][1])]
                    cargs = [(instruction.arg[1][0].name, instruction.arg[1][1])]
                else:
                    qargs = list(map(lambda x: (x[0].name, x[1]), instruction.arg))
                    cargs = []
                # Get arguments for classical control (if any)
                if instruction.control is None:
                    control = None
                else:
                    control = (instruction.control[0].name, instruction.control[1])
                dagcircuit.apply_operation_back(instruction.name, qargs, cargs,
                                                instruction.param,
                                                control)
        return dagcircuit<|MERGE_RESOLUTION|>--- conflicted
+++ resolved
@@ -764,11 +764,8 @@
             if qeflag:
                 qelib = ["u3", "u2", "u1", "cx", "id", "x", "y", "z", "h",
                          "s", "sdg", "t", "tdg", "cz", "cy", "ccx", "cu1",
-<<<<<<< HEAD
-                         "cu3", "swap", "u0", "rx", "ry", "rz", "ch", "crz", "rzz"]
-=======
-                         "cu3", "swap", "cswap", "u0", "rx", "ry", "rz", "ch", "crz"]
->>>>>>> 298d42d1
+                         "cu3", "swap", "cswap", "u0", "rx", "ry", "rz",
+                         "ch", "crz", "rzz"]
                 omit.extend(qelib)
                 printed_gates.extend(qelib)
             simulator_instructions = ["snapshot", "save", "load", "noise"]
