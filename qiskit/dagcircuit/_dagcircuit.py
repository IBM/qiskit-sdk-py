--- conflicted
+++ resolved
@@ -379,13 +379,8 @@
             self.multi_graph.add_edge(self.node_counter, self.output_map[q],
                                       name="%s[%s]" % (q[0].name, q[1]), wire=q)
 
-<<<<<<< HEAD
-    def apply_operation_front(self, name, qargs, cargs=None, params=None,
-                              condition=None, op=None):
+    def apply_operation_front(self, op, qargs=None, cargs=None, condition=None):
         """Apply an operation to the output of the circuit.
-=======
-    def apply_operation_front(self, op, qargs=None, cargs=None, condition=None):
-        """Apply an operation to the input of the circuit.
         TODO: make `qargs` and `cargs` mandatory, when they are dropped from op.
 
         Args:
@@ -393,7 +388,6 @@
             qargs (list[tuple]): qubits that op will be applied to
             cargs (list[tuple]): cbits that op will be applied to
             condition (tuple or None): optional condition (ClassicalRegister, value)
->>>>>>> f57f633a
 
         Raises:
             DAGCircuitError: if initial nodes connected to multiple out edges
