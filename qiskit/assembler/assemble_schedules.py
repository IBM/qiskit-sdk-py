# -*- coding: utf-8 -*-

# This code is part of Qiskit.
#
# (C) Copyright IBM 2017, 2019.
#
# This code is licensed under the Apache License, Version 2.0. You may
# obtain a copy of this license in the LICENSE.txt file in the root directory
# of this source tree or at http://www.apache.org/licenses/LICENSE-2.0.
#
# Any modifications or derivative works of this code must retain this
# copyright notice, and modified files need to carry a notice indicating
# that they have been altered from the originals.

"""Assemble function for converting a list of circuits into a qobj."""
from collections import defaultdict
from typing import Any, Dict, List, Tuple

from qiskit.exceptions import QiskitError
<<<<<<< HEAD
from qiskit.pulse import Schedule, Delay, Play
from qiskit.pulse.pulse_lib import ParametricPulse
from qiskit.pulse.commands import (Command, PulseInstruction, Acquire, AcquireInstruction,
=======
from qiskit.pulse import Schedule, Delay, Acquire
from qiskit.pulse.commands import (Command, PulseInstruction, AcquireInstruction,
>>>>>>> 47f87af5
                                   DelayInstruction, SamplePulse, ParametricInstruction)
from qiskit.qobj import (PulseQobj, QobjHeader, QobjExperimentHeader,
                         PulseQobjInstruction, PulseQobjExperimentConfig,
                         PulseQobjExperiment, PulseQobjConfig, PulseLibraryItem)
from qiskit.qobj.converters import InstructionToQobjConverter, LoConfigConverter
from qiskit.qobj.converters.pulse_instruction import ParametricPulseShapes
from qiskit.qobj.utils import MeasLevel, MeasReturnType

from .run_config import RunConfig


def assemble_schedules(schedules: List[Schedule],
                       qobj_id: int,
                       qobj_header: QobjHeader,
                       run_config: RunConfig) -> PulseQobj:
    """Assembles a list of schedules into a qobj that can be run on the backend.

    Args:
        schedules: Schedules to assemble.
        qobj_id: Identifier for the generated qobj.
        qobj_header: Header to pass to the results.
        run_config: Configuration of the runtime environment.

    Returns:
        The Qobj to be run on the backends.

    Raises:
        QiskitError: when frequency settings are not supplied.
    """
    if not hasattr(run_config, 'qubit_lo_freq'):
        raise QiskitError('qubit_lo_freq must be supplied.')
    if not hasattr(run_config, 'meas_lo_freq'):
        raise QiskitError('meas_lo_freq must be supplied.')

    lo_converter = LoConfigConverter(PulseQobjExperimentConfig,
                                     **run_config.to_dict())
    experiments, experiment_config = _assemble_experiments(schedules,
                                                           lo_converter,
                                                           run_config)
    qobj_config = _assemble_config(lo_converter, experiment_config, run_config)

    return PulseQobj(experiments=experiments,
                     qobj_id=qobj_id,
                     header=qobj_header,
                     config=qobj_config)


def _assemble_experiments(
        schedules: List[Schedule],
        lo_converter: LoConfigConverter,
        run_config: RunConfig
) -> Tuple[List[PulseQobjExperiment], Dict[str, Any]]:
    """Assembles a list of schedules into PulseQobjExperiments, and returns related metadata that
    will be assembled into the Qobj configuration.

    Args:
        schedules: Schedules to assemble.
        lo_converter: The configured frequency converter and validator.
        run_config: Configuration of the runtime environment.

    Returns:
        The list of assembled experiments, and the dictionary of related experiment config.

    Raises:
        QiskitError: when frequency settings are not compatible with the experiments.
    """
    freq_configs = [lo_converter(lo_dict) for lo_dict in getattr(run_config, 'schedule_los', [])]

    if len(schedules) > 1 and len(freq_configs) not in [0, 1, len(schedules)]:
        raise QiskitError('Invalid frequency setting is specified. If the frequency is specified, '
                          'it should be configured the same for all schedules, configured for each '
                          'schedule, or a list of frequencies should be provided for a single '
                          'frequency sweep schedule.')

    instruction_converter = getattr(run_config, 'instruction_converter', InstructionToQobjConverter)
    instruction_converter = instruction_converter(PulseQobjInstruction, **run_config.to_dict())

    user_pulselib = {}
    experiments = []
    for idx, schedule in enumerate(schedules):
        qobj_instructions, max_memory_slot = _assemble_instructions(
            schedule,
            instruction_converter,
            run_config,
            user_pulselib)

        # TODO: add other experimental header items (see circuit assembler)
        qobj_experiment_header = QobjExperimentHeader(
            memory_slots=max_memory_slot + 1,  # Memory slots are 0 indexed
            name=schedule.name or 'Experiment-%d' % idx)

        experiment = PulseQobjExperiment(
            header=qobj_experiment_header,
            instructions=qobj_instructions)
        if freq_configs:
            # This handles the cases where one frequency setting applies to all experiments and
            # where each experiment has a different frequency
            freq_idx = idx if len(freq_configs) != 1 else 0
            experiment.config = freq_configs[freq_idx]

        experiments.append(experiment)

    # Frequency sweep
    if freq_configs and len(experiments) == 1:
        experiment = experiments[0]
        experiments = []
        for freq_config in freq_configs:
            experiments.append(PulseQobjExperiment(
                header=experiment.header,
                instructions=experiment.instructions,
                config=freq_config))

    # Top level Qobj configuration
    experiment_config = {
        'pulse_library': [PulseLibraryItem(name=pulse.name, samples=pulse.samples)
                          for pulse in user_pulselib.values()],
        'memory_slots': max([exp.header.memory_slots for exp in experiments])
    }

    return experiments, experiment_config


def _assemble_instructions(
        schedule: Schedule,
        instruction_converter: InstructionToQobjConverter,
        run_config: RunConfig,
        user_pulselib: Dict[str, Command]
) -> Tuple[List[PulseQobjInstruction], int]:
    """Assembles the instructions in a schedule into a list of PulseQobjInstructions and returns
    related metadata that will be assembled into the Qobj configuration. Lookup table for
    pulses defined in all experiments are registered in ``user_pulselib``. This object should be
    mutable python dictionary so that items are properly updated after each instruction assemble.
    The dictionary is not returned to avoid redundancy.

    Args:
        schedule: Schedule to assemble.
        instruction_converter: A converter instance which can convert PulseInstructions to
                               PulseQobjInstructions.
        run_config: Configuration of the runtime environment.
        user_pulselib: User pulse library from previous schedule.

    Returns:
        A list of converted instructions, the user pulse library dictionary (from pulse name to
        pulse command), and the maximum number of readout memory slots used by this Schedule.
    """
    max_memory_slot = 0
    qobj_instructions = []

    acquire_instruction_map = defaultdict(list)
    for time, instruction in schedule.instructions:

        if isinstance(instruction, Play) and isinstance(instruction.pulse, ParametricPulse):
            pulse_shape = ParametricPulseShapes(type(instruction.pulse)).name
            if pulse_shape not in run_config.parametric_pulses:
                instruction = Play(instruction.pulse.get_sample_pulse(),
                                   instruction.channel,
                                   name=instruction.name)

        if isinstance(instruction, ParametricInstruction):  # deprecated
            pulse_shape = ParametricPulseShapes(type(instruction.command)).name
            if pulse_shape not in run_config.parametric_pulses:
                # Convert to SamplePulse if the backend does not support it
                instruction = PulseInstruction(instruction.command.get_sample_pulse(),
                                               instruction.channels[0],
                                               name=instruction.name)

        if isinstance(instruction, Play) and isinstance(instruction.pulse, SamplePulse):
            name = instruction.pulse.name
            if instruction.pulse != user_pulselib.get(name):
                name = "{0}-{1:x}".format(name, hash(instruction.pulse.samples.tostring()))
                instruction = Play(SamplePulse(name=name, samples=instruction.pulse.samples),
                                   channel=instruction.channel,
                                   name=instruction.name)
            user_pulselib[name] = instruction.pulse

        if isinstance(instruction, PulseInstruction):  # deprecated
            name = instruction.command.name
            if name in user_pulselib and instruction.command != user_pulselib[name]:
                name = "{0}-{1:x}".format(name, hash(instruction.command.samples.tostring()))
                instruction = PulseInstruction(
                    command=SamplePulse(name=name, samples=instruction.command.samples),
                    name=instruction.name,
                    channel=instruction.channels[0])
            # add samples to pulse library
            user_pulselib[name] = instruction.command

        if isinstance(instruction, (AcquireInstruction, Acquire)):
            max_memory_slot = max(max_memory_slot,
                                  *[slot.index for slot in instruction.mem_slots])
            # Acquires have a single AcquireChannel per inst, but we have to bundle them
            # together into the Qobj as one instruction with many channels
            acquire_instruction_map[(time, instruction.command)].append(instruction)
            continue

        if isinstance(instruction, (DelayInstruction, Delay)):
            # delay instructions are ignored as timing is explicit within qobj
            continue

        qobj_instructions.append(instruction_converter(time, instruction))

    if acquire_instruction_map:
        if hasattr(run_config, 'meas_map'):
            _validate_meas_map(acquire_instruction_map, run_config.meas_map)
        for (time, _), instructions in acquire_instruction_map.items():
            qubits, mem_slots, reg_slots = _bundle_channel_indices(instructions)
            qobj_instructions.append(
                instruction_converter.convert_single_acquires(
                    time, instructions[0],
                    qubits=qubits, memory_slot=mem_slots, register_slot=reg_slots))

    return qobj_instructions, max_memory_slot


def _validate_meas_map(instruction_map: Dict[Tuple[int, Acquire], List[AcquireInstruction]],
                       meas_map: List[List[int]]) -> None:
    """Validate all qubits tied in ``meas_map`` are to be acquired.

    Args:
        instruction_map: A dictionary grouping AcquireInstructions according to their start time
                         and the command features (notably, their duration).
        meas_map: List of groups of qubits that must be acquired together.

    Raises:
        QiskitError: If the instructions do not satisfy the measurement map.
    """
    meas_map_sets = [set(m) for m in meas_map]

    # Check each acquisition time individually
    for _, instructions in instruction_map.items():
        measured_qubits = set()
        for inst in instructions:
            measured_qubits.update([acq.index for acq in inst.acquires])

        for meas_set in meas_map_sets:
            intersection = measured_qubits.intersection(meas_set)
            if intersection and intersection != meas_set:
                raise QiskitError('Qubits to be acquired: {0} do not satisfy required qubits '
                                  'in measurement map: {1}'.format(measured_qubits, meas_set))


def _bundle_channel_indices(
        instructions: List[AcquireInstruction]
) -> Tuple[List[int], List[int], List[int]]:
    """From the list of AcquireInstructions, bundle the indices of the acquire channels,
    memory slots, and register slots into a 3-tuple of lists.

    Args:
        instructions: A list of AcquireInstructions to be bundled.

    Returns:
        The qubit indices, the memory slot indices, and register slot indices from instructions.
    """
    qubits = []
    mem_slots = []
    reg_slots = []
    for inst in instructions:
        qubits.extend(aq.index for aq in inst.acquires)
        mem_slots.extend(mem_slot.index for mem_slot in inst.mem_slots)
        reg_slots.extend(reg.index for reg in inst.reg_slots)
    return qubits, mem_slots, reg_slots


def _assemble_config(lo_converter: LoConfigConverter,
                     experiment_config: Dict[str, Any],
                     run_config: RunConfig) -> PulseQobjConfig:
    """Assembles the QobjConfiguration from experimental config and runtime config.

    Args:
        lo_converter: The configured frequency converter and validator.
        experiment_config: Schedules to assemble.
        run_config: Configuration of the runtime environment.

    Returns:
        The assembled PulseQobjConfig.
    """
    qobj_config = run_config.to_dict()
    qobj_config.update(experiment_config)

    # Run config not needed in qobj config
    qobj_config.pop('meas_map', None)
    qobj_config.pop('qubit_lo_range', None)
    qobj_config.pop('meas_lo_range', None)

    # convert enums to serialized values
    meas_return = qobj_config.get('meas_return', 'avg')
    if isinstance(meas_return, MeasReturnType):
        qobj_config['meas_return'] = meas_return.value

    meas_level = qobj_config.get('meas_level', 2)
    if isinstance(meas_level, MeasLevel):
        qobj_config['meas_level'] = meas_level.value

    # convert lo frequencies to Hz
    qobj_config['qubit_lo_freq'] = [freq / 1e9 for freq in qobj_config['qubit_lo_freq']]
    qobj_config['meas_lo_freq'] = [freq / 1e9 for freq in qobj_config['meas_lo_freq']]

    # frequency sweep config
    schedule_los = qobj_config.pop('schedule_los', [])
    if len(schedule_los) == 1:
        lo_dict = schedule_los[0]
        q_los = lo_converter.get_qubit_los(lo_dict)
        # Hz -> GHz
        if q_los:
            qobj_config['qubit_lo_freq'] = [freq / 1e9 for freq in q_los]
        m_los = lo_converter.get_meas_los(lo_dict)
        if m_los:
            qobj_config['meas_lo_freq'] = [freq / 1e9 for freq in m_los]

    return PulseQobjConfig(**qobj_config)<|MERGE_RESOLUTION|>--- conflicted
+++ resolved
@@ -17,15 +17,10 @@
 from typing import Any, Dict, List, Tuple
 
 from qiskit.exceptions import QiskitError
-<<<<<<< HEAD
-from qiskit.pulse import Schedule, Delay, Play
-from qiskit.pulse.pulse_lib import ParametricPulse
-from qiskit.pulse.commands import (Command, PulseInstruction, Acquire, AcquireInstruction,
-=======
-from qiskit.pulse import Schedule, Delay, Acquire
+from qiskit.pulse import Schedule, Acquire, Delay, Play
+from qiskit.pulse.pulse_lib import ParametricPulse, SamplePulse
 from qiskit.pulse.commands import (Command, PulseInstruction, AcquireInstruction,
->>>>>>> 47f87af5
-                                   DelayInstruction, SamplePulse, ParametricInstruction)
+                                   DelayInstruction, ParametricInstruction)
 from qiskit.qobj import (PulseQobj, QobjHeader, QobjExperimentHeader,
                          PulseQobjInstruction, PulseQobjExperimentConfig,
                          PulseQobjExperiment, PulseQobjConfig, PulseLibraryItem)
