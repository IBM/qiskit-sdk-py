# -*- coding: utf-8 -*-

# This code is part of Qiskit.
#
# (C) Copyright IBM 2017, 2019.
#
# This code is licensed under the Apache License, Version 2.0. You may
# obtain a copy of this license in the LICENSE.txt file in the root directory
# of this source tree or at http://www.apache.org/licenses/LICENSE-2.0.
#
# Any modifications or derivative works of this code must retain this
# copyright notice, and modified files need to carry a notice indicating
# that they have been altered from the originals.

"""Assemble function for converting a list of circuits into a qobj."""
from collections import defaultdict
from typing import Any, Dict, List, Tuple
import hashlib

from qiskit import qobj
from qiskit import pulse
from qiskit.assembler.run_config import RunConfig
from qiskit.exceptions import QiskitError
from qiskit.pulse import instructions
from qiskit.pulse import transforms
from qiskit.pulse import pulse_lib
from qiskit.pulse import commands
from qiskit.qobj import converters
from qiskit.qobj import utils as qobj_utils
from qiskit.qobj.converters.pulse_instruction import ParametricPulseShapes


def assemble_schedules(schedules: List[pulse.Schedule],
                       qobj_id: int,
                       qobj_header: qobj.QobjHeader,
                       run_config: RunConfig) -> qobj.PulseQobj:
    """Assembles a list of schedules into a qobj that can be run on the backend.

    Args:
        schedules: Schedules to assemble.
        qobj_id: Identifier for the generated qobj.
        qobj_header: Header to pass to the results.
        run_config: Configuration of the runtime environment.

    Returns:
        The Qobj to be run on the backends.

    Raises:
        QiskitError: when frequency settings are not supplied.
    """
    if not hasattr(run_config, 'qubit_lo_freq'):
        raise QiskitError('qubit_lo_freq must be supplied.')
    if not hasattr(run_config, 'meas_lo_freq'):
        raise QiskitError('meas_lo_freq must be supplied.')

    lo_converter = converters.LoConfigConverter(qobj.PulseQobjExperimentConfig,
                                                **run_config.to_dict())
    experiments, experiment_config = _assemble_experiments(schedules,
                                                           lo_converter,
                                                           run_config)
    qobj_config = _assemble_config(lo_converter, experiment_config, run_config)

    return qobj.PulseQobj(experiments=experiments,
                          qobj_id=qobj_id,
                          header=qobj_header,
                          config=qobj_config)


def _assemble_experiments(
        schedules: List[pulse.Schedule],
        lo_converter: converters.LoConfigConverter,
        run_config: RunConfig
) -> Tuple[List[qobj.PulseQobjExperiment], Dict[str, Any]]:
    """Assembles a list of schedules into PulseQobjExperiments, and returns related metadata that
    will be assembled into the Qobj configuration.

    Args:
        schedules: Schedules to assemble.
        lo_converter: The configured frequency converter and validator.
        run_config: Configuration of the runtime environment.

    Returns:
        The list of assembled experiments, and the dictionary of related experiment config.

    Raises:
        QiskitError: when frequency settings are not compatible with the experiments.
    """
    freq_configs = [lo_converter(lo_dict) for lo_dict in getattr(run_config, 'schedule_los', [])]

    if len(schedules) > 1 and len(freq_configs) not in [0, 1, len(schedules)]:
        raise QiskitError('Invalid frequency setting is specified. If the frequency is specified, '
                          'it should be configured the same for all schedules, configured for each '
                          'schedule, or a list of frequencies should be provided for a single '
                          'frequency sweep schedule.')

    instruction_converter = getattr(run_config,
                                    'instruction_converter',
                                    converters.InstructionToQobjConverter)
    instruction_converter = instruction_converter(qobj.PulseQobjInstruction,
                                                  **run_config.to_dict())
    compressed_schedules = transforms.compress_pulses(schedules)

    user_pulselib = {}
    experiments = []
    for idx, schedule in enumerate(compressed_schedules):
        qobj_instructions, max_memory_slot = _assemble_instructions(
            schedule,
            instruction_converter,
            run_config,
            user_pulselib)

        # TODO: add other experimental header items (see circuit assembler)
        qobj_experiment_header = qobj.QobjExperimentHeader(
            memory_slots=max_memory_slot + 1,  # Memory slots are 0 indexed
            name=schedule.name or 'Experiment-%d' % idx)

        experiment = qobj.PulseQobjExperiment(
            header=qobj_experiment_header,
            instructions=qobj_instructions)
        if freq_configs:
            # This handles the cases where one frequency setting applies to all experiments and
            # where each experiment has a different frequency
            freq_idx = idx if len(freq_configs) != 1 else 0
            experiment.config = freq_configs[freq_idx]

        experiments.append(experiment)

    # Frequency sweep
    if freq_configs and len(experiments) == 1:
        experiment = experiments[0]
        experiments = []
        for freq_config in freq_configs:
            experiments.append(qobj.PulseQobjExperiment(
                header=experiment.header,
                instructions=experiment.instructions,
                config=freq_config))

    # Top level Qobj configuration
    experiment_config = {
        'pulse_library': [qobj.PulseLibraryItem(name=name, samples=samples)
                          for name, samples in user_pulselib.items()],
        'memory_slots': max([exp.header.memory_slots for exp in experiments])
    }

    return experiments, experiment_config


def _assemble_instructions(
        schedule: pulse.Schedule,
        instruction_converter: converters.InstructionToQobjConverter,
        run_config: RunConfig,
        user_pulselib: Dict[str, commands.Command]
) -> Tuple[List[qobj.PulseQobjInstruction], int]:
    """Assembles the instructions in a schedule into a list of PulseQobjInstructions and returns
    related metadata that will be assembled into the Qobj configuration. Lookup table for
    pulses defined in all experiments are registered in ``user_pulselib``. This object should be
    mutable python dictionary so that items are properly updated after each instruction assemble.
    The dictionary is not returned to avoid redundancy.

    Args:
        schedule: Schedule to assemble.
        instruction_converter: A converter instance which can convert PulseInstructions to
                               PulseQobjInstructions.
        run_config: Configuration of the runtime environment.
        user_pulselib: User pulse library from previous schedule.

    Returns:
        A list of converted instructions, the user pulse library dictionary (from pulse name to
        pulse command), and the maximum number of readout memory slots used by this Schedule.
    """
    max_memory_slot = 0
    qobj_instructions = []

    acquire_instruction_map = defaultdict(list)
    for time, instruction in schedule.instructions:

        if isinstance(instruction, commands.ParametricInstruction):  # deprecated
            instruction = instructions.Play(instruction.command,
                                            instruction.channels[0],
                                            name=instruction.name)

        if (isinstance(instruction, instructions.Play) and
                isinstance(instruction.pulse, pulse_lib.ParametricPulse)):
            pulse_shape = ParametricPulseShapes(type(instruction.pulse)).name
            if pulse_shape not in run_config.parametric_pulses:
                instruction = instructions.Play(instruction.pulse.get_sample_pulse(),
                                                instruction.channel,
                                                name=instruction.name)

        if isinstance(instruction, commands.PulseInstruction):  # deprecated
            name = instruction.command.name
            instruction = instructions.Play(
                pulse_lib.SamplePulse(name=name, samples=instruction.command.samples),
                instruction.channels[0], name=name)

        if (isinstance(instruction, instructions.Play) and
                isinstance(instruction.pulse, pulse_lib.SamplePulse)):
            name = hashlib.sha256(instruction.pulse.samples).hexdigest()
            instruction = instructions.Play(
                pulse_lib.SamplePulse(name=name, samples=instruction.pulse.samples),
                channel=instruction.channel,
                name=name)
            user_pulselib[name] = instruction.pulse.samples

<<<<<<< HEAD
        if isinstance(instruction, (commands.AcquireInstruction, instructions.Acquire)):
            max_memory_slot = max(max_memory_slot,
                                  *[slot.index for slot in instruction.mem_slots])
=======
        if isinstance(instruction, (AcquireInstruction, Acquire)):
            if instruction.mem_slot:
                max_memory_slot = max(max_memory_slot, instruction.mem_slot.index)
>>>>>>> 28b5128b
            # Acquires have a single AcquireChannel per inst, but we have to bundle them
            # together into the Qobj as one instruction with many channels
            acquire_instruction_map[(time, instruction.command)].append(instruction)
            continue

        if isinstance(instruction, (commands.DelayInstruction,
                                    instructions.Delay,
                                    instructions.Directive)):
            # delay instructions are ignored as timing is explicit within qobj
            continue

        qobj_instructions.append(instruction_converter(time, instruction))

    if acquire_instruction_map:
        if hasattr(run_config, 'meas_map'):
            _validate_meas_map(acquire_instruction_map, run_config.meas_map)
        for (time, _), instrs in acquire_instruction_map.items():
            qubits, mem_slots, reg_slots = _bundle_channel_indices(instrs)
            qobj_instructions.append(
                instruction_converter.convert_single_acquires(
                    time, instrs[0],
                    qubits=qubits, memory_slot=mem_slots, register_slot=reg_slots))

    return qobj_instructions, max_memory_slot


def _validate_meas_map(instruction_map: Dict[Tuple[int, instructions.Acquire],
                                             List[commands.AcquireInstruction]],
                       meas_map: List[List[int]]) -> None:
    """Validate all qubits tied in ``meas_map`` are to be acquired.

    Args:
        instruction_map: A dictionary grouping AcquireInstructions according to their start time
                         and the command features (notably, their duration).
        meas_map: List of groups of qubits that must be acquired together.

    Raises:
        QiskitError: If the instructions do not satisfy the measurement map.
    """
    meas_map_sets = [set(m) for m in meas_map]

    # Check each acquisition time individually
    for _, instrs in instruction_map.items():
        measured_qubits = set()
<<<<<<< HEAD
        for inst in instrs:
            measured_qubits.update([acq.index for acq in inst.acquires])
=======
        for inst in instructions:
            measured_qubits.add(inst.channel.index)
>>>>>>> 28b5128b

        for meas_set in meas_map_sets:
            intersection = measured_qubits.intersection(meas_set)
            if intersection and intersection != meas_set:
                raise QiskitError('Qubits to be acquired: {0} do not satisfy required qubits '
                                  'in measurement map: {1}'.format(measured_qubits, meas_set))


def _bundle_channel_indices(
        instrs: List[commands.AcquireInstruction]
) -> Tuple[List[int], List[int], List[int]]:
    """From the list of AcquireInstructions, bundle the indices of the acquire channels,
    memory slots, and register slots into a 3-tuple of lists.

    Args:
        instrs: A list of AcquireInstructions to be bundled.

    Returns:
        The qubit indices, the memory slot indices, and register slot indices from instructions.
    """
    qubits = []
    mem_slots = []
    reg_slots = []
<<<<<<< HEAD
    for inst in instrs:
        qubits.extend(aq.index for aq in inst.acquires)
        mem_slots.extend(mem_slot.index for mem_slot in inst.mem_slots)
        reg_slots.extend(reg.index for reg in inst.reg_slots)
=======
    for inst in instructions:
        qubits.append(inst.channel.index)
        if inst.mem_slot:
            mem_slots.append(inst.mem_slot.index)
        if inst.reg_slot:
            reg_slots.append(inst.reg_slot.index)
>>>>>>> 28b5128b
    return qubits, mem_slots, reg_slots


def _assemble_config(lo_converter: converters.LoConfigConverter,
                     experiment_config: Dict[str, Any],
                     run_config: RunConfig) -> qobj.PulseQobjConfig:
    """Assembles the QobjConfiguration from experimental config and runtime config.

    Args:
        lo_converter: The configured frequency converter and validator.
        experiment_config: Schedules to assemble.
        run_config: Configuration of the runtime environment.

    Returns:
        The assembled PulseQobjConfig.
    """
    qobj_config = run_config.to_dict()
    qobj_config.update(experiment_config)

    # Run config not needed in qobj config
    qobj_config.pop('meas_map', None)
    qobj_config.pop('qubit_lo_range', None)
    qobj_config.pop('meas_lo_range', None)

    # convert enums to serialized values
    meas_return = qobj_config.get('meas_return', 'avg')
    if isinstance(meas_return, qobj_utils.MeasReturnType):
        qobj_config['meas_return'] = meas_return.value

    meas_level = qobj_config.get('meas_level', 2)
    if isinstance(meas_level, qobj_utils.MeasLevel):
        qobj_config['meas_level'] = meas_level.value

    # convert lo frequencies to Hz
    qobj_config['qubit_lo_freq'] = [freq / 1e9 for freq in qobj_config['qubit_lo_freq']]
    qobj_config['meas_lo_freq'] = [freq / 1e9 for freq in qobj_config['meas_lo_freq']]

    # frequency sweep config
    schedule_los = qobj_config.pop('schedule_los', [])
    if len(schedule_los) == 1:
        lo_dict = schedule_los[0]
        q_los = lo_converter.get_qubit_los(lo_dict)
        # Hz -> GHz
        if q_los:
            qobj_config['qubit_lo_freq'] = [freq / 1e9 for freq in q_los]
        m_los = lo_converter.get_meas_los(lo_dict)
        if m_los:
            qobj_config['meas_lo_freq'] = [freq / 1e9 for freq in m_los]

    return qobj.PulseQobjConfig(**qobj_config)<|MERGE_RESOLUTION|>--- conflicted
+++ resolved
@@ -202,15 +202,9 @@
                 name=name)
             user_pulselib[name] = instruction.pulse.samples
 
-<<<<<<< HEAD
         if isinstance(instruction, (commands.AcquireInstruction, instructions.Acquire)):
-            max_memory_slot = max(max_memory_slot,
-                                  *[slot.index for slot in instruction.mem_slots])
-=======
-        if isinstance(instruction, (AcquireInstruction, Acquire)):
             if instruction.mem_slot:
                 max_memory_slot = max(max_memory_slot, instruction.mem_slot.index)
->>>>>>> 28b5128b
             # Acquires have a single AcquireChannel per inst, but we have to bundle them
             # together into the Qobj as one instruction with many channels
             acquire_instruction_map[(time, instruction.command)].append(instruction)
@@ -255,13 +249,8 @@
     # Check each acquisition time individually
     for _, instrs in instruction_map.items():
         measured_qubits = set()
-<<<<<<< HEAD
         for inst in instrs:
-            measured_qubits.update([acq.index for acq in inst.acquires])
-=======
-        for inst in instructions:
             measured_qubits.add(inst.channel.index)
->>>>>>> 28b5128b
 
         for meas_set in meas_map_sets:
             intersection = measured_qubits.intersection(meas_set)
@@ -285,19 +274,12 @@
     qubits = []
     mem_slots = []
     reg_slots = []
-<<<<<<< HEAD
     for inst in instrs:
-        qubits.extend(aq.index for aq in inst.acquires)
-        mem_slots.extend(mem_slot.index for mem_slot in inst.mem_slots)
-        reg_slots.extend(reg.index for reg in inst.reg_slots)
-=======
-    for inst in instructions:
         qubits.append(inst.channel.index)
         if inst.mem_slot:
             mem_slots.append(inst.mem_slot.index)
         if inst.reg_slot:
             reg_slots.append(inst.reg_slot.index)
->>>>>>> 28b5128b
     return qubits, mem_slots, reg_slots
 
 
