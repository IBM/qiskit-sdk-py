# -*- coding: utf-8 -*-

# This code is part of Qiskit.
#
# (C) Copyright IBM 2017, 2019.
#
# This code is licensed under the Apache License, Version 2.0. You may
# obtain a copy of this license in the LICENSE.txt file in the root directory
# of this source tree or at http://www.apache.org/licenses/LICENSE-2.0.
#
# Any modifications or derivative works of this code must retain this
# copyright notice, and modified files need to carry a notice indicating
# that they have been altered from the originals.

"""Assemble function for converting a list of circuits into a qobj."""
from collections import defaultdict
from typing import Any, Dict, List, Tuple
import hashlib

from qiskit.exceptions import QiskitError
<<<<<<< HEAD
from qiskit.pulse import Schedule, Acquire, Delay, Play
from qiskit.pulse.library import ParametricPulse, SamplePulse
=======
from qiskit.pulse import Schedule, Acquire, Delay, Play, transforms
from qiskit.pulse.pulse_lib import ParametricPulse, SamplePulse
>>>>>>> c3622267
from qiskit.pulse.commands import (Command, PulseInstruction, AcquireInstruction,
                                   DelayInstruction, ParametricInstruction)
from qiskit.qobj import (PulseQobj, QobjHeader, QobjExperimentHeader,
                         PulseQobjInstruction, PulseQobjExperimentConfig,
                         PulseQobjExperiment, PulseQobjConfig, PulseLibraryItem)
from qiskit.qobj.converters import InstructionToQobjConverter, LoConfigConverter
from qiskit.qobj.converters.pulse_instruction import ParametricPulseShapes
from qiskit.qobj.utils import MeasLevel, MeasReturnType

from .run_config import RunConfig


def assemble_schedules(schedules: List[Schedule],
                       qobj_id: int,
                       qobj_header: QobjHeader,
                       run_config: RunConfig) -> PulseQobj:
    """Assembles a list of schedules into a qobj that can be run on the backend.

    Args:
        schedules: Schedules to assemble.
        qobj_id: Identifier for the generated qobj.
        qobj_header: Header to pass to the results.
        run_config: Configuration of the runtime environment.

    Returns:
        The Qobj to be run on the backends.

    Raises:
        QiskitError: when frequency settings are not supplied.
    """
    if not hasattr(run_config, 'qubit_lo_freq'):
        raise QiskitError('qubit_lo_freq must be supplied.')
    if not hasattr(run_config, 'meas_lo_freq'):
        raise QiskitError('meas_lo_freq must be supplied.')

    lo_converter = LoConfigConverter(PulseQobjExperimentConfig,
                                     **run_config.to_dict())
    experiments, experiment_config = _assemble_experiments(schedules,
                                                           lo_converter,
                                                           run_config)
    qobj_config = _assemble_config(lo_converter, experiment_config, run_config)

    return PulseQobj(experiments=experiments,
                     qobj_id=qobj_id,
                     header=qobj_header,
                     config=qobj_config)


def _assemble_experiments(
        schedules: List[Schedule],
        lo_converter: LoConfigConverter,
        run_config: RunConfig
) -> Tuple[List[PulseQobjExperiment], Dict[str, Any]]:
    """Assembles a list of schedules into PulseQobjExperiments, and returns related metadata that
    will be assembled into the Qobj configuration.

    Args:
        schedules: Schedules to assemble.
        lo_converter: The configured frequency converter and validator.
        run_config: Configuration of the runtime environment.

    Returns:
        The list of assembled experiments, and the dictionary of related experiment config.

    Raises:
        QiskitError: when frequency settings are not compatible with the experiments.
    """
    freq_configs = [lo_converter(lo_dict) for lo_dict in getattr(run_config, 'schedule_los', [])]

    if len(schedules) > 1 and len(freq_configs) not in [0, 1, len(schedules)]:
        raise QiskitError('Invalid frequency setting is specified. If the frequency is specified, '
                          'it should be configured the same for all schedules, configured for each '
                          'schedule, or a list of frequencies should be provided for a single '
                          'frequency sweep schedule.')

    instruction_converter = getattr(run_config, 'instruction_converter', InstructionToQobjConverter)
    instruction_converter = instruction_converter(PulseQobjInstruction, **run_config.to_dict())
    compressed_schedules = transforms.compress_pulses(schedules)

    user_pulselib = {}
    experiments = []
    for idx, schedule in enumerate(compressed_schedules):
        qobj_instructions, max_memory_slot = _assemble_instructions(
            schedule,
            instruction_converter,
            run_config,
            user_pulselib)

        # TODO: add other experimental header items (see circuit assembler)
        qobj_experiment_header = QobjExperimentHeader(
            memory_slots=max_memory_slot + 1,  # Memory slots are 0 indexed
            name=schedule.name or 'Experiment-%d' % idx)

        experiment = PulseQobjExperiment(
            header=qobj_experiment_header,
            instructions=qobj_instructions)
        if freq_configs:
            # This handles the cases where one frequency setting applies to all experiments and
            # where each experiment has a different frequency
            freq_idx = idx if len(freq_configs) != 1 else 0
            experiment.config = freq_configs[freq_idx]

        experiments.append(experiment)

    # Frequency sweep
    if freq_configs and len(experiments) == 1:
        experiment = experiments[0]
        experiments = []
        for freq_config in freq_configs:
            experiments.append(PulseQobjExperiment(
                header=experiment.header,
                instructions=experiment.instructions,
                config=freq_config))

    # Top level Qobj configuration
    experiment_config = {
        'pulse_library': [PulseLibraryItem(name=name, samples=samples)
                          for name, samples in user_pulselib.items()],
        'memory_slots': max([exp.header.memory_slots for exp in experiments])
    }

    return experiments, experiment_config


def _assemble_instructions(
        schedule: Schedule,
        instruction_converter: InstructionToQobjConverter,
        run_config: RunConfig,
        user_pulselib: Dict[str, Command]
) -> Tuple[List[PulseQobjInstruction], int]:
    """Assembles the instructions in a schedule into a list of PulseQobjInstructions and returns
    related metadata that will be assembled into the Qobj configuration. Lookup table for
    pulses defined in all experiments are registered in ``user_pulselib``. This object should be
    mutable python dictionary so that items are properly updated after each instruction assemble.
    The dictionary is not returned to avoid redundancy.

    Args:
        schedule: Schedule to assemble.
        instruction_converter: A converter instance which can convert PulseInstructions to
                               PulseQobjInstructions.
        run_config: Configuration of the runtime environment.
        user_pulselib: User pulse library from previous schedule.

    Returns:
        A list of converted instructions, the user pulse library dictionary (from pulse name to
        pulse command), and the maximum number of readout memory slots used by this Schedule.
    """
    max_memory_slot = 0
    qobj_instructions = []

    acquire_instruction_map = defaultdict(list)
    for time, instruction in schedule.instructions:

        if isinstance(instruction, ParametricInstruction):  # deprecated
            instruction = Play(instruction.command, instruction.channels[0], name=instruction.name)

        if isinstance(instruction, Play) and isinstance(instruction.pulse, ParametricPulse):
            pulse_shape = ParametricPulseShapes(type(instruction.pulse)).name
            if pulse_shape not in run_config.parametric_pulses:
                instruction = Play(instruction.pulse.get_sample_pulse(),
                                   instruction.channel,
                                   name=instruction.name)

        if isinstance(instruction, PulseInstruction):  # deprecated
            instruction = Play(SamplePulse(name=name, samples=instruction.command.samples),
                               instruction.channels[0], name=name)

        if isinstance(instruction, Play) and isinstance(instruction.pulse, SamplePulse):
            name = hashlib.sha256(instruction.pulse.samples).hexdigest()
            instruction = Play(SamplePulse(name=name, samples=instruction.pulse.samples),
                               channel=instruction.channel,
                               name=name)
            user_pulselib[name] = instruction.pulse.samples

        if isinstance(instruction, (AcquireInstruction, Acquire)):
            max_memory_slot = max(max_memory_slot,
                                  *[slot.index for slot in instruction.mem_slots])
            # Acquires have a single AcquireChannel per inst, but we have to bundle them
            # together into the Qobj as one instruction with many channels
            acquire_instruction_map[(time, instruction.command)].append(instruction)
            continue

        if isinstance(instruction, (DelayInstruction, Delay)):
            # delay instructions are ignored as timing is explicit within qobj
            continue

        qobj_instructions.append(instruction_converter(time, instruction))

    if acquire_instruction_map:
        if hasattr(run_config, 'meas_map'):
            _validate_meas_map(acquire_instruction_map, run_config.meas_map)
        for (time, _), instructions in acquire_instruction_map.items():
            qubits, mem_slots, reg_slots = _bundle_channel_indices(instructions)
            qobj_instructions.append(
                instruction_converter.convert_single_acquires(
                    time, instructions[0],
                    qubits=qubits, memory_slot=mem_slots, register_slot=reg_slots))

    return qobj_instructions, max_memory_slot


def _validate_meas_map(instruction_map: Dict[Tuple[int, Acquire], List[AcquireInstruction]],
                       meas_map: List[List[int]]) -> None:
    """Validate all qubits tied in ``meas_map`` are to be acquired.

    Args:
        instruction_map: A dictionary grouping AcquireInstructions according to their start time
                         and the command features (notably, their duration).
        meas_map: List of groups of qubits that must be acquired together.

    Raises:
        QiskitError: If the instructions do not satisfy the measurement map.
    """
    meas_map_sets = [set(m) for m in meas_map]

    # Check each acquisition time individually
    for _, instructions in instruction_map.items():
        measured_qubits = set()
        for inst in instructions:
            measured_qubits.update([acq.index for acq in inst.acquires])

        for meas_set in meas_map_sets:
            intersection = measured_qubits.intersection(meas_set)
            if intersection and intersection != meas_set:
                raise QiskitError('Qubits to be acquired: {0} do not satisfy required qubits '
                                  'in measurement map: {1}'.format(measured_qubits, meas_set))


def _bundle_channel_indices(
        instructions: List[AcquireInstruction]
) -> Tuple[List[int], List[int], List[int]]:
    """From the list of AcquireInstructions, bundle the indices of the acquire channels,
    memory slots, and register slots into a 3-tuple of lists.

    Args:
        instructions: A list of AcquireInstructions to be bundled.

    Returns:
        The qubit indices, the memory slot indices, and register slot indices from instructions.
    """
    qubits = []
    mem_slots = []
    reg_slots = []
    for inst in instructions:
        qubits.extend(aq.index for aq in inst.acquires)
        mem_slots.extend(mem_slot.index for mem_slot in inst.mem_slots)
        reg_slots.extend(reg.index for reg in inst.reg_slots)
    return qubits, mem_slots, reg_slots


def _assemble_config(lo_converter: LoConfigConverter,
                     experiment_config: Dict[str, Any],
                     run_config: RunConfig) -> PulseQobjConfig:
    """Assembles the QobjConfiguration from experimental config and runtime config.

    Args:
        lo_converter: The configured frequency converter and validator.
        experiment_config: Schedules to assemble.
        run_config: Configuration of the runtime environment.

    Returns:
        The assembled PulseQobjConfig.
    """
    qobj_config = run_config.to_dict()
    qobj_config.update(experiment_config)

    # Run config not needed in qobj config
    qobj_config.pop('meas_map', None)
    qobj_config.pop('qubit_lo_range', None)
    qobj_config.pop('meas_lo_range', None)

    # convert enums to serialized values
    meas_return = qobj_config.get('meas_return', 'avg')
    if isinstance(meas_return, MeasReturnType):
        qobj_config['meas_return'] = meas_return.value

    meas_level = qobj_config.get('meas_level', 2)
    if isinstance(meas_level, MeasLevel):
        qobj_config['meas_level'] = meas_level.value

    # convert lo frequencies to Hz
    qobj_config['qubit_lo_freq'] = [freq / 1e9 for freq in qobj_config['qubit_lo_freq']]
    qobj_config['meas_lo_freq'] = [freq / 1e9 for freq in qobj_config['meas_lo_freq']]

    # frequency sweep config
    schedule_los = qobj_config.pop('schedule_los', [])
    if len(schedule_los) == 1:
        lo_dict = schedule_los[0]
        q_los = lo_converter.get_qubit_los(lo_dict)
        # Hz -> GHz
        if q_los:
            qobj_config['qubit_lo_freq'] = [freq / 1e9 for freq in q_los]
        m_los = lo_converter.get_meas_los(lo_dict)
        if m_los:
            qobj_config['meas_lo_freq'] = [freq / 1e9 for freq in m_los]

    return PulseQobjConfig(**qobj_config)<|MERGE_RESOLUTION|>--- conflicted
+++ resolved
@@ -18,13 +18,9 @@
 import hashlib
 
 from qiskit.exceptions import QiskitError
-<<<<<<< HEAD
-from qiskit.pulse import Schedule, Acquire, Delay, Play
+from qiskit.pulse import Schedule, Acquire, Delay, Play, transforms
 from qiskit.pulse.library import ParametricPulse, SamplePulse
-=======
-from qiskit.pulse import Schedule, Acquire, Delay, Play, transforms
-from qiskit.pulse.pulse_lib import ParametricPulse, SamplePulse
->>>>>>> c3622267
+
 from qiskit.pulse.commands import (Command, PulseInstruction, AcquireInstruction,
                                    DelayInstruction, ParametricInstruction)
 from qiskit.qobj import (PulseQobj, QobjHeader, QobjExperimentHeader,
