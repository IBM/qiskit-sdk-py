--- conflicted
+++ resolved
@@ -18,13 +18,9 @@
 import hashlib
 
 from qiskit.exceptions import QiskitError
-<<<<<<< HEAD
 from qiskit.pulse import Schedule, Acquire, Delay, Play, reschedule
 from qiskit.pulse.pulse_lib import ParametricPulse, Waveform
-=======
-from qiskit.pulse import Schedule, Acquire, Delay, Play, transforms
-from qiskit.pulse.pulse_lib import ParametricPulse, SamplePulse
->>>>>>> c3622267
+
 from qiskit.pulse.commands import (Command, PulseInstruction, AcquireInstruction,
                                    DelayInstruction, ParametricInstruction)
 from qiskit.qobj import (PulseQobj, QobjHeader, QobjExperimentHeader,
