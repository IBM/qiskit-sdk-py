--- conflicted
+++ resolved
@@ -53,6 +53,9 @@
             for key, vals in self._configuration.items():
                 new_key = _snake_case_to_camel_case(key)
                 configuration_edit[new_key] = vals
+            #  FIXME: This is a hack as the hpc simulator is not correct in api
+            if configuration_edit['name'] == 'ibmqx_hpc_qasm_simulator':
+                configuration_edit['simulator'] = True
             self._configuration = configuration_edit
             # FIXME: This is a hack to make sure that the
             # local : False is added to the online device
@@ -71,7 +74,6 @@
         submit_info = self._submit(q_job)
         return IBMQJob(self._run_job, q_job, self._api, timeout, submit_info)
 
-<<<<<<< HEAD
     def _submit(self, q_job):
         """Submit job to IBM Q.
 
@@ -80,11 +82,6 @@
 
         Returns:
             dict: submission info including job id from server
-=======
-        Raises:
-            QISKitError: if there are inconsistencies between qobj data and backend data
-            ResultError: if the api put 'error' in its output
->>>>>>> a3cab9b9
         """
         qobj = q_job.qobj
         api_jobs = []
@@ -114,7 +111,9 @@
                 hpc = None
 
         backend_name = qobj['config']['backend_name']
-<<<<<<< HEAD
+        if backend_name != self.name:
+            raise QISKitError("inconsistent qobj backend "
+                              "name ({0} != {1})".format(backend_name, self.name))
         submit_info = self._api.run_job(api_jobs, backend_name,
                                         shots=qobj['config']['shots'],
                                         max_credits=qobj['config']['max_credits'],
@@ -125,18 +124,6 @@
 
     def _run_job(self, q_job):
         """This waits for job to complete before returning.
-=======
-        if backend_name != self.name:
-            raise QISKitError("inconsistent qobj backend "
-                              "name ({0} != {1})".format(backend_name, self.name))
-        output = self._api.run_job(api_jobs, backend_name,
-                                   shots=qobj['config']['shots'],
-                                   max_credits=qobj['config']['max_credits'],
-                                   seed=seed0,
-                                   hpc=hpc)
-        if 'error' in output:
-            raise ResultError(output['error'])
->>>>>>> a3cab9b9
 
         Returns:
             Result: Result object
@@ -263,8 +250,6 @@
 def _wait_for_job(job_id, api, wait=5, timeout=60):
     """Wait until all online ran circuits of a qobj are 'COMPLETED'.
 
-    (This function could be in IBMQJob instead)
-
     Args:
         job_id (list(str)):  is a list of id strings.
         api (IBMQuantumExperience.IBMQuantumExperience.IBMQuantumExperience):
