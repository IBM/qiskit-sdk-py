--- conflicted
+++ resolved
@@ -26,13 +26,7 @@
 from qiskit.transpiler import transpile
 from qiskit.backends import BaseJob, JobError, JobTimeoutError
 from qiskit.backends.jobstatus import JobStatus, JOB_FINAL_STATES
-<<<<<<< HEAD
-from qiskit._qiskiterror import QISKitError
-from qiskit.result import ResultError
 from qiskit.result._utils import result_from_old_style_dict
-=======
-from qiskit._result import Result
->>>>>>> d11bdd25
 
 logger = logging.getLogger(__name__)
 
@@ -190,25 +184,11 @@
         self._wait_for_submission()
         try:
             this_result = self._wait_for_job(timeout=timeout, wait=wait)
-<<<<<<< HEAD
-        except TimeoutError as err:
-            # A timeout error retrieving the results does not imply the job
-            # is failing. The job can be still running.
-
-            return result_from_old_style_dict(
-                {'id': self._id, 'status': 'ERROR', 'result': str(err)})
-
-        if self._is_device and self.done:
-            # TODO: needs to be reintroduced after changes in #686.
-            # _reorder_bits(this_result)
-            pass
-=======
         except ApiError as api_err:
             raise JobError(str(api_err))
 
         if self._is_device and self.status() == JobStatus.DONE:
             _reorder_bits(this_result)
->>>>>>> d11bdd25
 
         return this_result
 
@@ -412,24 +392,12 @@
             logger.info('status = %s (%d seconds)', self._status, elapsed_time)
             time.sleep(wait)
 
-<<<<<<< HEAD
-        if self.cancelled:
-            job_result = {'id': self._id, 'status': 'CANCELLED',
-                          'result': 'job cancelled'}
-            return result_from_old_style_dict(job_result)
-
-        elif self.exception:
-            job_result = {'id': self._id, 'status': 'ERROR',
-                          'result': str(self.exception)}
-            return result_from_old_style_dict(job_result)
-
-        if api_result is None:
-            api_result = self._api.get_job(self._id)
-=======
         if self._cancelled:
-            return Result({'id': self._id, 'status': 'CANCELLED',
-                           'result': 'job cancelled'})
->>>>>>> d11bdd25
+            return result_from_old_style_dict({
+                'id': self._id,
+                'status': 'CANCELLED',
+                'result': 'job cancelled'
+            })
 
         job_data = self._api.get_job(self._id)
         job_result_list = []
@@ -437,29 +405,22 @@
             this_result = {'data': circuit_result['data'],
                            'name': circuit_result.get('name'),
                            'compiled_circuit_qasm': circuit_result.get('qasm'),
-                           'status': circuit_result['status']}
+                           'status': circuit_result['status'],
+                           'success': circuit_result['status'] == 'DONE',
+                           'shots': job_data['shots']}
             if 'metadata' in circuit_result:
                 this_result['metadata'] = circuit_result['metadata']
 
             job_result_list.append(this_result)
-<<<<<<< HEAD
-        job_result = {'id': self._id,
-                      'status': api_result['status'],
-                      'used_credits': api_result.get('usedCredits'),
-                      'result': job_result_list}
-        job_result['backend_name'] = self.backend_name
-
-        return result_from_old_style_dict(
-            job_result,
-            [circuit_result['name'] for circuit_result in api_result['qasms']])
-=======
->>>>>>> d11bdd25
-
-        return Result({'id': self._id,
-                       'status': job_data['status'],
-                       'used_credits': job_data.get('usedCredits'),
-                       'result': job_result_list,
-                       'backend_name': self.backend_name})
+
+        return result_from_old_style_dict({
+            'id': self._id,
+            'status': job_data['status'],
+            'used_credits': job_data.get('usedCredits'),
+            'result': job_result_list,
+            'backend_name': self.backend_name,
+            'success': job_data['status'] == 'DONE'
+        }, [circuit_result['name'] for circuit_result in job_data['qasms']])
 
     def _wait_for_submission(self, timeout=60):
         """Waits for the request to return a job ID"""
