# -*- coding: utf-8 -*-

# Copyright 2017, IBM.
#
# This source code is licensed under the Apache License, Version 2.0 found in
# the LICENSE.txt file in the root directory of this source tree.

"""This module implements the job class used for LocalBackend objects."""

from concurrent import futures
import json
import jsonschema
import logging
import os
import sys
import functools

<<<<<<< HEAD
from qiskit.backends import BaseJob
from qiskit.backends import JobStatus
from qiskit import QISKitError
from qiskit import __path__ as qiskit_path
=======
from qiskit.backends import BaseJob, JobStatus, JobError
>>>>>>> 1683c8a2

logger = logging.getLogger(__name__)


def requires_submit(func):
    """
    Decorator to ensure that a submit has been performed before
    calling the method.

    Args:
        func (callable): test function to be decorated.

    Returns:
        callable: the decorated function.
    """
    @functools.wraps(func)
    def _wrapper(self, *args, **kwargs):
        if self._future is None:
            raise JobError("Job not submitted yet!. You have to .submit() first!")
        return func(self, *args, **kwargs)
    return _wrapper


class LocalJob(BaseJob):
    """Local QISKit SDK Job class.

    Attributes:
        _executor (futures.Executor): executor to handle asynchronous jobs
    """

    if sys.platform in ['darwin', 'win32']:
        _executor = futures.ThreadPoolExecutor()
    else:
        _executor = futures.ProcessPoolExecutor()

    def __init__(self, fn, qobj):
        super().__init__()
        self._fn = fn
        self._qobj = qobj
<<<<<<< HEAD
        print(qobj.header)
        #self._backend_name = qobj.header.backend_name

        sdk = qiskit_path[0]
        # Schemas path:     qiskit/backends/schemas
        schemas_path = os.path.join(sdk, 'schemas')
        schema_file_path = os.path.join(schemas_path, 'qobj_schema.json')

        with open(schema_file_path, 'r') as schema_file:
            schema = json.load(schema_file)

        try:
            jsonschema.validate(self._qobj.as_dict(), schema)
        except jsonschema.ValidationError as validation_error:
            self.fail(str(validation_error))

        self._future = self._executor.submit(fn, qobj)
=======
        self._backend_name = qobj.header.backend_name
        self._future = None

    def submit(self):
        """Submit the job to the backend for running """
        if self._future is not None:
            raise JobError("We have already submitted the job!")

        self._future = self._executor.submit(self._fn, self._qobj)
>>>>>>> 1683c8a2

    @requires_submit
    def result(self, timeout=None):
        # pylint: disable=arguments-differ
        """Get job result. The behavior is the same as the underlying
        concurrent Future objects,

        https://docs.python.org/3/library/concurrent.futures.html#future-objects

        Args:
            timeout (float): number of seconds to wait for results.

        Returns:
            Result: Result object

        Raises:
            concurrent.futures.TimeoutError: if timeout occurred.
            concurrent.futures.CancelledError: if job cancelled before completed.
        """
        return self._future.result(timeout=timeout)

    @requires_submit
    def cancel(self):
        return self._future.cancel()

    @requires_submit
    def status(self):
        """Gets the status of the job by querying the Python's future

        Returns:
            JobStatus: The current JobStatus

        Raises:
            JobError: If the future is in unexpected state
            concurrent.futures.TimeoutError: if timeout occurred.
        """
        # The order is important here
        if self._future.running():
            _status = JobStatus.RUNNING
        elif self._future.cancelled():
            _status = JobStatus.CANCELLED
        elif self._future.done():
            _status = JobStatus.DONE if self._future.exception() is None else JobStatus.ERROR
        else:
            raise JobError('Unexpected behavior of {0}'.format(
                self.__class__.__name__))
        return _status

    @property
    def backend_name(self):
        """
        Return backend name used for this job
        """
        return self._backend_name<|MERGE_RESOLUTION|>--- conflicted
+++ resolved
@@ -15,14 +15,7 @@
 import sys
 import functools
 
-<<<<<<< HEAD
-from qiskit.backends import BaseJob
-from qiskit.backends import JobStatus
-from qiskit import QISKitError
-from qiskit import __path__ as qiskit_path
-=======
 from qiskit.backends import BaseJob, JobStatus, JobError
->>>>>>> 1683c8a2
 
 logger = logging.getLogger(__name__)
 
@@ -62,10 +55,10 @@
         super().__init__()
         self._fn = fn
         self._qobj = qobj
-<<<<<<< HEAD
-        print(qobj.header)
-        #self._backend_name = qobj.header.backend_name
+        self._backend_name = qobj.header.backend_name
+        self._future = None
 
+        '''
         sdk = qiskit_path[0]
         # Schemas path:     qiskit/backends/schemas
         schemas_path = os.path.join(sdk, 'schemas')
@@ -78,11 +71,7 @@
             jsonschema.validate(self._qobj.as_dict(), schema)
         except jsonschema.ValidationError as validation_error:
             self.fail(str(validation_error))
-
-        self._future = self._executor.submit(fn, qobj)
-=======
-        self._backend_name = qobj.header.backend_name
-        self._future = None
+        '''
 
     def submit(self):
         """Submit the job to the backend for running """
@@ -90,7 +79,6 @@
             raise JobError("We have already submitted the job!")
 
         self._future = self._executor.submit(self._fn, self._qobj)
->>>>>>> 1683c8a2
 
     @requires_submit
     def result(self, timeout=None):
