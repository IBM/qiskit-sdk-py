# -*- coding: utf-8 -*-

# Copyright 2018, IBM.
#
# This source code is licensed under the Apache License, Version 2.0 found in
# the LICENSE.txt file in the root directory of this source tree.

# pylint: disable=redefined-builtin

"""Helper module for simplified Qiskit usage.

The functions in this module provide convenience helpers for accessing commonly
used features of the SDK in a simplified way. They support a small subset of
scenarios and flows: for more advanced usage, it is encouraged to instead
refer to the documentation of each component and use them separately.
"""

from ._compiler import (compile, execute)
<<<<<<< HEAD
from ._monitor import job_monitor
from .qobj_to_circuits import qobj_to_circuits
from .parallel.parallel import parallel_map
from .parallel.progressbar import TextProgressBar
=======
from ._monitor import job_monitor
>>>>>>> d4179994
<|MERGE_RESOLUTION|>--- conflicted
+++ resolved
@@ -16,11 +16,6 @@
 """
 
 from ._compiler import (compile, execute)
-<<<<<<< HEAD
 from ._monitor import job_monitor
-from .qobj_to_circuits import qobj_to_circuits
 from .parallel.parallel import parallel_map
-from .parallel.progressbar import TextProgressBar
-=======
-from ._monitor import job_monitor
->>>>>>> d4179994
+from .parallel.progressbar import TextProgressBar