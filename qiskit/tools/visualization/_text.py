# -*- coding: utf-8 -*-

# Copyright 2018, IBM.
#
# This source code is licensed under the Apache License, Version 2.0 found in
# the LICENSE.txt file in the root directory of this source tree.

"""
A module for drawing circuits in ascii art or some other text representation
"""

from shutil import get_terminal_size
import sys

from .exceptions import VisualizationError


class DrawElement():
    """ An element is an instruction or an operation that need to be drawn."""

    def __init__(self, label=None):
        self._width = None
        self.label = self.mid_content = label
        self.top_format = self.mid_format = self.bot_format = "%s"
        self.top_connect = self.bot_connect = " "
        self.top_pad = self._mid_padding = self.bot_pad = " "
        self.bot_connector = {}
        self.top_connector = {}
        self.right_fill = self.left_fill = 0

    @property
    def top(self):
        """ Constructs the top line of the element"""
        ret = self.top_format % self.top_connect.center(
            self.width - self.left_fill - self.right_fill, self.top_pad)
        if self.right_fill:
            ret = ret.ljust(self.right_fill, self.top_pad)
        if self.left_fill:
            ret = ret.rjust(self.left_fill, self.top_pad)

        return ret

    @property
    def mid(self):
        """ Constructs the middle line of the element"""
        ret = self.mid_format % self.mid_content.center(
            self.width - self.left_fill - self.right_fill, self._mid_padding)
        if self.right_fill:
            ret = ret.ljust(self.right_fill, self._mid_padding)
        if self.left_fill:
            ret = ret.rjust(self.left_fill, self._mid_padding)
        return ret

    @property
    def bot(self):
        """ Constructs the bottom line of the element"""
        ret = self.bot_format % self.bot_connect.center(
            self.width - self.left_fill - self.right_fill, self.bot_pad)
        if self.right_fill:
            ret = ret.ljust(self.right_fill, self.bot_pad)
        if self.left_fill:
            ret = ret.rjust(self.left_fill, self.bot_pad)

        return ret

    @property
    def length(self):
        """ Returns the length of the element, including the box around."""

        return max(len(self.top), len(self.mid), len(self.bot))

    @length.setter
    def length(self, value):
        """ Adjusts width so the length fits."""
        self.width = value - max(
            [len(getattr(self, i) % '') for i in ["bot_format", "mid_format", "top_format"]])

    @property
    def width(self):
        """ Returns the width of the label, including padding"""
        if self._width:
            return self._width
        return len(self.mid_content)

    @width.setter
    def width(self, value):
        self._width = value

    def connect(self, wire_char, where, label=None):
        """
        Connects boxes and elements using wire_char and setting proper connectors.
        Args:
            wire_char (char): For example '║' or '│'.
            where (list["top", "bot"]): Where the connector should be set.
            label (string): Some connectors have a label (see cu1, for example).
        """

        if 'top' in where and self.top_connector:
            self.top_connect = self.top_connector[wire_char]

        if 'bot' in where and self.bot_connector:
            self.bot_connect = self.bot_connector[wire_char]

        if label:
            self.top_format = self.top_format[:-1] + (label if label else "")


class BoxOnClWire(DrawElement):
    """ Draws a box on the classical wire
        top: ┌───┐ ┌───────┐
        mid: ╡ A ╞ ╡   A   ╞
        bot: └───┘ └───────┘
    """

    def __init__(self, label="", top_connect='─', bot_connect='─'):
        super().__init__(label)
        self.top_format = "┌─%s─┐"
        self.mid_format = "╡ %s ╞"
        self.bot_format = "└─%s─┘"
        self.top_pad = self.bot_pad = '─'
        self.top_connect = top_connect
        self.bot_connect = bot_connect
        self.mid_content = label


class BoxOnQuWire(DrawElement):
    """ Draws a box on the quantum wire
        top: ┌───┐ ┌───────┐
        mid: ┤ A ├ ┤   A   ├
        bot: └───┘ └───────┘
    """

    def __init__(self, label="", top_connect='─', bot_connect='─'):
        super().__init__(label)
        self.top_format = "┌─%s─┐"
        self.mid_format = "┤ %s ├"
        self.bot_format = "└─%s─┘"
        self.top_pad = self.bot_pad = '─'
        self.top_connect = top_connect
        self.bot_connect = bot_connect
        self.mid_content = label
        self.top_connector = {"│": '┴'}
        self.bot_connector = {"│": '┬'}


class MeasureTo(DrawElement):
    """ The element on the classic wire to which the measure is performed
    top:  ║     ║
    mid: ═╩═ ═══╩═══
    bot:
    """

    def __init__(self):
        super().__init__()
        self.top_connect = " ║ "
        self.mid_content = "═╩═"
        self.bot_connect = "   "
        self._mid_padding = "═"


class MeasureFrom(BoxOnQuWire):
    """ The element on the quantum wire in which the measure is performed
        top: ┌─┐    ┌─┐
        mid: ┤M├ ───┤M├───
        bot: └╥┘    └╥┘
    """

    def __init__(self):
        super().__init__()
        self.top_format = self.mid_format = self.bot_format = "%s"
        self.top_connect = "┌─┐"
        self.mid_content = "┤M├"
        self.bot_connect = "└╥┘"

        self.top_pad = self.bot_pad = " "
        self._mid_padding = '─'


class MultiBox(DrawElement):
    """Elements that is draw on over multiple wires."""

    def center_label(self, input_length, order):
        """
        In multi-bit elements, the label is centered vertically.
        Args:
            input_length (int): Rhe amount of wires affected.
            order (int): Which middle element is this one?
        """
        location_in_the_box = '*'.center(input_length * 2 - 1).index('*') + 1
        top_limit = (order - 1) * 2 + 2
        bot_limit = top_limit + 2
        if top_limit <= location_in_the_box < bot_limit:
            if location_in_the_box == top_limit:
                self.top_connect = self.label
            elif location_in_the_box == top_limit + 1:
                self.mid_content = self.label
            else:
                self.bot_connect = self.label


class BoxOnQuWireTop(MultiBox, BoxOnQuWire):
    """ Draws the top part of a box that affects more than one quantum wire"""

    def __init__(self, label="", top_connect=None):
        super().__init__(label)
        self.mid_content = ""  # The label will be put by some other part of the box.
        self.bot_format = "│ %s │"
        self.top_connect = top_connect if top_connect else '─'
        self.bot_connect = self.bot_pad = " "


class BoxOnQuWireMid(MultiBox, BoxOnQuWire):
    """ Draws the middle part of a box that affects more than one quantum wire"""

    def __init__(self, label, input_length, order):
        super().__init__(label)
        self.top_format = "│ %s │"
        self.bot_format = "│ %s │"
        self.center_label(input_length, order)


class BoxOnQuWireBot(MultiBox, BoxOnQuWire):
    """ Draws the bottom part of a box that affects more than one quantum wire"""

    def __init__(self, label, input_length, bot_connect='─'):
        super().__init__(label)
        self.top_format = "│ %s │"
        self.top_pad = " "
        self.bot_connect = bot_connect

        self.mid_content = self.top_connect = ""
        if input_length <= 2:
            self.top_connect = label


class BoxOnClWireTop(MultiBox, BoxOnClWire):
    """ Draws the top part of a conditional box that affects more than one classical wire"""

    def __init__(self, label="", top_connect=None):
        super().__init__(label)
        self.mid_content = ""  # The label will be put by some other part of the box.
        self.bot_format = "│ %s │"
        self.top_connect = top_connect if top_connect else '─'
        self.bot_connect = self.bot_pad = " "


class BoxOnClWireMid(MultiBox, BoxOnClWire):
    """ Draws the middle part of a conditional box that affects more than one classical wire"""

    def __init__(self, label, input_length, order):
        super().__init__(label)
        self.mid_content = label
        self.top_format = "│ %s │"
        self.bot_format = "│ %s │"
        self.top_pad = self.bot_pad = ' '
        self.top_connect = self.bot_connect = self.mid_content = ''
        self.center_label(input_length, order)


class BoxOnClWireBot(MultiBox, BoxOnClWire):
    """ Draws the bottom part of a conditional box that affects more than one classical wire"""

    def __init__(self, label, input_length, bot_connect='─'):
        super().__init__(label)
        self.top_format = "│ %s │"
        self.top_pad = " "
        self.bot_connect = bot_connect

        self.mid_content = self.top_connect = ""
        if input_length <= 2:
            self.top_connect = label


class DirectOnQuWire(DrawElement):
    """
    Element to the wire (without the box).
    """

    def __init__(self, label=""):
        super().__init__(label)
        self.top_format = ' %s '
        self.mid_format = '─%s─'
        self.bot_format = ' %s '
        self._mid_padding = '─'
        self.top_connector = {"│": '│'}
        self.bot_connector = {"│": '│'}


class Barrier(DirectOnQuWire):
    """ Draws a barrier.
        top:  ░     ░
        mid: ─░─ ───░───
        bot:  ░     ░
    """

    def __init__(self, label=""):
        super().__init__("░")
        self.top_connect = "░"
        self.bot_connect = "░"
        self.top_connector = {}
        self.bot_connector = {}


class Ex(DirectOnQuWire):
    """ Draws an X (usually with a connector). E.g. the top part of a swap gate
    top:
    mid: ─X─ ───X───
    bot:  │     │
    """

    def __init__(self, bot_connect=" ", top_connect=" "):
        super().__init__("X")
        self.bot_connect = bot_connect
        self.top_connect = top_connect


class Reset(DirectOnQuWire):
    """ Draws a reset gate"""

    def __init__(self):
        super().__init__("|0>")


class Bullet(DirectOnQuWire):
    """ Draws a bullet (usually with a connector). E.g. the top part of a CX gate.
    top:
    mid: ─■─  ───■───
    bot:  │      │
    """

    def __init__(self, top_connect="", bot_connect=""):
        super().__init__('■')
        self.top_connect = top_connect
        self.bot_connect = bot_connect


class EmptyWire(DrawElement):
    """ This element is just the wire, with no instructions nor operations."""

    def __init__(self, wire):
        super().__init__(wire)
        self._mid_padding = wire

    @staticmethod
    def fillup_layer(layer, first_clbit):
        """
        Given a layer, replace the Nones in it with EmptyWire elements.
        Args:
            layer (list): The layer that contains Nones.
            first_clbit (int): The first wire that is classic.

        Returns:
            list: The new layer, with no Nones.
        """
        for nones in [i for i, x in enumerate(layer) if x is None]:
            layer[nones] = EmptyWire('═') if nones >= first_clbit else EmptyWire('─')
        return layer


class BreakWire(DrawElement):
    """ This element is used to break the drawing in several pages."""

    def __init__(self, arrow_char):
        super().__init__()
        self.top_format = self.mid_format = self.bot_format = "%s"
        self.top_connect = arrow_char
        self.mid_content = arrow_char
        self.bot_connect = arrow_char

    @staticmethod
    def fillup_layer(layer_length, arrow_char):
        """
        Creates a layer with BreakWire elements.
        Args:
            layer_length (int): The length of the layer to create
            arrow_char (char): The char used to create the BreakWire element.

        Returns:
            list: The new layer.
        """
        breakwire_layer = []
        for _ in range(layer_length):
            breakwire_layer.append(BreakWire(arrow_char))
        return breakwire_layer


class InputWire(DrawElement):
    """ This element is the label and the initial value of a wire."""

    def __init__(self, label):
        super().__init__(label)

    @staticmethod
    def fillup_layer(names):  # pylint: disable=arguments-differ
        """
        Creates a layer with InputWire elements.
        Args:
            names (list): List of names for the wires.

        Returns:
            list: The new layer
        """
        longest = max([len(name) for name in names])
        inputs_wires = []
        for name in names:
            inputs_wires.append(InputWire(name.rjust(longest)))
        return inputs_wires


class TextDrawing():
    """ The text drawing"""

    def __init__(self, qregs, cregs, instructions, circuit, plotbarriers=True,
                 line_length=None, justify=None, reversebits=False):
        self.qregs = qregs
        self.cregs = cregs
        self.instructions = instructions

        self.circuit = circuit

        self.plotbarriers = plotbarriers
        self.line_length = line_length

        if justify:
            justify.lower()
        # default to left
        self.justify = justify if justify in ('right', 'none') else 'left'

        self.reverse_bits = reversebits

    def __str__(self):
        return self.single_string()

    def _repr_html_(self):
        return '<pre style="word-wrap: normal;' \
               'white-space: pre;' \
               'line-height: 15px;">%s</pre>' % self.single_string()

    def _get_qubit_labels(self):
        qubits = []
        for qubit in self.qregs:
            qubits.append("%s_%s" % (qubit[0].name, qubit[1]))
        return qubits

    def _get_clbit_labels(self):
        clbits = []
        for clbit in self.cregs:
            clbits.append("%s_%s" % (clbit[0].name, clbit[1]))
        return clbits

    def single_string(self):
        """
        Creates a long string with the ascii art
        Returns:
            str: The lines joined by '\n'
        """
        return "\n".join(self.lines())

    def dump(self, filename, encoding="utf8"):
        """
        Dumps the ascii art in the file.
        Args:
            filename (str): File to dump the ascii art.
            encoding (str): Optional. Default "utf-8".
        """
        with open(filename, mode='w', encoding=encoding) as text_file:
            text_file.write(self.single_string())

    def lines(self, line_length=None):
        """
        Generates a list with lines. These lines form the text drawing.
        Args:
            line_length (int): Optional. Breaks the circuit drawing to this length. This
                               useful when the drawing does not fit in the console. If
                               None (default), it will try to guess the console width using
                               shutil.get_terminal_size(). If you don't want pagination
                               at all, set line_length=-1.

        Returns:
            list: A list of lines with the text drawing.
        """
        if line_length is None:
            line_length = self.line_length
        if line_length is None:
            if ('ipykernel' in sys.modules) and ('spyder' not in sys.modules):
                line_length = 80
            else:
                line_length, _ = get_terminal_size()

        noqubits = len(self.qregs)

        layers = self.build_layers()

        if not line_length:
            line_length = self.line_length

        layer_groups = [[]]
        rest_of_the_line = line_length
        for layerno, layer in enumerate(layers):
            # Replace the Nones with EmptyWire
            layers[layerno] = EmptyWire.fillup_layer(layer, noqubits)

            TextDrawing.normalize_width(layer)

            if line_length == -1:
                # Do not use pagination (aka line breaking. aka ignore line_length).
                layer_groups[-1].append(layer)
                continue

            # chop the layer to the line_length (pager)
            layer_length = layers[layerno][0].length

            if layer_length < rest_of_the_line:
                layer_groups[-1].append(layer)
                rest_of_the_line -= layer_length
            else:
                layer_groups[-1].append(BreakWire.fillup_layer(len(layer), '»'))

                # New group
                layer_groups.append([BreakWire.fillup_layer(len(layer), '«')])
                rest_of_the_line = line_length - layer_groups[-1][-1][0].length

                layer_groups[-1].append(
                    InputWire.fillup_layer(self.wire_names(with_initial_value=False)))
                rest_of_the_line -= layer_groups[-1][-1][0].length

                layer_groups[-1].append(layer)
                rest_of_the_line -= layer_groups[-1][-1][0].length

        lines = []
        for layer_group in layer_groups:
            wires = [i for i in zip(*layer_group)]

            lines += TextDrawing.draw_wires(wires)

        return lines

    def wire_names(self, with_initial_value=True):
        """
        Returns a list of names for each wire.
        Args:
            with_initial_value (bool): Optional (Default: True). If true, adds the initial value to
                                       the name.

        Returns:
            List: The list of wire names.
        """
        qubit_labels = self._get_qubit_labels()
        clbit_labels = self._get_clbit_labels()

        if with_initial_value:
            qubit_labels = ['%s: |0>' % qubit for qubit in qubit_labels]
            clbit_labels = ['%s: 0 ' % clbit for clbit in clbit_labels]
        else:
            qubit_labels = ['%s: ' % qubit for qubit in qubit_labels]
            clbit_labels = ['%s: ' % clbit for clbit in clbit_labels]

        return qubit_labels + clbit_labels

    @staticmethod
    def draw_wires(wires):
        """
        Given a list of wires, creates a list of lines with the text drawing.
        Args:
            wires (list): A list of wires with instructions.

        Returns:
            list: A list of lines with the text drawing.
        """
        lines = []
        bot_line = None
        for wire in wires:

            # TOP
            top_line = ''
            for instruction in wire:
                top_line += instruction.top

            if bot_line is None:
                lines.append(top_line)
            else:
                lines.append(TextDrawing.merge_lines(lines.pop(), top_line))

            # MID
            mid_line = ""
            for instruction in wire:
                mid_line += instruction.mid
            lines.append(TextDrawing.merge_lines(lines[-1], mid_line, icod="bot"))

            # BOT
            bot_line = ""
            for instruction in wire:
                bot_line += instruction.bot
            lines.append(TextDrawing.merge_lines(lines[-1], bot_line, icod="bot"))

        return lines

    @staticmethod
    def label_for_conditional(instruction):
        """ Creates the label for a conditional instruction."""
        return "%s %s" % ('=', instruction['condition'][1])

    @staticmethod
    def params_for_label(instruction):
        """Get the params and format them to add them to a label. None if there are no params."""
        if 'op' in instruction and hasattr(instruction['op'], 'params'):
            return ['%.5g' % i for i in instruction['op'].params]
        return None

    @staticmethod
    def label_for_box(instruction):
        """ Creates the label for a box."""
        label = instruction['name'].capitalize()
        params = TextDrawing.params_for_label(instruction)
        if params:
            label += "(%s)" % ','.join(params)
        return label

    @staticmethod
    def merge_lines(top, bot, icod="top"):
        """
        Merges two lines (top and bot) in the way that the overlapping make senses.
        Args:
            top (str): the top line
            bot (str): the bottom line
            icod (top or bot): in case of doubt, which line should have priority? Default: "top".
        Returns:
            str: The merge of both lines.
        """
        ret = ""

        for topc, botc in zip(top, bot):
            if topc == botc:
                ret += topc
            elif topc in '┼╪' and botc == " ":
                ret += "│"
            elif topc == " ":
                ret += botc
            elif topc in '┬╥' and botc in " ║│":
                ret += topc
            elif topc in '┬│' and botc == "═":
                ret += '╪'
            elif topc in '┬│' and botc == "─":
                ret += '┼'
            elif topc in '└┘║│░' and botc == " ":
                ret += topc
            elif topc in '─═' and botc == " " and icod == "top":
                ret += topc
            elif topc in '─═' and botc == " " and icod == "bot":
                ret += botc
            elif topc in "║╥" and botc in "═":
                ret += "╬"
            elif topc in "║╥" and botc in "─":
                ret += "╫"
            elif topc in '╫╬' and botc in " ":
                ret += "║"
            elif topc == '└' and botc == "┌":
                ret += "├"
            elif topc == '┘' and botc == "┐":
                ret += "┤"
            else:
                ret += botc

        return ret

    @staticmethod
    def normalize_width(layer):
        """
        When the elements of the layer have different widths, sets the width to the max elements.
        Args:
            layer (list): A list of elements.
        """
        instructions = [instruction for instruction in filter(lambda x: x is not None, layer)]
        longest = max([instruction.length for instruction in instructions])
        for instruction in instructions:
            instruction.length = longest

    def _instruction_to_gate(self, instruction, layer):
        """ Convert an instruction into its corresponding Gate object, and establish
        any connections it introduces between qubits"""

        current_cons = []
        connection_label = None

        # add in a gate that operates over multiple qubits
        def add_connected_gate(instruction, gates, layer, current_cons):
            for i, gate in enumerate(gates):
                layer.set_qubit(instruction['qargs'][i], gate)
                actual_index = self.qregs.index(instruction['qargs'][i])
                current_cons.append((actual_index, gate))

        if instruction['name'] == 'measure':
            gate = MeasureFrom()
            layer.set_qubit(instruction['qargs'][0], gate)
            layer.set_clbit(instruction['cargs'][0], MeasureTo())

        elif instruction['name'] in ['barrier', 'snapshot', 'save', 'load',
                                     'noise']:
            # barrier
            if not self.plotbarriers:
                return layer, current_cons, connection_label

            for qubit in instruction['qargs']:
                layer.set_qubit(qubit, Barrier())

        elif instruction['name'] == 'swap':
            # swap
            gates = [Ex() for _ in range(len(instruction['qargs']))]
            add_connected_gate(instruction, gates, layer, current_cons)

        elif instruction['name'] == 'cswap':
            # cswap
            gates = [Bullet(), Ex(), Ex()]
            add_connected_gate(instruction, gates, layer, current_cons)

        elif instruction['name'] == 'reset':
            layer.set_qubit(instruction['qargs'][0], Reset())

        elif instruction['condition'] is not None:
            # TODO this hasn't been updated
            # conditional
            cllabel = TextDrawing.label_for_conditional(instruction)
            qulabel = TextDrawing.label_for_box(instruction)

            layer.set_cl_multibox(instruction['condition'][0], cllabel, top_connect='┴')
            layer.set_qubit(instruction['qargs'][0], BoxOnQuWire(qulabel, bot_connect='┬'))

        elif instruction['name'] in ['cx', 'CX', 'ccx']:
            # cx/ccx
            gates = [Bullet() for _ in range(len(instruction['qargs']) - 1)]
            gates.append(BoxOnQuWire('X'))
            add_connected_gate(instruction, gates, layer, current_cons)

        elif instruction['name'] == 'cy':
            # cy
            gates = [Bullet(), BoxOnQuWire('Y')]
            add_connected_gate(instruction, gates, layer, current_cons)

        elif instruction['name'] == 'cz':
            # cz
            gates = [Bullet(), Bullet()]
            add_connected_gate(instruction, gates, layer, current_cons)

        elif instruction['name'] == 'ch':
            # ch
            gates = [Bullet(), BoxOnQuWire('H')]
            add_connected_gate(instruction, gates, layer, current_cons)

        elif instruction['name'] == 'cu1':
            # cu1
            connection_label = TextDrawing.params_for_label(instruction)[0]
            gates = [Bullet(), Bullet()]
            add_connected_gate(instruction, gates, layer, current_cons)

        elif instruction['name'] == 'cu3':
            # cu3
            params = TextDrawing.params_for_label(instruction)
            gates = [Bullet(), BoxOnQuWire("U3(%s)" % ','.join(params))]
            add_connected_gate(instruction, gates, layer, current_cons)

        elif instruction['name'] == 'crz':
            # crz
            label = "Rz(%s)" % TextDrawing.params_for_label(instruction)[0]

            gates = [Bullet(), BoxOnQuWire(label)]
            add_connected_gate(instruction, gates, layer, current_cons)

        elif len(instruction['qargs']) == 1 and not instruction['cargs']:
            # unitary gate
            layer.set_qubit(instruction['qargs'][0],
                            BoxOnQuWire(TextDrawing.label_for_box(instruction)))

        elif len(instruction['qubits']) >= 2 and not instruction['cargs']:
            # multiple qubit gate
            layer.set_qu_multibox(instruction['qubits'], TextDrawing.label_for_box(instruction))

        else:
            raise VisualizationError(
                "Text visualizer does not know how to handle this instruction", instruction)

        # sort into the order they were declared in
        # this ensures that connected boxes have lines in the right direction
        current_cons.sort(key=lambda tup: tup[0])
        current_cons = [g for q, g in current_cons]

        return layer, current_cons, connection_label

    def build_layers(self):
        """
        Constructs layers.
        Returns:
            list: List of DrawElements.
        Raises:
            VisualizationError: When the drawing is, for some reason, impossible to be drawn.
        """

        layers = [InputWire.fillup_layer(self.wire_names(with_initial_value=True))]

        for instruction_layer in self.instructions:
            layer = Layer(self.qregs, self.cregs)
<<<<<<< HEAD
=======
            connector_label = None

            if instruction['name'] == 'measure':
                layer.set_qubit(instruction['qargs'][0], MeasureFrom())
                layer.set_clbit(instruction['cargs'][0], MeasureTo())

            elif instruction['name'] in ['barrier', 'snapshot', 'save', 'load',
                                         'noise']:
                # barrier
                if not self.plotbarriers:
                    continue

                for qubit in instruction['qargs']:
                    layer.set_qubit(qubit, Barrier())

            elif instruction['name'] == 'swap':
                # swap
                for qubit in instruction['qargs']:
                    layer.set_qubit(qubit, Ex())

            elif instruction['name'] == 'cswap':
                # cswap
                layer.set_qubit(instruction['qargs'][0], Bullet())
                layer.set_qubit(instruction['qargs'][1], Ex())
                layer.set_qubit(instruction['qargs'][2], Ex())

            elif instruction['name'] == 'reset':
                layer.set_qubit(instruction['qargs'][0], Reset())

            elif instruction['condition'] is not None:
                # conditional
                cllabel = TextDrawing.label_for_conditional(instruction)
                qulabel = TextDrawing.label_for_box(instruction)

                layer.set_cl_multibox(instruction['condition'][0], cllabel, top_connect='┴')
                layer.set_qubit(instruction['qargs'][0], BoxOnQuWire(qulabel, bot_connect='┬'))

            elif instruction['name'] in ['cx', 'CX', 'ccx']:
                # cx/ccx
                for qubit in [qubit for qubit in instruction['qargs'][:-1]]:
                    layer.set_qubit(qubit, Bullet())
                layer.set_qubit(instruction['qargs'][-1], BoxOnQuWire('X'))

            elif instruction['name'] == 'cy':
                # cy
                layer.set_qubit(instruction['qargs'][0], Bullet())
                layer.set_qubit(instruction['qargs'][1], BoxOnQuWire('Y'))

            elif instruction['name'] == 'cz':
                # cz
                layer.set_qubit(instruction['qargs'][0], Bullet())
                layer.set_qubit(instruction['qargs'][1], Bullet())

            elif instruction['name'] == 'ch':
                # ch
                layer.set_qubit(instruction['qargs'][0], Bullet())
                layer.set_qubit(instruction['qargs'][1], BoxOnQuWire('H'))

            elif instruction['name'] == 'cu1':
                # cu1
                connector_label = TextDrawing.params_for_label(instruction)[0]
                layer.set_qubit(instruction['qargs'][0], Bullet())
                layer.set_qubit(instruction['qargs'][1], Bullet())

            elif instruction['name'] == 'cu3':
                # cu3
                params = TextDrawing.params_for_label(instruction)
                layer.set_qubit(instruction['qargs'][0], Bullet())
                layer.set_qubit(instruction['qargs'][1],
                                BoxOnQuWire("U3(%s)" % ','.join(params)))

            elif instruction['name'] == 'crz':
                # crz
                label = "Rz(%s)" % TextDrawing.params_for_label(instruction)[0]
                layer.set_qubit(instruction['qargs'][0], Bullet())
                layer.set_qubit(instruction['qargs'][1], BoxOnQuWire(label))

            elif len(instruction['qargs']) == 1 and not instruction['cargs']:
                # unitary gate
                layer.set_qubit(instruction['qargs'][0],
                                BoxOnQuWire(TextDrawing.label_for_box(instruction)))

            elif len(instruction['qargs']) >= 2 and not instruction['cargs']:
                # multiple qubit gate
                layer.set_qu_multibox(instruction['qargs'], TextDrawing.label_for_box(instruction))

            else:
                raise VisualizationError(
                    "Text visualizer does not know how to handle this instruction", instruction)
>>>>>>> 089bccd7

            for instruction in instruction_layer:
                layer, current_connections, connection_label = \
                    self._instruction_to_gate(instruction, layer)

                layer.connections.append((connection_label, current_connections))
                layer.connect_with("│")
            layers.append(layer.full_layer)

        return layers


class Layer:
    """ A layer is the "column" of the circuit. """

    def __init__(self, qregs, cregs, reversebits=False):
        self.qregs = qregs
        self.cregs = cregs
        self.qubit_layer = [None] * len(qregs)
        self.connections = []
        self.clbit_layer = [None] * len(cregs)
        self.reversebits = reversebits

    @property
    def full_layer(self):
        """
        Returns the composition of qubits and classic wires.
        Returns:
            String: self.qubit_layer + self.clbit_layer
        """
        return self.qubit_layer + self.clbit_layer

    def set_qubit(self, qubit, element):
        """
        Sets the qubit to the element
        Args:
            qubit (qbit): Element of self.qregs.
            element (DrawElement): Element to set in the qubit
        """
        self.qubit_layer[self.qregs.index(qubit)] = element

    def set_clbit(self, clbit, element):
        """
        Sets the clbit to the element
        Args:
            clbit (cbit): Element of self.cregs.
            element (DrawElement): Element to set in the clbit
        """
        self.clbit_layer[self.cregs.index(clbit)] = element

    def _set_multibox(self, wire_type, bits, label, top_connect=None):
        # pylint: disable=invalid-name
        if wire_type == "cl":
            bit_index = sorted([i for i, x in enumerate(self.cregs) if x in bits])
            bits.sort(key=self.cregs.index)
            set_bit = self.set_clbit
            BoxOnWire = BoxOnClWire
            BoxOnWireTop = BoxOnClWireTop
            BoxOnWireMid = BoxOnClWireMid
            BoxOnWireBot = BoxOnClWireBot
        elif wire_type == "qu":
            bit_index = sorted([i for i, x in enumerate(self.qregs) if x in bits])
            bits.sort(key=self.qregs.index)
            set_bit = self.set_qubit
            BoxOnWire = BoxOnQuWire
            BoxOnWireTop = BoxOnQuWireTop
            BoxOnWireMid = BoxOnQuWireMid
            BoxOnWireBot = BoxOnQuWireBot
        else:
            raise VisualizationError("_set_multibox only supports 'cl' and 'qu' as wire types.")

        # Checks if bits are consecutive
        if bit_index != [i for i in range(bit_index[0], bit_index[-1] + 1)]:
            raise VisualizationError("Text visualizaer does know how to build a gate with multiple"
                                     "bits when they are not adjacent to each other")

        if len(bit_index) == 1:
            set_bit(bits[0], BoxOnWire(label, top_connect=top_connect))
        else:
            set_bit(bits[0], BoxOnWireTop(label, top_connect=top_connect))
            for order, bit in enumerate(bits[1:-1], 1):
                set_bit(bit, BoxOnWireMid(label, len(bit_index), order))
            set_bit(bits[-1], BoxOnWireBot(label, len(bit_index)))

    def set_cl_multibox(self, creg, label, top_connect='┴'):
        """
        Sets the multi clbit box.
        Args:
            creg (string): The affected classical register.
            label (string): The label for the multi clbit box.
            top_connect (char): The char to connect the box on the top.
        """
        clbit = [bit for bit in self.cregs if bit[0] == creg]
        self._set_multibox("cl", clbit, label, top_connect=top_connect)

    def set_qu_multibox(self, bits, label):
        """
        Sets the multi qubit box.
        Args:
            bits (list[int]): A list of affected bits.
            label (string): The label for the multi qubit box.
        """
        self._set_multibox("qu", bits, label)

    def connect_with(self, wire_char):
        """
        Connects the elements in the layer using wire_char.
        Args:
            wire_char (char): For example '║' or '│'.
        """

        if len([qbit for qbit in self.qubit_layer if qbit is not None]) == 1:
            # Nothing to connect
            return

<<<<<<< HEAD
        for label, affected_bits in self.connections:
=======
        affected_bits[0].connect(wire_char, ['bot'])
        for affected_bit in affected_bits[1:-1]:
            affected_bit.connect(wire_char, ['bot', 'top'])
        if not isinstance(affected_bits[-1], MultiBox):
            affected_bits[-1].connect(wire_char, ['top'], label)
>>>>>>> 089bccd7

            if not affected_bits:
                continue

            affected_bits[0].connect(wire_char, ['bot'])
            for affected_bit in affected_bits[1:-1]:
                affected_bit.connect(wire_char, ['bot', 'top'])

            affected_bits[-1].connect(wire_char, ['top'], label)

            if label:
                for affected_bit in affected_bits:
                    affected_bit.right_fill = len(label) + len(affected_bit.mid)<|MERGE_RESOLUTION|>--- conflicted
+++ resolved
@@ -798,98 +798,6 @@
 
         for instruction_layer in self.instructions:
             layer = Layer(self.qregs, self.cregs)
-<<<<<<< HEAD
-=======
-            connector_label = None
-
-            if instruction['name'] == 'measure':
-                layer.set_qubit(instruction['qargs'][0], MeasureFrom())
-                layer.set_clbit(instruction['cargs'][0], MeasureTo())
-
-            elif instruction['name'] in ['barrier', 'snapshot', 'save', 'load',
-                                         'noise']:
-                # barrier
-                if not self.plotbarriers:
-                    continue
-
-                for qubit in instruction['qargs']:
-                    layer.set_qubit(qubit, Barrier())
-
-            elif instruction['name'] == 'swap':
-                # swap
-                for qubit in instruction['qargs']:
-                    layer.set_qubit(qubit, Ex())
-
-            elif instruction['name'] == 'cswap':
-                # cswap
-                layer.set_qubit(instruction['qargs'][0], Bullet())
-                layer.set_qubit(instruction['qargs'][1], Ex())
-                layer.set_qubit(instruction['qargs'][2], Ex())
-
-            elif instruction['name'] == 'reset':
-                layer.set_qubit(instruction['qargs'][0], Reset())
-
-            elif instruction['condition'] is not None:
-                # conditional
-                cllabel = TextDrawing.label_for_conditional(instruction)
-                qulabel = TextDrawing.label_for_box(instruction)
-
-                layer.set_cl_multibox(instruction['condition'][0], cllabel, top_connect='┴')
-                layer.set_qubit(instruction['qargs'][0], BoxOnQuWire(qulabel, bot_connect='┬'))
-
-            elif instruction['name'] in ['cx', 'CX', 'ccx']:
-                # cx/ccx
-                for qubit in [qubit for qubit in instruction['qargs'][:-1]]:
-                    layer.set_qubit(qubit, Bullet())
-                layer.set_qubit(instruction['qargs'][-1], BoxOnQuWire('X'))
-
-            elif instruction['name'] == 'cy':
-                # cy
-                layer.set_qubit(instruction['qargs'][0], Bullet())
-                layer.set_qubit(instruction['qargs'][1], BoxOnQuWire('Y'))
-
-            elif instruction['name'] == 'cz':
-                # cz
-                layer.set_qubit(instruction['qargs'][0], Bullet())
-                layer.set_qubit(instruction['qargs'][1], Bullet())
-
-            elif instruction['name'] == 'ch':
-                # ch
-                layer.set_qubit(instruction['qargs'][0], Bullet())
-                layer.set_qubit(instruction['qargs'][1], BoxOnQuWire('H'))
-
-            elif instruction['name'] == 'cu1':
-                # cu1
-                connector_label = TextDrawing.params_for_label(instruction)[0]
-                layer.set_qubit(instruction['qargs'][0], Bullet())
-                layer.set_qubit(instruction['qargs'][1], Bullet())
-
-            elif instruction['name'] == 'cu3':
-                # cu3
-                params = TextDrawing.params_for_label(instruction)
-                layer.set_qubit(instruction['qargs'][0], Bullet())
-                layer.set_qubit(instruction['qargs'][1],
-                                BoxOnQuWire("U3(%s)" % ','.join(params)))
-
-            elif instruction['name'] == 'crz':
-                # crz
-                label = "Rz(%s)" % TextDrawing.params_for_label(instruction)[0]
-                layer.set_qubit(instruction['qargs'][0], Bullet())
-                layer.set_qubit(instruction['qargs'][1], BoxOnQuWire(label))
-
-            elif len(instruction['qargs']) == 1 and not instruction['cargs']:
-                # unitary gate
-                layer.set_qubit(instruction['qargs'][0],
-                                BoxOnQuWire(TextDrawing.label_for_box(instruction)))
-
-            elif len(instruction['qargs']) >= 2 and not instruction['cargs']:
-                # multiple qubit gate
-                layer.set_qu_multibox(instruction['qargs'], TextDrawing.label_for_box(instruction))
-
-            else:
-                raise VisualizationError(
-                    "Text visualizer does not know how to handle this instruction", instruction)
->>>>>>> 089bccd7
 
             for instruction in instruction_layer:
                 layer, current_connections, connection_label = \
@@ -1005,15 +913,7 @@
             # Nothing to connect
             return
 
-<<<<<<< HEAD
         for label, affected_bits in self.connections:
-=======
-        affected_bits[0].connect(wire_char, ['bot'])
-        for affected_bit in affected_bits[1:-1]:
-            affected_bit.connect(wire_char, ['bot', 'top'])
-        if not isinstance(affected_bits[-1], MultiBox):
-            affected_bits[-1].connect(wire_char, ['top'], label)
->>>>>>> 089bccd7
 
             if not affected_bits:
                 continue
