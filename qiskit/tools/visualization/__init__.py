# -*- coding: utf-8 -*-

# Copyright 2018, IBM.
#
# This source code is licensed under the Apache License, Version 2.0 found in
# the LICENSE.txt file in the root directory of this source tree.
# pylint: disable=invalid-name

"""Main Qiskit visualization methods."""

import sys
from qiskit._util import _has_connection
from qiskit.tools.visualization._counts_visualization import plot_histogram
from qiskit.tools.visualization._state_visualization import (plot_state_hinton,
                                                             plot_bloch_vector,
                                                             plot_bloch_multivector,
                                                             plot_state_city,
                                                             plot_state_paulivec,
                                                             plot_state_qsphere,
                                                             plot_state)

<<<<<<< HEAD
from ._circuit_visualization import circuit_drawer, qx_color_scheme
from ._error import VisualizationError
=======
from ._circuit_visualization import circuit_drawer, plot_circuit, generate_latex_source, \
    latex_circuit_drawer, matplotlib_circuit_drawer, _text_circuit_drawer, qx_color_scheme
from .exceptions import VisualizationError
>>>>>>> 2ea7d176
from ._matplotlib import HAS_MATPLOTLIB

if ('ipykernel' in sys.modules) and ('spyder' not in sys.modules):
    if _has_connection('qvisualization.mybluemix.net', 443):
        from qiskit.tools.visualization.interactive import (iplot_state,
                                                            iplot_bloch_multivector,
                                                            iplot_state_city,
                                                            iplot_state_qsphere,
                                                            iplot_state_hinton,
                                                            iplot_histogram,
                                                            iplot_state_paulivec)

if HAS_MATPLOTLIB:
    from ._gate_map import plot_gate_map<|MERGE_RESOLUTION|>--- conflicted
+++ resolved
@@ -19,14 +19,8 @@
                                                              plot_state_qsphere,
                                                              plot_state)
 
-<<<<<<< HEAD
 from ._circuit_visualization import circuit_drawer, qx_color_scheme
-from ._error import VisualizationError
-=======
-from ._circuit_visualization import circuit_drawer, plot_circuit, generate_latex_source, \
-    latex_circuit_drawer, matplotlib_circuit_drawer, _text_circuit_drawer, qx_color_scheme
 from .exceptions import VisualizationError
->>>>>>> 2ea7d176
 from ._matplotlib import HAS_MATPLOTLIB
 
 if ('ipykernel' in sys.modules) and ('spyder' not in sys.modules):
