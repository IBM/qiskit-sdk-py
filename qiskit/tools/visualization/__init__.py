# -*- coding: utf-8 -*-

# Copyright 2018, IBM.
#
# This source code is licensed under the Apache License, Version 2.0 found in
# the LICENSE.txt file in the root directory of this source tree.
# pylint: disable=invalid-name

"""Main Qiskit visualization methods."""

import sys

from qiskit._util import _has_connection
from ._circuit_visualization import circuit_drawer, plot_circuit, generate_latex_source, \
    latex_circuit_drawer, matplotlib_circuit_drawer, _text_circuit_drawer, qx_color_scheme
from ._error import VisualizationError
from ._matplotlib import HAS_MATPLOTLIB
from ._dag_visualization import dag_drawer

if HAS_MATPLOTLIB:
<<<<<<< HEAD
    from ._state_visualization import plot_bloch_vector
    from ._coupling_map import plot_coupling_map
=======
    from matplotlib import pyplot as plt
else:
    plt = None

_MSG = 'The function %s needs matplotlib. Run "pip install matplotlib" before.'

INTERACTIVE = False
if ('ipykernel' in sys.modules) and ('spyder' not in sys.modules):
    if _has_connection('https://qvisualization.mybluemix.net/', 443):
        INTERACTIVE = True
>>>>>>> 7e8fc6dc


def plot_state(rho, method='city', filename=None, options=None, mode=None,
               show=False):
    """Plot a quantum state.

    This function provides several methods to plot a quantum state. There are
    two rendering backends either done in python using matplotlib or using js
    in a jupyter notebook using an externally hosted graphing library. To use
    the js you need to be running in jupyter and have network connectivity to
    the external server where the js library is hosted.

    Args:
        rho (ndarray): statevector or density matrix representation of a
            quantum state
        method (str): The plotting method to use. Valid choices are:
        - 'city': Plots the cityscape, two 3d bargraphs of the mixed state
                  rho) of the quantum state. This is the default.
        - 'paulivec': Plot the paulivec representation, a bar graph of the
                      mixed state rho over the pauli matrices, of a quantum
                      state
        - 'qsphere': Plot the qsphere representation of the quantum state
        - 'bloch':  Plot the bloch vector for each qubit in the quantum state
        - 'wigner': Plot the equal angle slice spin Wigner function of an
                    arbitrary quantum state.
        filename (str): If using the `mpl` mode save the output visualization
            as an image file to this path
        options (dict): An dict with options for visualization in `interactive`
            mode. The valid fields are:
            - width (int):  graph horizontal size, must be specified with
                height to have an effect
            - height (integer): graph vertical size, must be specified with
                width to have an effect
            - slider (bool): activate slider (only used for the `paulivec`
                method)
        mode (str): The visualization mode to use, either `mpl` or
            `interactive`. Interactive requires running in jupyter and external
            network connectivity to work. By default this will use `mpl` unless
            you are running in jupyter and you have external connectivity.
        show (bool): If set to true the rendered image will open in a new
            window (mpl only)
    Returns:
        None: If used in interactive mode there is no return
        matplotlib.Figure: If used in mpl mode the matplotlib.Figure of the
            histogram will be returned.
    Raises:
        VisualizationError: If invalid mode is specified
        ImportError: If matplotlib is used but it's not installed or configured
    """
    fig = None
    if not mode:
        if INTERACTIVE:
            from .interactive._iplot_state import iplot_state
            iplot_state(rho, method=method, options=options)
        elif HAS_MATPLOTLIB:
            from ._state_visualization import plot_state as plot
            fig = plot(rho, method=method, filename=filename, show=show)
        else:
            raise ImportError(_MSG % "plot_state")
    else:
        if mode == 'interactive':
            from .interactive._iplot_state import iplot_state
            iplot_state(rho, method=method, options=options)
        elif mode == 'mpl':
            if HAS_MATPLOTLIB:
                from ._state_visualization import plot_state as plot
                fig = plot(rho, method=method, filename=filename, show=show)
            else:
                raise ImportError(_MSG % "plot_state")
        else:
            raise VisualizationError(
                "Invalid mode: %s, valid choices are 'interactive' or 'mpl'")
    if HAS_MATPLOTLIB:
        if fig:
            plt.close(fig)
    return fig


def plot_histogram(data, number_to_keep=None, legend=None, options=None,
                   filename=None, mode=None, show=False):
    """Plot a histogram of the measurement counts

    There are two rendering backends either done in python using matplotlib or
    using js in a jupyter notebook using an externally hosted graphing library.
    To use the js you need to be running in jupyter and have network
    connectivity to the external server where the js library is hosted.

    Args:
        data (list or dict): This is either a list of dictionaries or a
            single dictionary containing the values to represent (ex
            {'001': 139})
        number_to_keep (int): DEPRECATED the number of terms to plot and rest
            is made into a single bar called other values
        legend(list): A list of strings to use for labels of the data.
            The number of entries must match the length of data (if data is a
            list or 1 if it's a dict)
        filename (str): If using the `mpl` mode save the output visualization
            as an image file to this path
        options (dict): An dict with options for use for the visualization.
            Valid keys are:
            - width (integer): graph horizontal size, must be specified with
              height to have an effect
            - height (integer): graph vertical size, must be specified with
              width to have an effect
            - number_to_keep (integer): groups max values
            - show_legend (bool): show legend of graph content
            - sort (string): Could be 'asc' or 'desc'
            - slider (bool): activate slider (`interactive` mode only)
        mode (str): The visualization mode to use, either `mpl` or
            `interactive`. Interactive requires running in jupyter and external
            network connectivity to work. By default this will use `mpl` unless
            you are running in jupyter and you have external connectivity.
        show (bool): If set to true the rendered image will open in a new
            window (mpl only)
    Returns:
        None: If used in interactive mode there is no return
        matplotlib.Figure: If used in mpl mode the matplotlib.Figure of the
            histogram will be returned.
    Raises:
        VisualizationError: If invalid mode is specified
        ImportError: If matplotlib is used but it's not installed or configured
    """
    fig = None
    if not mode:
        if INTERACTIVE:
            from .interactive._iplot_histogram import iplot_histogram
            iplot_histogram(data, number_to_keep=number_to_keep, legend=legend,
                            options=options)
        elif HAS_MATPLOTLIB:
            from ._counts_visualization import plot_histogram as plot
            fig = plot(data, number_to_keep=number_to_keep, legend=legend,
                       options=options, show=show)
        else:
            raise ImportError(_MSG % "plot_histogram")
    else:
        if mode == 'interactive':
            from .interactive._iplot_histogram import iplot_histogram
            iplot_histogram(data, number_to_keep=number_to_keep, legend=legend,
                            options=options)
        elif mode == 'mpl':
            if HAS_MATPLOTLIB:
                from ._counts_visualization import plot_histogram as plot
                fig = plot(data, number_to_keep=number_to_keep, legend=legend,
                           options=options, filename=filename, show=show)
            else:
                raise ImportError(_MSG % "plot_histogram")
        else:
            raise VisualizationError(
                "Invalid mode: %s, valid choices are 'interactive' or 'mpl'")
    if HAS_MATPLOTLIB:
        if fig:
            plt.close(fig)
    return fig


def plot_bloch_vector(bloch, title="", filename=None, show=False):
    """Plot the Bloch sphere.

    Plot a sphere, axes, the Bloch vector, and its projections onto each axis.

    Args:
        bloch (list[double]): array of three elements where [<x>, <y>,<z>]
        title (str): a string that represents the plot title
        filename (str): the output file to save the plot as. If specified it
            will save and exit and not open up the plot in a new window.
        show (bool): If set to true the rendered image will open in a new
            window
    Returns:
        matplotlib.Figure: The figure of the rendered bloch sphere
    Raises:
        ImportError: If matplotlib is not installed or configured
    """
    if not HAS_MATPLOTLIB:
        raise ImportError(_MSG % "plot_bloch_vector")
    else:
        from ._bloch import Bloch
        B = Bloch()
        B.add_vectors(bloch)
        B.render(title=title)
        fig = B.fig
        if filename:
            plt.savefig(filename)
        elif show:
            plt.show()
        plt.close(fig)
        return fig<|MERGE_RESOLUTION|>--- conflicted
+++ resolved
@@ -18,11 +18,8 @@
 from ._dag_visualization import dag_drawer
 
 if HAS_MATPLOTLIB:
-<<<<<<< HEAD
-    from ._state_visualization import plot_bloch_vector
+    from matplotlib import pyplot as plt
     from ._coupling_map import plot_coupling_map
-=======
-    from matplotlib import pyplot as plt
 else:
     plt = None
 
@@ -32,7 +29,6 @@
 if ('ipykernel' in sys.modules) and ('spyder' not in sys.modules):
     if _has_connection('https://qvisualization.mybluemix.net/', 443):
         INTERACTIVE = True
->>>>>>> 7e8fc6dc
 
 
 def plot_state(rho, method='city', filename=None, options=None, mode=None,
