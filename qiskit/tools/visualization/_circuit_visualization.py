--- conflicted
+++ resolved
@@ -320,12 +320,7 @@
 # -----------------------------------------------------------------------------
 
 
-<<<<<<< HEAD
 def _text_circuit_drawer(circuit, filename=None, line_length=None, reversebits=False,
-=======
-def _text_circuit_drawer(circuit, filename=None,
-                         line_length=None, reversebits=False,
->>>>>>> 01aac7f3
                          plotbarriers=True):
     """
     Draws a circuit using ascii art.
@@ -342,17 +337,9 @@
     Returns:
         TextDrawing: An instances that, when printed, draws the circuit in ascii art.
     """
-<<<<<<< HEAD
     dag = DAGCircuit.fromQuantumCircuit(circuit, expand_gates=False)
     qregs, cregs, ops = _utils._get_instructions(dag, reversebits=reversebits)
     text_drawing = _text.TextDrawing(qregs, cregs, ops)
-=======
-    basis = ("id,u0,u1,u2,u3,x,y,z,h,s,sdg,t,tdg,rx,ry,rz,"
-             "cx,cy,cz,ch,crz,cu1,cu3,swap,ccx,cswap")
-    dag_circuit = DAGCircuit.fromQuantumCircuit(circuit, expand_gates=False)
-    json_circuit = transpile_dag(dag_circuit, basis_gates=basis, format='json')
-    text_drawing = _text.TextDrawing(json_circuit, reversebits=reversebits)
->>>>>>> 01aac7f3
     text_drawing.plotbarriers = plotbarriers
     text_drawing.line_length = line_length
 
