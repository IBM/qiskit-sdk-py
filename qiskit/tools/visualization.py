# -*- coding: utf-8 -*-

# Copyright 2017 IBM RESEARCH. All Rights Reserved.
#
# Licensed under the Apache License, Version 2.0 (the "License");
# you may not use this file except in compliance with the License.
# You may obtain a copy of the License at
#
#     http://www.apache.org/licenses/LICENSE-2.0
#
# Unless required by applicable law or agreed to in writing, software
# distributed under the License is distributed on an "AS IS" BASIS,
# WITHOUT WARRANTIES OR CONDITIONS OF ANY KIND, either express or implied.
# See the License for the specific language governing permissions and
# limitations under the License.
# =============================================================================
"""
Visualization functions for quantum states.
"""

import numpy as np
from functools import reduce
from scipy import linalg as la
from collections import Counter, OrderedDict
from io import StringIO
import itertools
import operator
import matplotlib.pyplot as plt
from matplotlib import cm
from mpl_toolkits.mplot3d import proj3d
from matplotlib.patches import FancyArrowPatch
from qiskit.tools.qi.pauli import pauli_group, pauli_singles

###############################################################
# Plotting histogram
###############################################################


def plot_histogram(data, number_to_keep=False):
    """Plot a histogram of data.

    data is a dictionary of  {'000': 5, '010': 113, ...}
    number_to_keep is the number of terms to plot and rest is made into a
    single bar called other values
    """
    if number_to_keep is not False:
        data_temp = dict(Counter(data).most_common(number_to_keep))
        data_temp["rest"] = sum(data.values()) - sum(data_temp.values())
        data = data_temp

    labels = sorted(data)
    values = np.array([data[key] for key in labels], dtype=float)
    pvalues = values / sum(values)
    numelem = len(values)
    ind = np.arange(numelem)  # the x locations for the groups
    width = 0.35  # the width of the bars
    fig, ax = plt.subplots()
    rects = ax.bar(ind, pvalues, width, color='seagreen')
    # add some text for labels, title, and axes ticks
    ax.set_ylabel('Probabilities', fontsize=12)
    ax.set_xticks(ind)
    ax.set_xticklabels(labels, fontsize=12, rotation=70)
    ax.set_ylim([0., min([1.2, max([1.2 * val for val in pvalues])])])
    # attach some text labels
    for rect in rects:
        height = rect.get_height()
        ax.text(rect.get_x() + rect.get_width() / 2., 1.05 * height,
                '%f' % float(height),
                ha='center', va='bottom')
    plt.show()


###############################################################
# Plotting states
###############################################################

class Arrow3D(FancyArrowPatch):
    """Standard 3D arrow."""

    def __init__(self, xs, ys, zs, *args, **kwargs):
        """Create arrow."""
        FancyArrowPatch.__init__(self, (0, 0), (0, 0), *args, **kwargs)
        self._verts3d = xs, ys, zs

    def draw(self, renderer):
        """Draw the arrow."""
        xs3d, ys3d, zs3d = self._verts3d
        xs, ys, zs = proj3d.proj_transform(xs3d, ys3d, zs3d, renderer.M)
        self.set_positions((xs[0], ys[0]), (xs[1], ys[1]))
        FancyArrowPatch.draw(self, renderer)


def plot_bloch_vector(bloch, title=""):
    """Plot the Bloch sphere.

    Plot a sphere, axes, the Bloch vector, and its projections onto each axis.

    Args:
        bloch (list[double]): array of three elements where [<x>, <y>,<z>]
        title (str): a string that represents the plot title

    Returns:
        none: plot is shown with matplotlib to the screen

    """
    # Set arrow lengths
    arlen = 1.3

    # Plot semi-transparent sphere
    u = np.linspace(0, 2 * np.pi, 100)
    v = np.linspace(0, np.pi, 100)
    x = np.outer(np.cos(u), np.sin(v))
    y = np.outer(np.sin(u), np.sin(v))
    z = np.outer(np.ones(np.size(u)), np.cos(v))

    fig = plt.figure(figsize=(6, 6))
    ax = fig.add_subplot(111, projection='3d')
    ax.set_aspect("equal")
    ax.plot_surface(x, y, z, color=(.5, .5, .5), alpha=0.1)

    # Plot arrows (axes, Bloch vector, its projections)
    xa = Arrow3D([0, arlen], [0, 0], [0, 0], mutation_scale=20, lw=1,
                 arrowstyle="-|>", color=(.5, .5, .5))
    ya = Arrow3D([0, 0], [0, arlen], [0, 0], mutation_scale=20, lw=1,
                 arrowstyle="-|>", color=(.5, .5, .5))
    za = Arrow3D([0, 0], [0, 0], [0, arlen], mutation_scale=20, lw=1,
                 arrowstyle="-|>", color=(.5, .5, .5))
    a = Arrow3D([0, bloch[0]], [0, bloch[1]], [0, bloch[2]], mutation_scale=20,
                lw=2, arrowstyle="simple", color="k")
    bax = Arrow3D([0, bloch[0]], [0, 0], [0, 0], mutation_scale=20, lw=2,
                  arrowstyle="-", color="r")
    bay = Arrow3D([0, 0], [0, bloch[1]], [0, 0], mutation_scale=20, lw=2,
                  arrowstyle="-", color="g")
    baz = Arrow3D([0, 0], [0, 0], [0, bloch[2]], mutation_scale=20, lw=2,
                  arrowstyle="-", color="b")
    arrowlist = [xa, ya, za, a, bax, bay, baz]
    for arr in arrowlist:
        ax.add_artist(arr)

    # Rotate the view
    ax.view_init(30, 30)

    # Annotate the axes, shifts are ad-hoc for this (30, 30) view
    xp, yp, _ = proj3d.proj_transform(arlen, 0, 0, ax.get_proj())
    plt.annotate("x", xy=(xp, yp), xytext=(-3, -8), textcoords='offset points',
                 ha='right', va='bottom')
    xp, yp, _ = proj3d.proj_transform(0, arlen, 0, ax.get_proj())
    plt.annotate("y", xy=(xp, yp), xytext=(6, -5), textcoords='offset points',
                 ha='right', va='bottom')
    xp, yp, _ = proj3d.proj_transform(0, 0, arlen, ax.get_proj())
    plt.annotate("z", xy=(xp, yp), xytext=(2, 0), textcoords='offset points',
                 ha='right', va='bottom')

    plt.title(title)
    plt.show()


def plot_state_city(rho, title=""):
    """Plot the cityscape of quantum state.

    Plot two 3d bargraphs (two dimenstional) of the mixed state rho

    Args:
        rho (np.array[[complex]]): array of dimensions 2**n x 2**nn complex
                                   numbers
        title (str): a string that represents the plot title

    Returns:
        none: plot is shown with matplotlib to the screen

    """
    num = int(np.log2(len(rho)))

    # get the real and imag parts of rho
    datareal = np.real(rho)
    dataimag = np.imag(rho)

    # get the labels
    column_names = [bin(i)[2:].zfill(num) for i in range(2**num)]
    row_names = [bin(i)[2:].zfill(num) for i in range(2**num)]

    lx = len(datareal[0])            # Work out matrix dimensions
    ly = len(datareal[:, 0])
    xpos = np.arange(0, lx, 1)    # Set up a mesh of positions
    ypos = np.arange(0, ly, 1)
    xpos, ypos = np.meshgrid(xpos+0.25, ypos+0.25)

    xpos = xpos.flatten()
    ypos = ypos.flatten()
    zpos = np.zeros(lx*ly)

    dx = 0.5 * np.ones_like(zpos)  # width of bars
    dy = dx.copy()
    dzr = datareal.flatten()
    dzi = dataimag.flatten()

    fig = plt.figure(figsize=(8, 8))
    ax1 = fig.add_subplot(2, 1, 1, projection='3d')
    ax1.bar3d(xpos, ypos, zpos, dx, dy, dzr, color="g", alpha=0.5)
    ax2 = fig.add_subplot(2, 1, 2, projection='3d')
    ax2.bar3d(xpos, ypos, zpos, dx, dy, dzi, color="g", alpha=0.5)

    ax1.set_xticks(np.arange(0.5, lx+0.5, 1))
    ax1.set_yticks(np.arange(0.5, ly+0.5, 1))
    ax1.axes.set_zlim3d(-1.0, 1.0001)
    ax1.set_zticks(np.arange(-1, 1, 0.5))
    ax1.w_xaxis.set_ticklabels(row_names, fontsize=12, rotation=45)
    ax1.w_yaxis.set_ticklabels(column_names, fontsize=12, rotation=-22.5)
    # ax1.set_xlabel('basis state', fontsize=12)
    # ax1.set_ylabel('basis state', fontsize=12)
    ax1.set_zlabel("Real[rho]")

    ax2.set_xticks(np.arange(0.5, lx+0.5, 1))
    ax2.set_yticks(np.arange(0.5, ly+0.5, 1))
    ax2.axes.set_zlim3d(-1.0, 1.0001)
    ax2.set_zticks(np.arange(-1, 1, 0.5))
    ax2.w_xaxis.set_ticklabels(row_names, fontsize=12, rotation=45)
    ax2.w_yaxis.set_ticklabels(column_names, fontsize=12, rotation=-22.5)
    # ax2.set_xlabel('basis state', fontsize=12)
    # ax2.set_ylabel('basis state', fontsize=12)
    ax2.set_zlabel("Imag[rho]")
    plt.title(title)
    plt.show()


def plot_state_paulivec(rho, title=""):
    """Plot the paulivec representation of a quantum state.

    Plot a bargraph of the mixed state rho over the pauli matricies

    Args:
        rho (np.array[[complex]]): array of dimensions 2**n x 2**nn complex
                                   numbers
        title (str): a string that represents the plot title

    Returns:
        none: plot is shown with matplotlib to the screen

    """
    num = int(np.log2(len(rho)))
    labels = list(map(lambda x: x.to_label(), pauli_group(num)))
    values = list(map(lambda x: np.real(np.trace(np.dot(x.to_matrix(), rho))),
                      pauli_group(num)))
    numelem = len(values)
    ind = np.arange(numelem)  # the x locations for the groups
    width = 0.5  # the width of the bars
    fig, ax = plt.subplots()
    ax.grid(zorder=0)
    ax.bar(ind, values, width, color='seagreen')

    # add some text for labels, title, and axes ticks
    ax.set_ylabel('Expectation value', fontsize=12)
    ax.set_xticks(ind)
    ax.set_yticks([-1, -0.5, 0, 0.5, 1])
    ax.set_xticklabels(labels, fontsize=12, rotation=70)
    ax.set_xlabel('Pauli', fontsize=12)
    ax.set_ylim([-1, 1])
    plt.title(title)
    plt.show()


def n_choose_k(n, k):
    """Return the number of combinations for n choose k.

    Args:
        n (int): the total number of options .
        k (int): The number of elements.

    Returns:
        int: returns the binomial coefficient

    """
    if n == 0:
        return 0
    else:
        return reduce(lambda x, y: x * y[0] / y[1],
                      zip(range(n - k + 1, n + 1),
                          range(1, k + 1)), 1)


def lex_index(n, k, lst):
    """Return  the lex index of a combination..

    Args:
        n (int): the total number of options .
        k (int): The number of elements.
        lst

    Returns:
        int: returns int index for lex order

    """
    assert len(lst) == k, "list should have length k"
    comb = list(map(lambda x: n - 1 - x, lst))
    dualm = sum([n_choose_k(comb[k - 1 - i], i + 1) for i in range(k)])
    return int(dualm)


def bit_string_index(s):
    """Return the index of a string of 0s and 1s."""
    n = len(s)
    k = s.count("1")
    assert s.count("0") == n - k, "s must be a string of 0 and 1"
    ones = [pos for pos, char in enumerate(s) if char == "1"]
    return lex_index(n, k, ones)


def phase_to_color_wheel(complex_number):
    """Map a phase of a complexnumber to a color in (r,g,b).

    complex_number is phase is first mapped to angle in the range
    [0, 2pi] and then to a color wheel with blue at zero phase.
    """
    angles = np.angle(complex_number)
    angle_round = int(((angles + 2 * np.pi) % (2 * np.pi))/np.pi*6)
    # print(angleround)
    color_map = {0: (0, 0, 1),  # blue,
                 1: (0.5, 0, 1),  # blue-violet
                 2: (1, 0, 1),  # violet
                 3: (1, 0, 0.5),  # red-violet,
                 4: (1, 0, 0),  # red
                 5: (1, 0.5, 0),  # red-oranage,
                 6: (1, 1, 0),  # orange
                 7: (0.5, 1, 0),  # orange-yellow
                 8: (0, 1, 0),  # yellow,
                 9: (0, 1, 0.5),  # yellow-green,
                 10: (0, 1, 1),  # green,
                 11: (0, 0.5, 1)  # green-blue,
                 }
    return color_map[angle_round]


def plot_state_qsphere(rho):
    """Plot the qsphere representation of a quantum state."""
    num = int(np.log2(len(rho)))
    # get the eigenvectors and egivenvalues
    we, stateall = la.eigh(rho)
    for i in range(2**num):
        # start with the max
        probmix = we.max()
        prob_location = we.argmax()
        if probmix > 0.001:
            print("The " + str(i) + "th eigenvalue = " + str(probmix))
            # get the max eigenvalue
            state = stateall[:, prob_location]
            loc = np.absolute(state).argmax()
            # get the element location closes to lowest bin representation.
            for j in range(2**num):
                test = np.absolute(np.absolute(state[j])
                                   - np.absolute(state[loc]))
                if test < 0.001:
                    loc = j
                    break
            # remove the global phase
            angles = (np.angle(state[loc]) + 2 * np.pi) % (2 * np.pi)
            angleset = np.exp(-1j*angles)
            # print(state)
            # print(angles)
            state = angleset*state
            # print(state)
            state.flatten()
            # start the plotting
            fig = plt.figure(figsize=(10, 10))
            ax = fig.add_subplot(111, projection='3d')
            ax.axes.set_xlim3d(-1.0, 1.0)
            ax.axes.set_ylim3d(-1.0, 1.0)
            ax.axes.set_zlim3d(-1.0, 1.0)
            ax.set_aspect("equal")
            ax.axes.grid(False)
            # Plot semi-transparent sphere
            u = np.linspace(0, 2 * np.pi, 25)
            v = np.linspace(0, np.pi, 25)
            x = np.outer(np.cos(u), np.sin(v))
            y = np.outer(np.sin(u), np.sin(v))
            z = np.outer(np.ones(np.size(u)), np.cos(v))
            ax.plot_surface(x, y, z, rstride=1, cstride=1, color='k',
                            alpha=0.05, linewidth=0)
            # wireframe
            # Get rid of the panes
            ax.w_xaxis.set_pane_color((1.0, 1.0, 1.0, 0.0))
            ax.w_yaxis.set_pane_color((1.0, 1.0, 1.0, 0.0))
            ax.w_zaxis.set_pane_color((1.0, 1.0, 1.0, 0.0))

            # Get rid of the spines
            ax.w_xaxis.line.set_color((1.0, 1.0, 1.0, 0.0))
            ax.w_yaxis.line.set_color((1.0, 1.0, 1.0, 0.0))
            ax.w_zaxis.line.set_color((1.0, 1.0, 1.0, 0.0))
            # Get rid of the ticks
            ax.set_xticks([])
            ax.set_yticks([])
            ax.set_zticks([])

            d = num
            for i in range(2**num):
                # get x,y,z points
                element = bin(i)[2:].zfill(num)
                weight = element.count("1")
                zvalue = -2 * weight / d + 1
                number_of_divisions = n_choose_k(d, weight)
                weight_order = bit_string_index(element)
                # if weight_order >= number_of_divisions / 2:
                #    com_key = compliment(element)
                #    weight_order_temp = bit_string_index(com_key)
                #    weight_order = np.floor(
                #        number_of_divisions / 2) + weight_order_temp + 1
                angle = (weight_order) * 2 * np.pi / number_of_divisions
                xvalue = np.sqrt(1 - zvalue**2) * np.cos(angle)
                yvalue = np.sqrt(1 - zvalue**2) * np.sin(angle)
                ax.plot([xvalue], [yvalue], [zvalue],
                        markerfacecolor=(.5, .5, .5),
                        markeredgecolor=(.5, .5, .5),
                        marker='o', markersize=10, alpha=1)
                # get prob and angle - prob will be shade and angle color
                prob = np.real(np.dot(state[i], state[i].conj()))
                colorstate = phase_to_color_wheel(state[i])
                a = Arrow3D([0, xvalue], [0, yvalue], [0, zvalue],
                            mutation_scale=20, alpha=prob, arrowstyle="-",
                            color=colorstate, lw=10)
                ax.add_artist(a)
            # add weight lines
            for weight in range(d + 1):
                theta = np.linspace(-2 * np.pi, 2 * np.pi, 100)
                z = -2 * weight / d + 1
                r = np.sqrt(1 - z**2)
                x = r * np.cos(theta)
                y = r * np.sin(theta)
                ax.plot(x, y, z, color=(.5, .5, .5))
            # add center point
            ax.plot([0], [0], [0], markerfacecolor=(.5, .5, .5),
                    markeredgecolor=(.5, .5, .5), marker='o', markersize=10,
                    alpha=1)
            plt.show()
            we[prob_location] = 0
        else:
            break


def plot_state(rho, method='city'):
    """Plot the quantum state."""
    num = int(np.log2(len(rho)))
    # Need updating to check its a matrix
    if method == 'city':
        plot_state_city(rho)
    elif method == "paulivec":
        plot_state_paulivec(rho)
    elif method == "qsphere":
        plot_state_qsphere(rho)
    elif method == "bloch":
        for i in range(num):
            bloch_state = list(map(lambda x: np.real(np.trace(
                               np.dot(x.to_matrix(), rho))),
                               pauli_singles(i, num)))
            plot_bloch_vector(bloch_state, "qubit " + str(i))
    elif method == "wigner":
        plot_wigner_function(rho)


###############################################################
# Plotting Wigner functions
###############################################################

def plot_wigner_function(state, res=100):
    """Plot the equal angle slice spin Wigner function of an arbitrary
    quantum state.

    Args:
        state (np.matrix[[complex]]):
            - Matrix of 2**n x 2**n complex numbers
            - State Vector of 2**n x 1 complex numbers
        res (int) : number of theta and phi values in meshgrid
            on sphere (creates a res x res grid of points)
    Returns:
        none: plot is shown with matplotlib on the screen
    References:
        [1] T. Tilma, M. J. Everitt, J. H. Samson, W. J. Munro,
        and K. Nemoto, Phys. Rev. Lett. 117, 180401 (2016).
        [2] R. P. Rundle, P. W. Mills, T. Tilma, J. H. Samson, and
        M. J. Everitt, Phys. Rev. A 96, 022117 (2017).
<<<<<<< HEAD
            
=======
>>>>>>> e9811362
    """
    state = np.array(state)
    if state.ndim == 1:
        state = np.outer(state,
                         state)  # turns state vector to a density matrix
    state = np.matrix(state)
    num = int(np.log2(len(state)))  # number of qubits
    phi_vals = np.linspace(0, np.pi, num=res,
                           dtype=np.complex_)
    theta_vals = np.linspace(0, 0.5*np.pi, num=res,
                             dtype=np.complex_)  # phi and theta values for WF
    w = np.empty([res, res])
    harr = np.sqrt(3)
    delta_su2 = np.zeros((2, 2), dtype=np.complex_)

    # create the spin Wigner function
    for theta in range(res):
        costheta = harr*np.cos(2*theta_vals[theta])
        sintheta = harr*np.sin(2*theta_vals[theta])

        for phi in range(res):
            delta_su2[0, 0] = 0.5*(1+costheta)
            delta_su2[0, 1] = -0.5*(np.exp(2j*phi_vals[phi])*sintheta)
            delta_su2[1, 0] = -0.5*(np.exp(-2j*phi_vals[phi])*sintheta)
            delta_su2[1, 1] = 0.5*(1-costheta)
            kernel = 1
            for i in range(num):
                kernel = np.kron(kernel,
                                 delta_su2)  # creates phase point kernel

            w[phi, theta] = np.real(np.trace(state*kernel))  # Wigner function

    # Plot a sphere (x,y,z) with Wigner function facecolor data stored in Wc
    fig = plt.figure(figsize=(11, 9))
    ax = fig.gca(projection='3d')
    w_max = np.amax(w)
    # Color data for plotting
    w_c = cm.seismic_r((w+w_max)/(2*w_max))  # color data for sphere
    w_c2 = cm.seismic_r((w[0:res, int(res/2):res]+w_max)/(2*w_max))  # bottom
    w_c3 = cm.seismic_r((w[int(res/4):int(3*res/4),
                         0:res]+w_max)/(2*w_max))  # side
    w_c4 = cm.seismic_r((w[int(res/2):res, 0:res]+w_max)/(2*w_max))  # back

    u = np.linspace(0, 2 * np.pi, res)
    v = np.linspace(0, np.pi, res)
    x = np.outer(np.cos(u), np.sin(v))
    y = np.outer(np.sin(u), np.sin(v))
    z = np.outer(np.ones(np.size(u)), np.cos(v))  # creates a sphere mesh

    ax.plot_surface(x, y, z, facecolors=w_c,
                    vmin=-w_max, vmax=w_max,
                    rcount=res, ccount=res,
                    linewidth=0, zorder=0.5,
                    antialiased=False)  # plots Wigner Bloch sphere

    ax.plot_surface(x[0:res, int(res/2):res],
                    y[0:res, int(res/2):res],
                    -1.5*np.ones((res, int(res/2))),
                    facecolors=w_c2,
                    vmin=-w_max, vmax=w_max,
                    rcount=res/2, ccount=res/2,
                    linewidth=0, zorder=0.5,
                    antialiased=False)  # plots bottom reflection

    ax.plot_surface(-1.5*np.ones((int(res/2), res)),
                    y[int(res/4):int(3*res/4), 0:res],
                    z[int(res/4):int(3*res/4), 0:res],
                    facecolors=w_c3,
                    vmin=-w_max, vmax=w_max,
                    rcount=res/2, ccount=res/2,
                    linewidth=0, zorder=0.5,
                    antialiased=False)  # plots side reflection

    ax.plot_surface(x[int(res/2):res, 0:res],
                    1.5*np.ones((int(res/2), res)),
                    z[int(res/2):res, 0:res],
                    facecolors=w_c4,
                    vmin=-w_max, vmax=w_max,
                    rcount=res/2, ccount=res/2,
                    linewidth=0, zorder=0.5,
                    antialiased=False)  # plots back reflection

    ax.w_xaxis.set_pane_color((0.4, 0.4, 0.4, 1.0))
    ax.w_yaxis.set_pane_color((0.4, 0.4, 0.4, 1.0))
    ax.w_zaxis.set_pane_color((0.4, 0.4, 0.4, 1.0))
    ax.set_xticks([], [])
    ax.set_yticks([], [])
    ax.set_zticks([], [])
    ax.grid(False)
    ax.xaxis.pane.set_edgecolor('black')
    ax.yaxis.pane.set_edgecolor('black')
    ax.zaxis.pane.set_edgecolor('black')
    ax.set_xlim(-1.5, 1.5)
    ax.set_ylim(-1.5, 1.5)
    ax.set_zlim(-1.5, 1.5)
    m = cm.ScalarMappable(cmap=cm.seismic_r)
    m.set_array([-w_max, w_max])
    plt.colorbar(m, shrink=0.5, aspect=10)

    plt.show()


def plot_wigner_curve(wigner_data, xaxis=None):
    """Plots a curve for points in phase space of the spin Wigner function.

    Args:
        wigner_data(np.array): an array of points to plot as a 2d curve
        xaxis (np.array):  the range of the x axis

    Returns:
        none: plot is shown with matplotlib to the screen
    """
    if not xaxis:
        xaxis = np.linspace(0, len(wigner_data)-1, num=len(wigner_data))

    plt.plot(xaxis, wigner_data)
    plt.show()


def plot_wigner_plaquette(wigner_data, max_wigner='local'):
    """Plots plaquette of wigner function data, the plaquette will
    consist of cicles each colored to match the value of the Wigner
    function at the given point in phase space.

    Args:
        wigner_data (matrix): array of Wigner function data where the
                            rows are plotted along the x axis and the
                            columns are plotted along the y axis
        max_wigner:  - 'local' puts the maximum value to maximum of the points
                    - 'unit' sets maximum to 1
                    - float for a custom maximum.

    Returns:
        none: plot is shown with matplotlib to the screen
    """
    wigner_data = np.matrix(wigner_data)
    dim = wigner_data.shape

    if max_wigner == 'local':
        w_max = np.amax(wigner_data)
    elif max_wigner == 'unit':
        w_max = 1
    else:
        w_max = max_wigner  # For a float input

    cmap = plt.cm.get_cmap('seismic_r')

    xax = dim[1]-0.5
    yax = dim[0]-0.5
    norm = np.amax(dim)

    fig = plt.figure(figsize=((xax+0.5)*6/norm, (yax+0.5)*6/norm))
    ax = fig.gca()

    for x in range(int(dim[1])):
        for y in range(int(dim[0])):
            circle = plt.Circle(
                (x, y), 0.49, color=cmap((wigner_data[y, x]+w_max)/(2*w_max)))
            ax.add_artist(circle)

    ax.set_xlim(-1, xax+0.5)
    ax.set_ylim(-1, yax+0.5)
    ax.set_xticks([], [])
    ax.set_yticks([], [])
    m = cm.ScalarMappable(cmap=cm.seismic_r)
    m.set_array([-w_max, w_max])
    plt.colorbar(m, shrink=0.5, aspect=10)
    plt.show()


def plot_wigner_data(wigner_data, phis=None, method=None):
    """Plots Wigner results in appropriate format.

    Args:
        wigner_data: Output returned from the wigner_data function
        phis: Values of phi
        method: how the data is to be plotted,
            methods are:
                point: a single point in phase space
                curve: a two dimensional curve
                plaquette: points plotted as circles

    Returns:
        none: plot is shown with matplotlib to the screen
    """
    if not method:
        wig_dim = len(np.shape(wigner_data))
        if wig_dim == 1:
            if np.shape(wigner_data) == 1:
                method = 'point'
            else:
                method = 'curve'
        elif wig_dim == 2:
            method = 'plaquette'

    if method == 'curve':
        plot_wigner_curve(wigner_data, xaxis=phis)
    elif method == 'plaquette':
        plot_wigner_plaquette(wigner_data)
    elif method == 'state':
        plot_wigner_function(wigner_data)
    elif method == 'point':
        plot_wigner_plaquette(wigner_data)
        print('point in phase space is '+str(wigner_data))
    else:
        print("No method given")

###############################################################
# Plotting circuit
###############################################################
        
def latex_drawer(circuit, filename):
    """Convert DAG circuit to LaTeX string.

    Args:
        dag_circuit (dict): 
        filename (str): filename to write latex. 

    Returns:
        Latex string appropriate for writing to file.
    """
    qcimg = QCircuitImage(circuit)
    with open(filename, 'w') as latex_file:
        latex_file.write(qcimg.latex())

class QCircuitImage:
    """This class contains methods to create \LaTeX circuit images.

    The class targets the \LaTeX package Q-circuit
    (https://arxiv.org/pdf/quant-ph/0406003).

    Thanks to Eric Sabo for the initial implementation for QISKit.
    """
    def __init__(self, circuit, aliases=None):
        """
        Args:
            circuit (dict): compiled_circuit from qobj
        """
        # compiled qobj circuit
        self.circuit = circuit
        
        # Map of qregs to sizes
        self.qregs = {}

        # Map of cregs to sizes
        self.cregs = {}

        # List of qregs and cregs in order of appearance in code and image
        self.ordered_regs = []

        # Map from registers to the list they appear in the image
        self.img_regs = {}

        # Array to hold the \LaTeX commands to generate a circuit image.
        self._latex = []

        # Variable to hold image depth (width)
        self.img_depth = 0

        # Variable to hold image width (height)
        self.img_width = 0

        #################################
        self.header = self.circuit['header']
        self.qregs = OrderedDict(_get_register_specs(
            self.header['qubit_labels']))
        self.qubit_list = []
        for qr in self.qregs:
            for i in range(self.qregs[qr]):
                self.qubit_list.append((qr, i))
        # TODO: clbit_labels has different format than qubit_labels
        # in qobj?
        self.cregs = OrderedDict()
        for item in self.header['clbit_labels']:
            self.cregs[item[0]] = item[1]
        self.clbit_list = []
        for cr in self.cregs:
            for i in range(self.cregs[cr]):
                self.clbit_list.append((cr, i))
        self.ordered_regs = [(item[0],item[1]) for item in self.header['qubit_labels']]
        for clabel in self.header['clbit_labels']:
            for cind in range(clabel[1]):
                self.ordered_regs.append((clabel[0], cind))
        self.img_regs = {bit:ind for ind, bit in
                         enumerate(self.ordered_regs)}
        self.img_width = len(self.img_regs)
        self.wire_type = {}
        for key, value in self.ordered_regs:
            if key in self.cregs.keys():
                self.wire_type[(key,value)] = True
            else:
                self.wire_type[(key,value)] = False
        self._initialize_latex_array(aliases=aliases)
        self._build_latex_array(aliases=aliases)
        output = self.latex()
        with open('latex/test.tex','w') as f:
            f.write(output)

    def latex(self, aliases=None):
        """Return LaTeX string representation of circuit.

        This method uses the LaTeX Qconfig package to create a graphical
        representation of the circuit.

        Returns:
            string: for writing to a LaTeX file.

        """
        self._initialize_latex_array(aliases)
        self._build_latex_array(aliases)
        header = r"""\documentclass[preview]{standalone}
% If the image is too large to fit on this documentclass use
% \documentclass[final]{beamer}
% \usepackage[size=custom,width=80,height=35]{beamerposter}
% instead and customize the height and width (in cm) to fit.

% Large images may run out of memory quickly.
% To fix this use the LuaLaTeX compiler, which dynamically
% allocates memory.

\usepackage[braket, qm]{qcircuit}
\usepackage{amsmath}
\usepackage[landscape]{geometry}
% Comment about the above line if using the beamer documentclass.

% Defines a measurement target symbol
\newcommand{\ctarg}{*+<.02em,.02em>{\xy ="i","i"-<.39em,0em>;"i"+<.39em,0em> **\dir{-}, "i"-<0em,.39em>;"i"+<0em,.39em> **\dir{-},"i"*\xycircle<.4em>{} \endxy}}

\begin{document}

\begin{equation*}
    \Qcircuit @C=.5em @R=0em @!R {
"""
        output = StringIO()
        output.write(header)
        for i in range(self.img_width):
            output.write("\t \t")
            for j in range(self.img_depth + 1):
                output.write(self._latex[i][j])
                if j != (self.img_depth):
                    output.write(" & ")
                elif j == (self.img_depth):
                    output.write(r'\\'+'\n')
                else:
                    output.write('\n')
        output.write('\t }\n')                    
        output.write('\end{equation*}\n\n')
        output.write('\end{document}')
        contents = output.getvalue()
        output.close()
        return contents
        

    def _initialize_latex_array(self, aliases=None):
        #self.img_depth = self._get_image_depth(aliases)
        self.img_depth = len(self.circuit['operations'])
        self._latex = [["\\cw" if self.wire_type[self.ordered_regs[j]] \
            else "\\qw" for i in range(self.img_depth + 1)] for j in range(self.img_width)]
        self._latex.append([" " for j in range(self.img_depth + 1)])
        for i in range(self.img_width):
            if self.wire_type[self.ordered_regs[i]]:
                self._latex[i][0] = "\\lstick{" + self.ordered_regs[i][0] + "_" + str(self.ordered_regs[i][1]) + "}"
            else:
                self._latex[i][0] = "\\lstick{\\ket{" + self.ordered_regs[i][0] + "_" + str(self.ordered_regs[i][1]) + "}}"
    
    def _get_image_depth(self, aliases=None):
        """
        Args:
            circuit (dict): compiled circuit dictionary from qobj
        """
        columns = 2
        is_occupied = [False for i in range(self.img_width)]
        for op in self.circuit['operations']:
            if 'clbits' not in op:
                if op['name'] != 'barrier':
                    qarglist = [self.qubit_list[i] for i in op['qubits']]
                    if aliases is not None:
                        qarglist = map(lambda x: aliases[x], qarglist)
                    if len(qarglist) == 1:
                        pos_1 = self.img_regs[(qarglist[0][0], \
                                               qarglist[0][1])]
                        if 'conditional' in op:
                            mask = int(op['conditional']['mask'], 16)
                            cl_reg = self.clbit_list[self._ffs(mask)]
                            if_reg = cl_reg[0]
                            pos_2 = self.img_regs[cl_reg]
                            for i in range(pos_1, pos_2 + self.cregs[if_reg] + 1):
                                if is_occupied[i] == False:
                                    is_occupied[i] = True
                                else:
                                    columns += 1
                                    is_occupied = [False for j in range(self.img_width)]
                                    for j in range(pos_1, pos_2 + 1):
                                        is_occupied[j] = True
                                    break
                        else:
                            if is_occupied[pos_1] == False:
                                is_occupied[pos_1] = True
                            else:
                                columns += 1
                                is_occupied = [False for i in range(self.img_width)]
                                is_occupied[pos_1] = True
                    elif len(qarglist) == 2:
                        pos_1 = self.img_regs[(qarglist[0][0], \
                                            qarglist[0][1])]
                        pos_2 = self.img_regs[(qarglist[1][0], \
                                            qarglist[1][1])]

                        if 'conditional' in op:
                            mask = int(op['conditional']['mask'], 16)
                            cl_reg = self.clbit_list[self._ffs(mask)]
                            if_reg = cl_reg[0]
                            pos_3 = self.img_regs[(if_reg, 0)]
                            if pos_1 > pos_2:
                                for i in range(pos_2, pos_3 + self.cregs[if_reg] + 1):
                                    if is_occupied[i] == False:
                                        is_occupied[i] = True
                                    else:
                                        columns += 1
                                        is_occupied = [False for j in range(self.img_width)]
                                        for j in range(pos_2, pos_3 + 1):
                                            is_occupied[j] = True
                                        break
                            else:
                                for i in range(pos_1, pos_3 + self.cregs[if_reg] + 1):
                                    if is_occupied[i] == False:
                                        is_occupied[i] = True
                                    else:
                                        columns += 1
                                        is_occupied = [False for j in range(self.img_width)]
                                        for j in range(pos_1, pos_3 + 1):
                                            is_occupied[j] = True
                                        break
                        else:
                            temp = [pos_1, pos_2]
                            temp.sort(key=int)
                            top = temp[0]
                            bottom = temp[1]

                            for i in range(top, bottom + 1):
                                if is_occupied[i] == False:
                                    is_occupied[i] = True
                                else:
                                    columns += 1
                                    is_occupied = [False for j in range(self.img_width)]
                                    for j in range(top, bottom + 1):
                                        is_occupied[j] = True
                                    break
            else:
                if op['name'] == "measure":
                    assert len(op['clbits']) == 1 and len(op['qubits']) == 1
                    if 'conditional' in op:
                        assert False, "If controlled measures currently not suppported."
                    qname, qindex = self.total_2_register_index(
                        op['qubits'][0], self.qregs)
                    cname, cindex = self.total_2_register_index(
                        op['clbits'][0], self.cregs)
                    if aliases:
                        newq = aliases[(qname, qindex)]
                        qname = newq[0]
                        qindex = newq[1]
                    pos_1 = self.img_regs[(qname, qindex)]
                    pos_2 = self.img_regs[(cname, cindex)]
                    temp = [pos_1, pos_2]
                    temp.sort(key=int)
                    [pos_1, pos_2] = temp
                    for i in range(pos_1, pos_2 + 1):
                        if is_occupied[i] == False:
                            is_occupied[i] = True
                        else:
                            columns += 1
                            is_occupied = [False for j in range(self.img_width)]
                            for j in range(pos_1, pos_2 + 1):
                                is_occupied[j] = True
                            break

                else:
                    assert False, "bad node data"
            # print(nd)
            # print(columns)
        return columns+1

    def total_2_register_index(self, index, registers):
        """Get register name for qubit index.

        This function uses the self.qregs ordered dictionary, which looks like
        {'qr1': 2, 'qr2', 3}
        to get the register name for the total qubit index. For the above example,
        index in [0,1] returns 'qr1' and index in [2,4] returns 'qr2'.

        Args:
            index (int): total qubit index among all quantum registers
            registers (OrderedDict): OrderedDict as described above.
        Returns:
            name (str) of register associated with qubit index.
        """
        count = 0
        for name, size in registers.items():
            if count + size > index:
                return name, index - count
            else:
                count += size
        raise ValueError('qubit index lies outside range of qubit registers')
            
    def _build_latex_array(self, aliases=None):
        """Returns an array of strings containing \LaTeX for this circuit.

        If aliases is not None, aliases contains a dict mapping
        the current qubits in the circuit to new qubit names.
        We will deduce the register names and sizes from aliases.
        """
        columns = 1
        is_occupied = [False for i in range(self.img_width)]

        # Rename qregs if necessary
        if aliases:
            qregdata = {}
            for q in aliases.values():
                if q[0] not in qregdata:
                    qregdata[q[0]] = q[1] + 1
                elif qregdata[q[0]] < q[1] + 1:
                    qregdata[q[0]] = q[1] + 1
        else:
            qregdata = self.qregs

        for iop, op in enumerate(self.circuit['operations']):
            print(iop, op)
            if 'conditional' in op:
                mask = int(op['conditional']['mask'], 16)
                cl_reg = self.clbit_list[self._ffs(mask)]
                if_reg = cl_reg[0]
                pos_2 = self.img_regs[cl_reg]
                if_value = format(int(op['conditional']['val'], 16),
                                  'b').zfill(self.cregs[if_reg])[::-1]
            if 'clbits' not in op:
                nm = op['name']
                if nm != 'barrier':
                    qarglist = [self.qubit_list[i] for i in op['qubits']]
                    if aliases is not None:
                        qarglist = map(lambda x: aliases[x], qarglist)
                    if len(qarglist) == 1:
                        pos_1 = self.img_regs[(qarglist[0][0], \
                                               qarglist[0][1])]
                        if 'conditional' in op:
                            mask = int(op['conditional']['mask'], 16)
                            cl_reg = self.clbit_list[self._ffs(mask)]
                            if_reg = cl_reg[0]
                            pos_2 = self.img_regs[cl_reg]
                            for i in range(pos_1, pos_2 + self.cregs[if_reg] + 1):
                                if is_occupied[i] == False:
                                    is_occupied[i] = True
                                else:
                                    columns += 1
                                    is_occupied = [False for j in range(self.img_width)]
                                    for j in range(pos_1, pos_2 + 1):
                                        is_occupied[j] = True
                                    break

                            if nm == "x":
                                self._latex[pos_1][columns] = "\\gate{X}"
                            elif nm == "y":
                                self._latex[pos_1][columns] = "\\gate{Y}"
                            elif nm == "z":
                                self._latex[pos_1][columns] = "\\gate{Z}"
                            elif nm == "h":
                                self._latex[pos_1][columns] = "\\gate{H}"
                            elif nm == "s":
                                self._latex[pos_1][columns] = "\\gate{S}"
                            elif nm == "sdg":
                                self._latex[pos_1][columns] = "\\gate{S^\\dag}"
                            elif nm == "t":
                                self._latex[pos_1][columns] = "\\gate{T}"
                            elif nm == "tdg":
                                self._latex[pos_1][columns] = "\\gate{T^\\dag}"
                            elif nm == "u1":
                                self._latex[pos_1][columns] = "\\gate{U(0,0,%s)}" % (op["params"][0])
                            elif nm == "u2":
                                self._latex[pos_1][columns] = "\\gate{U\\left(\\frac{\pi}{2},%s,%s\\right)}" \
                                    % (op["params"][0], op["params"][1])
                            elif nm == "u3":
                                self._latex[pos_1][columns] = "\\gate{U(%s,%s,%s)}" \
                                    % (op["params"][0], op["params"][1], op["params"][2])
                            elif nm == "rx":
                                self._latex[pos_1][columns] = "\\gate{R_x(%s)}" % (op["params"][0])
                            elif nm == "ry":
                                self._latex[pos_1][columns] = "\\gate{R_y(%s)}" % (op["params"][0])
                            elif nm == "rz":
                                self._latex[pos_1][columns] = "\\gate{R_z(%s)}" % (op["params"][0])

                            gap = pos_2 - pos_1
                            for i in range(self.cregs[if_reg]):
                                if if_value[i] == '1':
                                    self._latex[pos_2 + i][columns] = "\\control \\cw \\cwx[-" + str(gap) + "]"
                                    gap = 1
                                else:
                                    self._latex[pos_2 + i][columns] = "\\controlo \\cw \\cwx[-" + str(gap) + "]"
                                    gap = 1

                        else:
                            if is_occupied[pos_1] == False:
                                is_occupied[pos_1] = True
                            else:
                                columns += 1
                                is_occupied = [False for i in range(self.img_width)]
                                is_occupied[pos_1] = True

                            if nm == "x":
                                self._latex[pos_1][columns] = "\\gate{X}"
                            elif nm == "y":
                                self._latex[pos_1][columns] = "\\gate{Y}"
                            elif nm == "z":
                                self._latex[pos_1][columns] = "\\gate{Z}"
                            elif nm == "h":
                                self._latex[pos_1][columns] = "\\gate{H}"
                            elif nm == "s":
                                self._latex[pos_1][columns] = "\\gate{S}"
                            elif nm == "sdg":
                                self._latex[pos_1][columns] = "\\gate{S^\\dag}"
                            elif nm == "t":
                                self._latex[pos_1][columns] = "\\gate{T}"
                            elif nm == "tdg":
                                self._latex[pos_1][columns] = "\\gate{T^\\dag}"
                            elif nm == "u1":
                                self._latex[pos_1][columns] = "\\gate{U(0,0,%s)}" % (op["params"][0])
                            elif nm == "u2":
                                self._latex[pos_1][columns] = "\\gate{U\\left(\\frac{\pi}{2},%s,%s\\right)}" \
                                    % (op["params"][0], op["params"][1])
                            elif nm == "u3":
                                self._latex[pos_1][columns] = "\\gate{U(%s,%s,%s)}" \
                                    % (op["params"][0], op["params"][1], op["params"][2])
                            elif nm == "rx":
                                self._latex[pos_1][columns] = "\\gate{R_x(%s)}" % (op["params"][0])
                            elif nm == "ry":
                                self._latex[pos_1][columns] = "\\gate{R_y(%s)}" % (op["params"][0])
                            elif nm == "rz":
                                self._latex[pos_1][columns] = "\\gate{R_z(%s)}" % (op["params"][0])

                    elif len(qarglist) == 2:
                        pos_1 = self.img_regs[(qarglist[0][0], \
                                            qarglist[0][1])]
                        pos_2 = self.img_regs[(qarglist[1][0], \
                                            qarglist[1][1])]

                        if 'conditional' in op:
                            pos_3 = self.img_regs[(if_reg, 0)]

                            if pos_1 > pos_2:
                                for i in range(pos_2, pos_3 + self.cregs[if_reg] + 1):
                                    if is_occupied[i] == False:
                                        is_occupied[i] = True
                                    else:
                                        columns += 1
                                        is_occupied = [False for j in range(self.img_width)]
                                        for j in range(pos_2, pos_3 + 1):
                                            is_occupied[j] = True
                                        break

                                if nm == "cx":
                                    self._latex[pos_1][columns] = "\\ctrl{" + str(pos_2 - pos_1) + "}"
                                    self._latex[pos_2][columns] = "\\targ";
                                elif nm == "cz":
                                    self._latex[pos_1][columns] = "\\ctrl{" + str(pos_2 - pos_1) + "}"
                                    self._latex[pos_2][columns] = "\\gate{Z}"
                                elif nm == "cy":
                                    self._latex[pos_1][columns] = "\\ctrl{" + str(pos_2 - pos_1) + "}"
                                    self._latex[pos_2][columns] = "\\gate{Y}"
                                elif nm == "ch":
                                    self._latex[pos_1][columns] = "\\ctrl{" + str(pos_2 - pos_1) + "}"
                                    self._latex[pos_2][columns] = "\\gate{H}"
                                elif nm == "swap":
                                    self._latex[pos_1][columns] = "\\qswap";
                                    self._latex[pos_2][columns] = "\\qwx"
                                elif nm == "crz":
                                    self._latex[pos_1][columns] = "\\ctrl{" + str(pos_2 - pos_1) + "}"
                                    self._latex[pos_2][columns] = "\\gate{R_z(%s)}" % (op["params"][0])
                                elif nm == "cu1":
                                    self._latex[pos_1][columns] = "\\ctrl{" + str(pos_2 - pos_1) + "}"
                                    self._latex[pos_2][columns] = "\\gate{U(0,0,%s)}" % (op["params"][0])
                                elif nm == "cu3":
                                    self._latex[pos_1][columns] = "\\ctrl{" + str(pos_2 - pos_1) + "}"
                                    self._latex[pos_2][columns] = "\\gate{U(%s,%s,%s)}" \
                                        % (op["params"][0], op["params"][1], op["params"][2])

                                gap = pos_3 - pos_1
                                for i in range(self.cregs[if_reg]):
                                    if if_value[i] == '1':
                                        self._latex[pos_3 + i][columns] = "\\control \\cw \\cwx[-" + str(gap) + "]"
                                        gap = 1
                                    else:
                                        self._latex[pos_3 + i][columns] = "\\controlo \\cw \\cwx[-" + str(gap) + "]"
                                        gap = 1
                            else:
                                for i in range(pos_1, pos_3 + self.cregs[if_reg]):
                                    if is_occupied[i] == False:
                                        is_occupied[i] = True
                                    else:
                                        columns += 1
                                        is_occupied = [False for j in range(self.img_width)]
                                        for j in range(pos_1, pos_3 + 1):
                                            is_occupied[j] = True
                                        break

                                if nm == "cx":
                                    self._latex[pos_1][columns] = "\\ctrl{" + str(pos_1 - pos_2) + "}"
                                    self._latex[pos_2][columns] = "\\targ";
                                elif nm == "cz":
                                    self._latex[pos_1][columns] = "\\ctrl{" + str(pos_1 - pos_2) + "}"
                                    self._latex[pos_2][columns] = "\\gate{Z}"
                                elif nm == "cy":
                                    self._latex[pos_1][columns] = "\\ctrl{" + str(pos_1 - pos_2) + "}"
                                    self._latex[pos_2][columns] = "\\gate{Y}"
                                elif nm == "ch":
                                    self._latex[pos_1][columns] = "\\ctrl{" + str(pos_1 - pos_2) + "}"
                                    self._latex[pos_2][columns] = "\\gate{H}"
                                elif nm == "swap":
                                    self._latex[pos_1][columns] = "\\qswap";
                                    self._latex[pos_2][columns] = "\\qwx"
                                elif nm == "crz":
                                    self._latex[pos_1][columns] = "\\ctrl{" + str(pos_1 - pos_2) + "}"
                                    self._latex[pos_2][columns] = "\\gate{R_z(%s)}" % (op["params"][0])
                                elif nm == "cu1":
                                    self._latex[pos_1][columns] = "\\ctrl{" + str(pos_1 - pos_2) + "}"
                                    self._latex[pos_2][columns] = "\\gate{U(0,0,%s)}" % (op["params"][0])
                                elif nm == "cu3":
                                    self._latex[pos_1][columns] = "\\ctrl{" + str(pos_1 - pos_2) + "}"
                                    self._latex[pos_2][columns] = "\\gate{U(%s,%s,%s)}" \
                                        % (op["params"][0], op["params"][1], op["params"][2])

                                gap = pos_3 - pos_2
                                for i in range(self.cregs[if_reg]):
                                    if if_value[i] == '1':
                                        self._latex[pos_3 + i][columns] = "\\control \\cw \\cwx[-" + str(gap) + "]"
                                        gap = 1
                                    else:
                                        self._latex[pos_3 + i][columns] = "\\controlo \\cw \\cwx[-" + str(gap) + "]"
                                        gap = 1

                        else:
                            temp = [pos_1, pos_2]
                            temp.sort(key=int)
                            top = temp[0]
                            bottom = temp[1]

                            for i in range(top, bottom + 1):
                                if is_occupied[i] == False:
                                    is_occupied[i] = True
                                else:
                                    columns += 1
                                    is_occupied = [False for j in range(self.img_width)]
                                    for j in range(top, bottom + 1):
                                        is_occupied[j] = True
                                    break

                            if nm == "cx":
                                self._latex[pos_1][columns] = "\\ctrl{" + str(pos_2 - pos_1) + "}"
                                self._latex[pos_2][columns] = "\\targ";
                            elif nm == "cz":
                                self._latex[pos_1][columns] = "\\ctrl{" + str(pos_2 - pos_1) + "}"
                                self._latex[pos_2][columns] = "\\gate{Z}"
                            elif nm == "cy":
                                self._latex[pos_1][columns] = "\\ctrl{" + str(pos_2 - pos_1) + "}"
                                self._latex[pos_2][columns] = "\\gate{Y}"
                            elif nm == "ch":
                                self._latex[pos_1][columns] = "\\ctrl{" + str(pos_2 - pos_1) + "}"
                                self._latex[pos_2][columns] = "\\gate{H}"
                            elif nm == "swap":
                                self._latex[pos_1][columns] = "\\qswap";
                                self._latex[pos_2][columns] = "\\qwx"
                            elif nm == "crz":
                                self._latex[pos_1][columns] = "\\ctrl{" + str(pos_2 - pos_1) + "}"
                                self._latex[pos_2][columns] = "\\gate{R_z(%s)}" % (op["params"][0])
                            elif nm == "cu1":
                                self._latex[pos_1][columns] = "\\ctrl{" + str(pos_2 - pos_1) + "}"
                                self._latex[pos_2][columns] = "\\gate{U(0,0,%s)}" % (op["params"][0])
                            elif nm == "cu3":
                                self._latex[pos_1][columns] = "\\ctrl{" + str(pos_2 - pos_1) + "}"
                                self._latex[pos_2][columns] = "\\gate{U(%s,%s,%s)}" \
                                    % (op["params"][0], op["params"][1], op["params"][2])

                    elif len(qarglist) == 3:
                        pos_1 = self.img_regs[(qarglist[0][0], \
                                            qarglist[0][1])]
                        pos_2 = self.img_regs[(qarglist[1][0], \
                                            qarglist[1][1])]
                        pos_3 = self.img_regs[(qarglist[2][0], \
                                            qarglist[2][1])]

                        if 'conditional' in op:
                            pos_4 = self.img_regs[(if_reg, 0)]

                            temp = [pos_1, pos_2, pos_3, pos_4]
                            temp.sort(key=int)
                            top = temp[0]
                            bottom = temp[2]

                            for i in range(top, pos_4 + 1):
                                if is_occupied[i] == False:
                                    is_occupied[i] = True
                                else:
                                    columns += 1
                                    is_occupied = [False for j in range(self.img_width)]
                                    for j in range(top, pos_4 + 1):
                                        is_occupied[j] = True
                                    break

                            gap = pos_4 - bottom
                            for i in range(self.cregs[if_reg]):
                                if if_value[i] == '1':
                                    self._latex[pos_4 + i][columns] = "\\control \\cw \\cwx[-" + str(gap) + "]"
                                    gap = 1
                                else:
                                    self._latex[pos_4 + i][columns] = "\\controlo \\cw \\cwx[-" + str(gap) + "]"
                                    gap = 1
                        else:
                            temp = [pos_1, pos_2, pos_3]
                            temp.sort(key=int)
                            top = temp[0]
                            bottom = temp[2]

                            for i in range(top, bottom + 1):
                                if is_occupied[i] == False:
                                    is_occupied[i] = True
                                else:
                                    columns += 1
                                    is_occupied = [False for j in range(self.img_width)]
                                    for j in range(top, bottom + 1):
                                        is_occupied[j] = True
                                    break

                            if nm == "ccx":
                                self._latex[pos_1][columns] = "\\ctrl{" + str(pos_2 - pos_1) + "}"
                                self._latex[pos_2][columns] = "\\ctrl{" + str(pos_3 - pos_2) + "}"
                                self._latex[pos_3][columns] = "\\targ";

            else:
                if op["name"] == "measure":
                    assert len(op['clbits']) == 1 and \
                        len(op['qubits']) == 1 and \
                        'params' not in op , "bad operation record"

                    if 'conditional' in op:
                        assert False, "If controlled measures currently not suppported."
                    qname, qindex = self.total_2_register_index(
                        op['qubits'][0], self.qregs)
                    cname, cindex = self.total_2_register_index(
                        op['clbits'][0], self.cregs)

                    if aliases:
                        newq = aliases[(qname, qindex)]
                        qname = newq[0]
                        qindex = newq[1]

                    pos_1 = self.img_regs[(qname, qindex)]
                    pos_2 = self.img_regs[(cname, cindex)]

                    for i in range(pos_1, pos_2 + 1):
                        if is_occupied[i] == False:
                            is_occupied[i] = True
                        else:
                            columns += 1
                            is_occupied = [False for j in range(self.img_width)]
                            for j in range(pos_1, pos_2 + 1):
                                is_occupied[j] = True
                            break

                    try:
                        self._latex[pos_1][columns] = "\\meter";
                        self._latex[pos_2][columns] = "\\ctarg \\cw \\cwx[-" + str(pos_2 - pos_1) + "]"
                    except Exception as err:
                        print(err)
                        print(len(self._latex), len(self._latex[0]))
                        import pdb;pdb.set_trace()

                else:
                    assert False, "bad node data"

    def _ffs(self, mask):
        """Find index of first set bit.

        Args:
            mask (int): integer to search
        """
        return (mask & (-mask)).bit_length() - 1
        

def _get_register_specs(bit_labels):
    """
    Get the number and size of unique registers from bit_labels list.

    TODO: this function also appears in _projectq_simulator.py. Perhaps it
    should be placed in _quantumcircuit.py or tools.

    Args:
        bit_labels (list): this list is of the form::

            [['reg1', 0], ['reg1', 1], ['reg2', 0]]

            which indicates a register named "reg1" of size 2
            and a register named "reg2" of size 1. This is the
            format of classic and quantum bit labels in qobj 
            header.

    Returns:
        iterator of register_name:size pairs.
    """
    it = itertools.groupby(bit_labels, operator.itemgetter(0))
    for register_name, sub_it in it:
        yield register_name, max(ind[1] for ind in sub_it) + 1<|MERGE_RESOLUTION|>--- conflicted
+++ resolved
@@ -476,10 +476,6 @@
         and K. Nemoto, Phys. Rev. Lett. 117, 180401 (2016).
         [2] R. P. Rundle, P. W. Mills, T. Tilma, J. H. Samson, and
         M. J. Everitt, Phys. Rev. A 96, 022117 (2017).
-<<<<<<< HEAD
-            
-=======
->>>>>>> e9811362
     """
     state = np.array(state)
     if state.ndim == 1:
