# -*- coding: utf-8 -*-

# Copyright 2017, IBM.
#
# This source code is licensed under the Apache License, Version 2.0 found in
# the LICENSE.txt file in the root directory of this source tree.

# pylint: disable=wrong-import-order
# pylint: disable=redefined-builtin

"""Main QISKit public functionality."""

# First, check for required Python and API version
from . import _util

from ._qiskiterror import QISKitError
from ._classicalregister import ClassicalRegister
from ._quantumregister import QuantumRegister
from ._quantumcircuit import QuantumCircuit
from ._gate import Gate
from ._compositegate import CompositeGate
from ._instruction import Instruction
from ._instructionset import InstructionSet
from ._reset import Reset
from ._measure import Measure

# The qiskit.extensions.x imports needs to be placed here due to the
# mechanism for adding gates dynamically.
import qiskit.extensions.standard
import qiskit.extensions.quantum_initializer

from ._quantumjob import QuantumJob
from ._quantumprogram import QuantumProgram
from ._result import Result
<<<<<<< HEAD
from .wrapper._wrapper import (available_backends, execute, register, get_backend, compile,
                               load_qasm_string, load_qasm_file, least_busy)
=======

from .wrapper._wrapper import (
    available_backends, local_backends, remote_backends,
    get_backend, compile, execute, register, unregister,
    registered_providers, load_qasm_string, load_qasm_file)
>>>>>>> e51b4fd9

# Import the wrapper, to make it available when doing "import qiskit".
from . import wrapper

import os

ROOT_DIR = os.path.join(os.path.dirname(os.path.abspath(__file__)), "..")
with open(os.path.join(ROOT_DIR, "VERSION.txt"), "r") as version_file:
    __version__ = version_file.readlines()<|MERGE_RESOLUTION|>--- conflicted
+++ resolved
@@ -32,16 +32,11 @@
 from ._quantumjob import QuantumJob
 from ._quantumprogram import QuantumProgram
 from ._result import Result
-<<<<<<< HEAD
-from .wrapper._wrapper import (available_backends, execute, register, get_backend, compile,
-                               load_qasm_string, load_qasm_file, least_busy)
-=======
 
 from .wrapper._wrapper import (
     available_backends, local_backends, remote_backends,
     get_backend, compile, execute, register, unregister,
-    registered_providers, load_qasm_string, load_qasm_file)
->>>>>>> e51b4fd9
+    registered_providers, load_qasm_string, load_qasm_file, least_busy)
 
 # Import the wrapper, to make it available when doing "import qiskit".
 from . import wrapper
