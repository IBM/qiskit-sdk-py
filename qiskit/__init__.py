--- conflicted
+++ resolved
@@ -1,21 +1,17 @@
-from IBMQuantumExperience import RegisterSizeError
-
-from ._qiskiterror import QISKitError
-from ._classicalregister import ClassicalRegister
-from ._quantumregister import QuantumRegister
-from ._quantumcircuit import QuantumCircuit
-from ._gate import Gate
-from ._compositegate import CompositeGate
-from ._instruction import Instruction
-from ._instructionset import InstructionSet
-import qiskit.extensions.standard
-from ._jobprocessor import JobProcessor
-from ._quantumjob import QuantumJob
-from ._quantumprogram import QuantumProgram
-from ._result import Result
-
-<<<<<<< HEAD
-
-=======
->>>>>>> af596d3a
-__version__ = '0.4.0'
+from IBMQuantumExperience import RegisterSizeError
+
+from ._qiskiterror import QISKitError
+from ._classicalregister import ClassicalRegister
+from ._quantumregister import QuantumRegister
+from ._quantumcircuit import QuantumCircuit
+from ._gate import Gate
+from ._compositegate import CompositeGate
+from ._instruction import Instruction
+from ._instructionset import InstructionSet
+import qiskit.extensions.standard
+from ._jobprocessor import JobProcessor
+from ._quantumjob import QuantumJob
+from ._quantumprogram import QuantumProgram
+from ._result import Result
+
+__version__ = '0.4.0'