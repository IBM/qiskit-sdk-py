--- conflicted
+++ resolved
@@ -14,11 +14,7 @@
 
 """Node for an OPENQASM binary operation expression."""
 
-<<<<<<< HEAD
 import warnings
-import sympy
-=======
->>>>>>> 4199bcd7
 
 from .node import Node
 
@@ -50,8 +46,6 @@
 
     def latex(self, prec=None, nested_scope=None):
         """Return the corresponding math mode latex string."""
-<<<<<<< HEAD
-
         if prec is not None:
             warnings.warn('Parameter \'prec\' is no longer used and is being deprecated.',
                           DeprecationWarning)
@@ -59,9 +53,6 @@
             warnings.warn('Parameter \'nested_scope\' is no longer used and is being deprecated.',
                           DeprecationWarning)
 
-        return sympy.latex(self.sym())
-=======
-        del prec  # TODO prec ignored
         try:
             from pylatexenc.latexencode import utf8tolatex
         except ImportError:
@@ -70,11 +61,9 @@
                               "'pip install pylatexenc' before using this "
                               "method.")
         return utf8tolatex(self.sym(nested_scope))
->>>>>>> 4199bcd7
 
     def real(self, nested_scope=None):
         """Return the correspond floating point number."""
-
         if nested_scope is not None:
             warnings.warn('Parameter \'nested_scope\' is no longer used and is being deprecated.',
                           DeprecationWarning)
