# -*- coding: utf-8 -*-

# This code is part of Qiskit.
#
# (C) Copyright IBM 2017.
#
# This code is licensed under the Apache License, Version 2.0. You may
# obtain a copy of this license in the LICENSE.txt file in the root directory
# of this source tree or at http://www.apache.org/licenses/LICENSE-2.0.
#
# Any modifications or derivative works of this code must retain this
# copyright notice, and modified files need to carry a notice indicating
# that they have been altered from the originals.

"""Node for an OPENQASM real number."""

import warnings
from sympy import latex, pi
from sympy.printing.ccode import ccode

from .node import Node


class Real(Node):
    """Node for an OPENQASM real number.

    This node has no children. The data is in the value field.
    """

    def __init__(self, id):
        """Create the real node."""
        # pylint: disable=redefined-builtin
        super().__init__("real", None, None)
        self.value = id

    def to_string(self, indent):
        """Print with indent."""
        ind = indent * ' '
        print(ind, 'real', self.value)

<<<<<<< HEAD
    def qasm(self):
=======
    def qasm(self, prec=None):
>>>>>>> f29bfbb4
        """Return the corresponding OPENQASM string."""

        if prec is not None:
            warnings.warn('Parameter \'prec\' is no longer used and is being deprecated.',
                          DeprecationWarning)

        if self.value == pi:
            return "pi"

        return ccode(self.value)

    def latex(self):
        """Return the corresponding math mode latex string."""
        return latex(self.value)

    def sym(self):
        """Return the correspond symbolic number."""
        return self.value

    def real(self):
        """Return the correspond floating point number."""
        return float(self.value.evalf())<|MERGE_RESOLUTION|>--- conflicted
+++ resolved
@@ -38,11 +38,7 @@
         ind = indent * ' '
         print(ind, 'real', self.value)
 
-<<<<<<< HEAD
-    def qasm(self):
-=======
     def qasm(self, prec=None):
->>>>>>> f29bfbb4
         """Return the corresponding OPENQASM string."""
 
         if prec is not None:
