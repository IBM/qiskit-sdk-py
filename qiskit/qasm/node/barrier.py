# -*- coding: utf-8 -*-

# This code is part of Qiskit.
#
# (C) Copyright IBM 2017.
#
# This code is licensed under the Apache License, Version 2.0. You may
# obtain a copy of this license in the LICENSE.txt file in the root directory
# of this source tree or at http://www.apache.org/licenses/LICENSE-2.0.
#
# Any modifications or derivative works of this code must retain this
# copyright notice, and modified files need to carry a notice indicating
# that they have been altered from the originals.

"""Node for an OPENQASM barrier statement."""

import warnings

from .node import Node


class Barrier(Node):
    """Node for an OPENQASM barrier statement.

    children[0] is a primarylist node.
    """

    def __init__(self, children):
        """Create the barrier node."""
        super().__init__('barrier', children, None)

<<<<<<< HEAD
    def qasm(self):
        """Return the corresponding OPENQASM string."""
=======
    def qasm(self, prec=None):
        """Return the corresponding OPENQASM string."""

        if prec is not None:
            warnings.warn('Parameter \'prec\' is no longer used and is being deprecated.',
                          DeprecationWarning)

>>>>>>> f29bfbb4
        return "barrier " + self.children[0].qasm() + ";"<|MERGE_RESOLUTION|>--- conflicted
+++ resolved
@@ -29,10 +29,6 @@
         """Create the barrier node."""
         super().__init__('barrier', children, None)
 
-<<<<<<< HEAD
-    def qasm(self):
-        """Return the corresponding OPENQASM string."""
-=======
     def qasm(self, prec=None):
         """Return the corresponding OPENQASM string."""
 
@@ -40,5 +36,4 @@
             warnings.warn('Parameter \'prec\' is no longer used and is being deprecated.',
                           DeprecationWarning)
 
->>>>>>> f29bfbb4
         return "barrier " + self.children[0].qasm() + ";"