--- conflicted
+++ resolved
@@ -26,33 +26,6 @@
     """An AssertManager object manages all assertions in the experiment and executes them."""
     StatOutputs = {}
 
-<<<<<<< HEAD
-    def breakpoint_name():
-        return "breakpoint_" + datetime.now().isoformat()
-
-    def syntax4measure(bit):
-    # support for all known measure syntaxes
-        if isinstance(bit,(list, Register)):
-            return bit
-        elif isinstance(bit,(range, tuple)):
-            return list(bit)
-        else: #if single bit
-            return [bit]
-
-    def cbits2idxs(cbits, exp):
-    # gives index wrt counts object for clbits
-        if isinstance(cbits[0], int): # syntax 1
-            return cbits
-        elif isinstance(cbits[0], Clbit): # syntax 2
-            idxs = [exp.clbits.index(cbit) for cbit in cbits]
-            return idxs
-        elif isinstance(cbits, ClassicalRegister): # syntax 3
-            idxfirst = exp.clbits.index(cbits[0])
-            idxlast = exp.clbits.index(cbits[-1])
-            return range(idxfirst, idxlast+1)
-
-=======
->>>>>>> 045fbce5
     def stat_collect(experiments, results):
         """Calculate and collect results of statistical tests for each experiment
 
