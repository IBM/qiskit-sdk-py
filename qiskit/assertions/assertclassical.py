# -*- coding: utf-8 -*-

# This code is part of Qiskit.
#
# (C) Copyright IBM 2017.
#
# This code is licensed under the Apache License, Version 2.0. You may
# obtain a copy of this license in the LICENSE.txt file in the root directory
# of this source tree or at http://www.apache.org/licenses/LICENSE-2.0.
#
# Any modifications or derivative works of this code must retain this
# copyright notice, and modified files need to carry a notice indicating
# that they have been altered from the originals.

"""
Assertion of classical states.
"""
import numpy as np
from qiskit.circuit.instruction import Instruction
from qiskit.circuit.measure import Measure
from qiskit.assertions.asserts import Asserts
from qiskit.circuit.quantumcircuit import QuantumCircuit
from qiskit.exceptions import QiskitError
from scipy.stats import chisquare

class AssertClassical(Asserts):
    """
        Assertion of classical states and quantum measurement
        in the computational basis.
    """
    def __init__(self, qubit, cbit, pcrit, expval, negate):
        super().__init__(self.syntax4measure(qubit), self.syntax4measure(cbit), pcrit, negate)
        self._expval = expval if expval==None or isinstance(expval, int) else int(expval, 2)
        if expval!=None and not self._expval in range(0, 2**len(self._cbit)):
            raise QiskitError("AssertClassical expected value %d not in range for %d cbits" % (self._expval, len(self._cbit)))

    def stat_test(self, counts):
        # chi-squared statistical test for classical assertions
        vals_list = list(counts.values())
        if self._expval == None:
            index = np.argmax(vals_list)
        else:
            try:
                index = list(map(lambda x: int(x, 2), counts.keys())).index(self._expval)
            except ValueError:
                index = -1
        numqubits = len(list(counts)[0])
        numzeros = 2**numqubits - len(counts)
        vals_list.extend([0]*numzeros)
        exp_list = [1]*len(vals_list)
        exp_list[index] = 2**16
        vals_list = vals_list / np.sum(vals_list)
        exp_list = exp_list / np.sum(exp_list)
        chisq, pval = chisquare(vals_list, f_exp = exp_list, ddof=1)
        if len(list(counts.keys())[0]) == 1:
            pval = vals_list[index]
            passed = True if pval >= 1 - self._pcrit else False
        else:
            passed = True if pval >= self._pcrit else False
        return (chisq, pval, passed)


def assert_classical(self, qubit, cbit, pcrit=0.05, expval=None):
    """Create classical assertion

    Args:
        expval: integer of 0's and 1's
        pcrit: critical p-value for the hypothesis test
        qubit (QuantumRegister|list|tuple): quantum register
        cbit (ClassicalRegister|list|tuple): classical register

    Returns:
        qiskit.QuantumCircuit: copy of quantum circuit at the assert point.

    Raises:
        QiskitError: if qubit is not in this circuit or bad format;
            if cbit is not in this circuit or not creg.
    """
<<<<<<< HEAD
    theClone = self.copy(AssertManager.breakpoint_name())
    assertion = AssertClassical(qubit, cbit, pcrit, expval)
=======
    theClone = self.copy("breakpoint"+"_"+Asserts.breakpoint_name())
    assertion = AssertClassical(qubit, cbit, pcrit, expval, False)
>>>>>>> 045fbce5
    theClone.append(assertion, [assertion._qubit], [assertion._cbit])
    # AssertManager.StatOutputs[theClone.name] = {"type":"Classical", "expval":expval, \
        # "qubit":assertion._qubit, "cbit":assertion._cbit}
    return theClone

QuantumCircuit.assert_classical = assert_classical

def assert_not_classical(self, qubit, cbit, pcrit=0.05, expval=None):
    theClone = self.copy("breakpoint"+"_"+Asserts.breakpoint_name())
    assertion = AssertClassical(qubit, cbit, pcrit, expval, True)
    theClone.append(assertion, [assertion._qubit], [assertion._cbit])
    # AssertManager.StatOutputs[theClone.name]["type"] = "Not Classical"
    return theClone

QuantumCircuit.assert_not_classical = assert_not_classical<|MERGE_RESOLUTION|>--- conflicted
+++ resolved
@@ -76,13 +76,8 @@
         QiskitError: if qubit is not in this circuit or bad format;
             if cbit is not in this circuit or not creg.
     """
-<<<<<<< HEAD
-    theClone = self.copy(AssertManager.breakpoint_name())
-    assertion = AssertClassical(qubit, cbit, pcrit, expval)
-=======
     theClone = self.copy("breakpoint"+"_"+Asserts.breakpoint_name())
     assertion = AssertClassical(qubit, cbit, pcrit, expval, False)
->>>>>>> 045fbce5
     theClone.append(assertion, [assertion._qubit], [assertion._cbit])
     # AssertManager.StatOutputs[theClone.name] = {"type":"Classical", "expval":expval, \
         # "qubit":assertion._qubit, "cbit":assertion._cbit}
