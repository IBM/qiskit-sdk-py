# This code is part of Qiskit.
#
# (C) Copyright IBM 2017, 2018.
#
# This code is licensed under the Apache License, Version 2.0. You may
# obtain a copy of this license in the LICENSE.txt file in the root directory
# of this source tree or at http://www.apache.org/licenses/LICENSE-2.0.
#
# Any modifications or derivative works of this code must retain this
# copyright notice, and modified files need to carry a notice indicating
# that they have been altered from the originals.

"""Model for schema-conformant Results."""

import copy
import warnings

from qiskit.circuit.quantumcircuit import QuantumCircuit
from qiskit.pulse.schedule import Schedule
from qiskit.exceptions import QiskitError
from qiskit.quantum_info.states import statevector
from qiskit.result.models import ExperimentResult
from qiskit.result import postprocess
from qiskit.result.counts import Counts
from qiskit.qobj.utils import MeasLevel
from qiskit.qobj import QobjHeader


class Result:
    """Model for Results.

    Attributes:
        backend_name (str): backend name.
        backend_version (str): backend version, in the form X.Y.Z.
        qobj_id (str): user-generated Qobj id.
        job_id (str): unique execution id from the backend.
        success (bool): True if complete input qobj executed correctly. (Implies
            each experiment success)
        results (list[ExperimentResult]): corresponding results for array of
            experiments of the input qobj
    """

    _metadata = {}

    def __init__(self, backend_name, backend_version, qobj_id, job_id, success,
                 results, date=None, status=None, header=None, **kwargs):
        self._metadata = {}
        self.backend_name = backend_name
        self.backend_version = backend_version
        self.qobj_id = qobj_id
        self.job_id = job_id
        self.success = success
        self.results = results
        if date is not None:
            self.date = date
        if status is not None:
            self.status = status
        if header is not None:
            self.header = header
        self._metadata.update(kwargs)

    def __repr__(self):
        out = ("Result(backend_name='%s', backend_version='%s', qobj_id='%s', "
               "job_id='%s', success=%s, results=%s" % (
                   self.backend_name,
                   self.backend_version, self.qobj_id, self.job_id, self.success,
                   self.results))
        if hasattr(self, 'date'):
            out += ", date=%s" % self.date
        if hasattr(self, 'status'):
            out += ", status=%s" % self.status
        if hasattr(self, 'header'):
            out += ", status=%s" % self.header
        for key in self._metadata:
            if isinstance(self._metadata[key], str):
                value_str = "'%s'" % self._metadata[key]
            else:
                value_str = repr(self._metadata[key])
            out += ", %s=%s" % (key, value_str)
        out += ')'
        return out

    def to_dict(self):
        """Return a dictionary format representation of the Result

        Returns:
            dict: The dictionary form of the Result
        """
        out_dict = {
            'backend_name': self.backend_name,
            'backend_version': self.backend_version,
            'qobj_id': self.qobj_id,
            'job_id': self.job_id,
            'success': self.success,
            'results': [x.to_dict() for x in self.results]
        }
        if hasattr(self, 'date'):
            out_dict['date'] = self.date
        if hasattr(self, 'status'):
            out_dict['status'] = self.status
        if hasattr(self, 'header'):
            out_dict['header'] = self.header.to_dict()
        out_dict.update(self._metadata)
        return out_dict

    def __getattr__(self, name):
        try:
            return self._metadata[name]
        except KeyError as ex:
            raise AttributeError(f'Attribute {name} is not defined') from ex

    @classmethod
    def from_dict(cls, data):
        """Create a new ExperimentResultData object from a dictionary.

        Args:
            data (dict): A dictionary representing the Result to create. It
                         will be in the same format as output by
                         :meth:`to_dict`.
        Returns:
            Result: The ``Result`` object from the input dictionary.

        """

        in_data = copy.copy(data)
        in_data['results'] = [
            ExperimentResult.from_dict(x) for x in in_data.pop('results')]
        if 'header' in in_data:
            in_data['header'] = QobjHeader.from_dict(in_data.pop('header'))
        return cls(**in_data)

    def data(self, experiment=None):
        """Get the raw data for an experiment.

        Note this data will be a single classical and quantum register and in a
        format required by the results schema. We recommend that most users use
        the get_xxx method, and the data will be post-processed for the data type.

        Args:
            experiment (str or QuantumCircuit or Schedule or int or None): the index of the
                experiment. Several types are accepted for convenience::
                * str: the name of the experiment.
                * QuantumCircuit: the name of the circuit instance will be used.
                * Schedule: the name of the schedule instance will be used.
                * int: the position of the experiment.
                * None: if there is only one experiment, returns it.

        Returns:
            dict: A dictionary of results data for an experiment. The data
            depends on the backend it ran on and the settings of `meas_level`,
            `meas_return` and `memory`.

            QASM backends return a dictionary of dictionary with the key
            'counts' and  with the counts, with the second dictionary keys
            containing a string in hex format (``0x123``) and values equal to
            the number of times this outcome was measured.

            Statevector backends return a dictionary with key 'statevector' and
            values being a list[list[complex components]] list of 2^num_qubits
            complex amplitudes. Where each complex number is represented as a 2
            entry list for each component. For example, a list of
            [0.5+1j, 0-1j] would be represented as [[0.5, 1], [0, -1]].

            Unitary backends return a dictionary with key 'unitary' and values
            being a list[list[list[complex components]]] list of
            2^num_qubits x 2^num_qubits complex amplitudes in a two entry list for
            each component. For example if the amplitude is
            [[0.5+0j, 0-1j], ...] the value returned will be
            [[[0.5, 0], [0, -1]], ...].

            The simulator backends also have an optional key 'snapshots' which
            returns a dict of snapshots specified by the simulator backend.
            The value is of the form dict[slot: dict[str: array]]
            where the keys are the requested snapshot slots, and the values are
            a dictionary of the snapshots.

        Raises:
            QiskitError: if data for the experiment could not be retrieved.
        """
        try:
            return self._get_experiment(experiment).data.to_dict()
        except (KeyError, TypeError) as ex:
            raise QiskitError(f'No data for experiment "{repr(experiment)}"') from ex

    def get_memory(self, experiment=None):
        """Get the sequence of memory states (readouts) for each shot
        The data from the experiment is a list of format
        ['00000', '01000', '10100', '10100', '11101', '11100', '00101', ..., '01010']

        Args:
            experiment (str or QuantumCircuit or Schedule or int or None): the index of the
                experiment, as specified by ``data()``.

        Returns:
            List[str] or np.ndarray: Either the list of each outcome, formatted according to
                registers in circuit or a complex numpy np.ndarray with shape:

                ============  =============  =====
                `meas_level`  `meas_return`  shape
                ============  =============  =====
                0             `single`       np.ndarray[shots, memory_slots, memory_slot_size]
                0             `avg`          np.ndarray[memory_slots, memory_slot_size]
                1             `single`       np.ndarray[shots, memory_slots]
                1             `avg`          np.ndarray[memory_slots]
                2             `memory=True`  list
                ============  =============  =====

        Raises:
            QiskitError: if there is no memory data for the circuit.
        """
        exp_result = self._get_experiment(experiment)
        try:
            try:  # header is not available
                header = exp_result.header.to_dict()
            except (AttributeError, QiskitError):
                header = None

            meas_level = exp_result.meas_level

            memory = self.data(experiment)['memory']

            if meas_level == MeasLevel.CLASSIFIED:
                return postprocess.format_level_2_memory(memory, header)
            elif meas_level == MeasLevel.KERNELED:
                return postprocess.format_level_1_memory(memory)
            elif meas_level == MeasLevel.RAW:
                return postprocess.format_level_0_memory(memory)
            else:
                raise QiskitError('Measurement level {} is not supported'.format(meas_level))

        except KeyError as ex:
            raise QiskitError(
                'No memory for experiment "{}". '
                'Please verify that you either ran a measurement level 2 job '
                'with the memory flag set, eg., "memory=True", '
                'or a measurement level 0/1 job.'.format(repr(experiment))
            ) from ex

    def get_counts(self, experiment=None, implicit_zeros=False):
        """Get the histogram data of an experiment.

        Args:
            experiment (str or QuantumCircuit or Schedule or int or None): the index of the
<<<<<<< HEAD
                experiment, as specified by ``get_data()``.
            implicit_zeros (bool): If `True`, the missing keys are filled up with implicit zero
                values. Default `False`.
=======
                experiment, as specified by ``data([experiment])``.
>>>>>>> a2567a96

        Returns:
            dict[str:int] or list[dict[str:int]]: a dictionary or a list of
                dictionaries. A dictionary has the counts for each qubit with
                the keys containing a string in binary format and separated
                according to the registers in circuit (e.g. ``0100 1110``).
                The string is little-endian (cr[0] on the right hand side).
        Raises:
            QiskitError: if there are no counts for the experiment.
        """
        if experiment is None:
            exp_keys = range(len(self.results))
        else:
            exp_keys = [experiment]

        dict_list = []
        for key in exp_keys:
            exp = self._get_experiment(key)
            try:
                header = exp.header.to_dict()
            except (AttributeError, QiskitError):  # header is not available
                header = None

            if 'counts' in self.data(key).keys():
                if header:
                    counts_header = {
                        k: v for k, v in header.items() if k in {
                            'time_taken', 'creg_sizes', 'memory_slots'}}
                else:
                    counts_header = {}
                dict_list.append(Counts(self.data(key)['counts'], **counts_header,
                                        implicit_zeros=implicit_zeros))
            elif 'statevector' in self.data(key).keys():
                vec = postprocess.format_statevector(self.data(key)['statevector'])
                dict_list.append(statevector.Statevector(vec).probabilities_dict(decimals=15))
            else:
                raise QiskitError('No counts for experiment "{}"'.format(repr(key)))

        # Return first item of dict_list if size is 1
        if len(dict_list) == 1:
            return dict_list[0]
        else:
            return dict_list

    def get_statevector(self, experiment=None, decimals=None):
        """Get the final statevector of an experiment.

        Args:
            experiment (str or QuantumCircuit or Schedule or int or None): the index of the
                experiment, as specified by ``data()``.
            decimals (int): the number of decimals in the statevector.
                If None, does not round.

        Returns:
            list[complex]: list of 2^num_qubits complex amplitudes.

        Raises:
            QiskitError: if there is no statevector for the experiment.
        """
        try:
            return postprocess.format_statevector(self.data(experiment)['statevector'],
                                                  decimals=decimals)
        except KeyError as ex:
            raise QiskitError(f'No statevector for experiment "{repr(experiment)}"') from ex

    def get_unitary(self, experiment=None, decimals=None):
        """Get the final unitary of an experiment.

        Args:
            experiment (str or QuantumCircuit or Schedule or int or None): the index of the
                experiment, as specified by ``data()``.
            decimals (int): the number of decimals in the unitary.
                If None, does not round.

        Returns:
            list[list[complex]]: list of 2^num_qubits x 2^num_qubits complex
                amplitudes.

        Raises:
            QiskitError: if there is no unitary for the experiment.
        """
        try:
            return postprocess.format_unitary(self.data(experiment)['unitary'],
                                              decimals=decimals)
        except KeyError as ex:
            raise QiskitError(f'No unitary for experiment "{repr(experiment)}"') from ex

    def _get_experiment(self, key=None):
        """Return a single experiment result from a given key.

        Args:
            key (str or QuantumCircuit or Schedule or int or None): the index of the
                experiment, as specified by ``data()``.

        Returns:
            ExperimentResult: the results for an experiment.

        Raises:
            QiskitError: if there is no data for the experiment, or an unhandled
                error occurred while fetching the data.
        """
        # Automatically return the first result if no key was provided.
        if key is None:
            if len(self.results) != 1:
                raise QiskitError(
                    'You have to select a circuit or schedule when there is more than '
                    'one available')
            key = 0

        # Key is a QuantumCircuit/Schedule or str: retrieve result by name.
        if isinstance(key, (QuantumCircuit, Schedule)):
            key = key.name
        # Key is an integer: return result by index.
        if isinstance(key, int):
            try:
                exp = self.results[key]
            except IndexError as ex:
                raise QiskitError(f'Result for experiment "{key}" could not be found.') from ex
        else:
            # Look into `result[x].header.name` for the names.
            exp = [result for result in self.results
                   if getattr(getattr(result, 'header', None),
                              'name', '') == key]

            if len(exp) == 0:
                raise QiskitError('Data for experiment "%s" could not be found.' %
                                  key)
            if len(exp) == 1:
                exp = exp[0]
            else:
                warnings.warn(
                    'Result object contained multiple results matching name "%s", '
                    'only first match will be returned. Use an integer index to '
                    'retrieve results for all entries.' % key)
                exp = exp[0]

        # Check that the retrieved experiment was successful
        if getattr(exp, 'success', False):
            return exp
        # If unsuccessful check experiment and result status and raise exception
        result_status = getattr(self, 'status', 'Result was not successful')
        exp_status = getattr(exp, 'status', 'Experiment was not successful')
        raise QiskitError(result_status, ", ", exp_status)<|MERGE_RESOLUTION|>--- conflicted
+++ resolved
@@ -241,13 +241,9 @@
 
         Args:
             experiment (str or QuantumCircuit or Schedule or int or None): the index of the
-<<<<<<< HEAD
-                experiment, as specified by ``get_data()``.
+                experiment, as specified by ``data([experiment])``.
             implicit_zeros (bool): If `True`, the missing keys are filled up with implicit zero
                 values. Default `False`.
-=======
-                experiment, as specified by ``data([experiment])``.
->>>>>>> a2567a96
 
         Returns:
             dict[str:int] or list[dict[str:int]]: a dictionary or a list of
