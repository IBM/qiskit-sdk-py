--- conflicted
+++ resolved
@@ -157,7 +157,6 @@
                     "description": "Whether delay between programs can be set dynamically using 'rep_delay').",
                     "default": false
                     },
-<<<<<<< HEAD
                 "meas_kernels": {
                     "type": "array",
                     "minItems": 1,
@@ -177,13 +176,12 @@
                 "default_discriminator": {
                     "type": "string",
                     "description": "Default discriminator used by the backend."
-=======
+                    },
                 "supported_instructions": {
                     "type": "array",
                     "minItems": 0,
                     "description": "Instructions supported by the backend.",
                     "items": {"type": "string"}
->>>>>>> 883a09a8
                     }
                 }
             },
