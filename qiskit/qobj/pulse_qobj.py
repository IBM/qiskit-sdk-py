--- conflicted
+++ resolved
@@ -234,11 +234,7 @@
 
     def __init__(self, meas_level, meas_return, pulse_library,
                  qubit_lo_freq, meas_lo_freq, memory_slot_size=None,
-<<<<<<< HEAD
-                 rep_time=None, shots=None,
-=======
-                 rep_time=None, rep_delay=None, shots=None, max_credits=None,
->>>>>>> e5f99fd6
+                 rep_time=None, rep_delay=None, shots=None,
                  seed_simulator=None, memory_slots=None, **kwargs):
         """Instantiate a PulseQobjConfig object.
 
