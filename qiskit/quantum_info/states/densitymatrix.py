--- conflicted
+++ resolved
@@ -119,7 +119,6 @@
             self._data, other._data, rtol=self.rtol, atol=self.atol)
 
     def __repr__(self):
-<<<<<<< HEAD
         text = self.draw('text')
         return str(text)
 
@@ -129,14 +128,6 @@
 
     def _ipython_display_(self):
         display(self.draw('markdown'))
-=======
-        prefix = 'DensityMatrix('
-        pad = len(prefix) * ' '
-        return '{}{},\n{}dims={})'.format(
-            prefix, np.array2string(
-                self._data, separator=', ', prefix=prefix),
-            pad, self._op_shape.dims_l())
->>>>>>> d2ef703e
 
     @property
     def data(self):
