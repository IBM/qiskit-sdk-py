# -*- coding: utf-8 -*-

# This code is part of Qiskit.
#
# (C) Copyright IBM 2017, 2019.
#
# This code is licensed under the Apache License, Version 2.0. You may
# obtain a copy of this license in the LICENSE.txt file in the root directory
# of this source tree or at http://www.apache.org/licenses/LICENSE-2.0.
#
# Any modifications or derivative works of this code must retain this
# copyright notice, and modified files need to carry a notice indicating
# that they have been altered from the originals.

# pylint: disable=invalid-name
"""
Decompose single-qubit unitary into Euler angles.
"""

import math
import numpy as np
import scipy.linalg as la

from qiskit.circuit.quantumcircuit import QuantumCircuit
from qiskit.extensions.standard import HGate, U3Gate, U1Gate, RXGate, RYGate, RZGate
from qiskit.exceptions import QiskitError
from qiskit.quantum_info.operators import Operator
from qiskit.quantum_info.operators.predicates import is_unitary_matrix

DEFAULT_ATOL = 1e-12


class OneQubitEulerDecomposer:
    """A class for decomposing 1-qubit unitaries into Euler angle rotations.

    Allowed basis and their decompositions are:
        U3: U -> exp(1j*phase) * U3(theta, phi, lam)
        U1X: U -> exp(1j*phase) * U1(lam).RX(pi/2).U1(theta+pi).RX(pi/2).U1(phi+pi)
        ZYZ: U -> exp(1j*phase) * RZ(phi).RY(theta).RZ(lam)
        ZXZ: U -> exp(1j*phase) * RZ(phi).RX(theta).RZ(lam)
        XYX: U -> exp(1j*phase) * RX(phi).RY(theta).RX(lam)
    """
    def __init__(self, basis='U3'):
        if basis not in ['U3', 'U1X', 'ZYZ', 'ZXZ', 'XYX']:
            raise QiskitError("OneQubitEulerDecomposer: unsupported basis")
        self._basis = basis

    def __call__(self, unitary_mat, simplify=True, atol=DEFAULT_ATOL):
        """Decompose single qubit gate into a circuit.

        Args:
            unitary_mat (array_like): 1-qubit unitary matrix
            simplify (bool): remove zero-angle rotations [Default: True]
            atol (float): absolute tolerance for checking angles zero.

        Returns:
            QuantumCircuit: the decomposed single-qubit gate circuit

        Raises:
            QiskitError: if input is invalid or synthesis fails.
        """
        if hasattr(unitary_mat, 'to_operator'):
            # If input is a BaseOperator subclass this attempts to convert
            # the object to an Operator so that we can extract the underlying
            # numpy matrix from `Operator.data`.
            unitary_mat = unitary_mat.to_operator().data
        if hasattr(unitary_mat, 'to_matrix'):
            # If input is Gate subclass or some other class object that has
            # a to_matrix method this will call that method.
            unitary_mat = unitary_mat.to_matrix()
        # Convert to numpy array incase not already an array
        unitary_mat = np.asarray(unitary_mat, dtype=complex)

        # Check input is a 2-qubit unitary
        if unitary_mat.shape != (2, 2):
            raise QiskitError("OneQubitEulerDecomposer: "
                              "expected 2x2 input matrix")
        if not is_unitary_matrix(unitary_mat):
            raise QiskitError("OneQubitEulerDecomposer: "
                              "input matrix is not unitary.")
        circuit = self._circuit(unitary_mat, simplify=simplify, atol=atol)
        # Check circuit is correct
        if not Operator(circuit).equiv(Operator(unitary_mat)):
            raise QiskitError("OneQubitEulerDecomposer: "
                              "synthesis failed within required accuracy.")
        return circuit

    def _angles(self, unitary_mat):
        """Return Euler angles for given basis."""
        if self._basis in ['U3', 'U1X', 'ZYZ']:
            return self._angles_zyz(unitary_mat)
        if self._basis == 'ZXZ':
            return self._angles_zxz(unitary_mat)
        if self._basis == 'XYX':
            return self._angles_xyx(unitary_mat)
        raise QiskitError("OneQubitEulerDecomposer: invalid basis")

    def _circuit(self, unitary_mat, simplify=True, atol=DEFAULT_ATOL):
        theta, phi, lam, phase = self._angles(unitary_mat)
        if self._basis == 'U3':
            return self._circuit_u3(theta, phi, lam)
        if self._basis == 'U1X':
            return self._circuit_u1x(theta,
                                     phi,
                                     lam,
                                     simplify=simplify,
                                     atol=atol)
        if self._basis == 'ZYZ':
            return self._circuit_zyz(theta,
                                     phi,
                                     lam,
                                     simplify=simplify,
                                     atol=atol)
        if self._basis == 'ZXZ':
            return self._circuit_zxz(theta,
                                     phi,
                                     lam,
                                     simplify=simplify,
                                     atol=atol)
        if self._basis == 'XYX':
            return self._circuit_xyx(theta,
                                     phi,
                                     lam,
                                     simplify=simplify,
                                     atol=atol)
        raise QiskitError("OneQubitEulerDecomposer: invalid basis")

    @staticmethod
    def _angles_zyz(unitary_mat):
        """Return euler angles for special unitary matrix in ZYZ basis.

        In this representation U = exp(1j * phase) * Rz(phi).Ry(theta).Rz(lam)
        """
        # We rescale the input matrix to be special unitary (det(U) = 1)
        # This ensures that the quaternion representation is real
        coeff = la.det(unitary_mat)**(-0.5)
        phase = -np.angle(coeff)
        U = coeff * unitary_mat  # U in SU(2)
        # OpenQASM SU(2) parameterization:
        # U[0, 0] = exp(-i(phi+lambda)/2) * cos(theta/2)
        # U[0, 1] = -exp(-i(phi-lambda)/2) * sin(theta/2)
        # U[1, 0] = exp(i(phi-lambda)/2) * sin(theta/2)
        # U[1, 1] = exp(i(phi+lambda)/2) * cos(theta/2)
        theta = 2 * math.atan2(abs(U[1, 0]), abs(U[0, 0]))
        phiplambda = 2 * np.angle(U[1, 1])
        phimlambda = 2 * np.angle(U[1, 0])
        phi = (phiplambda + phimlambda) / 2.0
        lam = (phiplambda - phimlambda) / 2.0
        return theta, phi, lam, phase

    @staticmethod
    def _angles_zxz(unitary_mat):
        """Return euler angles for special unitary matrix in ZXZ basis.

        In this representation U = exp(1j * phase) * Rz(phi).Rx(theta).Rz(lam)
        """
        theta, phi, lam, phase = OneQubitEulerDecomposer._angles_zyz(unitary_mat)
        return theta, phi + np.pi / 2, lam - np.pi / 2, phase

    @staticmethod
    def _angles_xyx(unitary_mat):
        """Return euler angles for special unitary matrix in XYX basis.

        In this representation U = exp(1j * phase) * Rx(phi).Ry(theta).Rx(lam)
        """
        # We use the fact that
        # Rx(a).Ry(b).Rx(c) = H.Rz(a).Ry(-b).Rz(c).H
        had = HGate().to_matrix()
        mat_zyz = np.dot(np.dot(had, unitary_mat), had)
        theta, phi, lam, phase = OneQubitEulerDecomposer._angles_zyz(mat_zyz)
        return -theta, phi, lam, phase

    @staticmethod
    def _circuit_u3(theta, phi, lam):
        circuit = QuantumCircuit(1)
        circuit.append(U3Gate(theta, phi, lam), [0])
        return circuit

    @staticmethod
<<<<<<< HEAD
    def _circuit_u1x(theta, phi, lam, simplify=True, atol=DEFAULT_ATOL):
        # Check for U1 and U2 decompositions into minimimal
=======
    def _circuit_u1x(angles, simplify=True, atol=DEFAULT_ATOL):
        # Check for U1 and U2 decompositions into minimal
>>>>>>> 2d75ea7b
        # required X90 pulses
        if simplify and np.allclose([theta, phi], [0., 0.], atol=atol):
            # zero X90 gate decomposition
            circuit = QuantumCircuit(1)
            circuit.append(U1Gate(lam), [0])
            return circuit
        if simplify and np.isclose(theta, np.pi / 2, atol=atol):
            # single X90 gate decomposition
            circuit = QuantumCircuit(1)
            circuit.append(U1Gate(lam - np.pi / 2), [0])
            circuit.append(RXGate(np.pi / 2), [0])
            circuit.append(U1Gate(phi + np.pi / 2), [0])
            return circuit
        # General two-X90 gate decomposition
        circuit = QuantumCircuit(1)
        circuit.append(U1Gate(lam), [0])
        circuit.append(RXGate(np.pi / 2), [0])
        circuit.append(U1Gate(theta + np.pi), [0])
        circuit.append(RXGate(np.pi / 2), [0])
        circuit.append(U1Gate(phi + np.pi), [0])
        return circuit

    @staticmethod
    def _circuit_zyz(theta, phi, lam, simplify=True, atol=DEFAULT_ATOL):
        circuit = QuantumCircuit(1)
        if simplify and np.isclose(theta, 0.0, atol=atol):
            circuit.append(RZGate(phi + lam), [0])
            return circuit
        if not simplify or not np.isclose(lam, 0.0, atol=atol):
            circuit.append(RZGate(lam), [0])
        if not simplify or not np.isclose(theta, 0.0, atol=atol):
            circuit.append(RYGate(theta), [0])
        if not simplify or not np.isclose(phi, 0.0, atol=atol):
            circuit.append(RZGate(phi), [0])
        return circuit

    @staticmethod
    def _circuit_zxz(theta, phi, lam, simplify=False, atol=DEFAULT_ATOL):
        if simplify and np.isclose(theta, 0.0, atol=atol):
            circuit = QuantumCircuit(1)
            circuit.append(RZGate(phi + lam), [0])
            return circuit
        circuit = QuantumCircuit(1)
        if not simplify or not np.isclose(lam, 0.0, atol=atol):
            circuit.append(RZGate(lam), [0])
        if not simplify or not np.isclose(theta, 0.0, atol=atol):
            circuit.append(RXGate(theta), [0])
        if not simplify or not np.isclose(phi, 0.0, atol=atol):
            circuit.append(RZGate(phi), [0])
        return circuit

    @staticmethod
    def _circuit_xyx(theta, phi, lam, simplify=True, atol=DEFAULT_ATOL):
        circuit = QuantumCircuit(1)
        if simplify and np.isclose(theta, 0.0, atol=atol):
            circuit.append(RXGate(phi + lam), [0])
            return circuit
        if not simplify or not np.isclose(lam, 0.0, atol=atol):
            circuit.append(RXGate(lam), [0])
        if not simplify or not np.isclose(theta, 0.0, atol=atol):
            circuit.append(RYGate(theta), [0])
        if not simplify or not np.isclose(phi, 0.0, atol=atol):
            circuit.append(RXGate(phi), [0])
        return circuit<|MERGE_RESOLUTION|>--- conflicted
+++ resolved
@@ -177,13 +177,8 @@
         return circuit
 
     @staticmethod
-<<<<<<< HEAD
     def _circuit_u1x(theta, phi, lam, simplify=True, atol=DEFAULT_ATOL):
         # Check for U1 and U2 decompositions into minimimal
-=======
-    def _circuit_u1x(angles, simplify=True, atol=DEFAULT_ATOL):
-        # Check for U1 and U2 decompositions into minimal
->>>>>>> 2d75ea7b
         # required X90 pulses
         if simplify and np.allclose([theta, phi], [0., 0.], atol=atol):
             # zero X90 gate decomposition
