# This code is part of Qiskit.
#
# (C) Copyright IBM 2017.
#
# This code is licensed under the Apache License, Version 2.0. You may
# obtain a copy of this license in the LICENSE.txt file in the root directory
# of this source tree or at http://www.apache.org/licenses/LICENSE-2.0.
#
# Any modifications or derivative works of this code must retain this
# copyright notice, and modified files need to carry a notice indicating
# that they have been altered from the originals.

# pylint: disable=wildcard-import,unused-wildcard-import

<<<<<<< HEAD
    Returns:
        bool: Has connection or not

    """
    try:
        host = socket.gethostbyname(hostname)
        socket.create_connection((host, port), 2).close()
        return True
    except Exception:  # pylint: disable=broad-except
        return False


def deprecate_arguments(kwarg_map):
    """Decorator to automatically alias deprecated agrument names and warn upon use."""
    def decorator(func):
        @functools.wraps(func)
        def wrapper(*args, **kwargs):
            if kwargs:
                _rename_kwargs(func.__name__, kwargs, kwarg_map)
            return func(*args, **kwargs)
        return wrapper
    return decorator


def deprecate_function(msg):
    """Emit a warning prior to calling decorated function.

    Args:
        msg (str): Warning message to emit.

    Returns:
        Callable: The decorated, deprecated callable.
    """
    def decorator(func):
        @functools.wraps(func)
        def wrapper(*args, **kwargs):
            # warn only once
            if not wrapper._warned:
                warnings.warn(msg, DeprecationWarning, stacklevel=2)
                wrapper._warned = True
            return func(*args, **kwargs)
        wrapper._warned = False
        return wrapper
    return decorator


def _rename_kwargs(func_name, kwargs, kwarg_map):
    for old_arg, new_arg in kwarg_map.items():
        if old_arg in kwargs:
            if new_arg in kwargs:
                raise TypeError('{} received both {} and {} (deprecated).'.format(
                    func_name, new_arg, old_arg))

            warnings.warn('{} keyword argument {} is deprecated and '
                          'replaced with {}.'.format(
                              func_name, old_arg, new_arg),
                          DeprecationWarning, stacklevel=3)

            kwargs[new_arg] = kwargs.pop(old_arg)


def is_main_process():
    """Checks whether the current process is the main one"""
    if platform.system() == 'Windows':
        return not isinstance(mp.current_process(), mp.context.SpawnProcess)
    else:
        return not (
            isinstance(mp.current_process(),
                       (mp.context.ForkProcess, mp.context.SpawnProcess))

            # In python 3.5 and 3.6, processes created by "ProcessPoolExecutor" are not
            # mp.context.ForkProcess or mp.context.SpawnProcess. As a workaround,
            # "name" of the process is checked instead.
            or (sys.version_info[0] == 3
                and (sys.version_info[1] == 5 or sys.version_info[1] == 6)
                and mp.current_process().name != 'MainProcess')
        )


def apply_prefix(value: float, unit: str) -> float:
    """
    Given a SI unit prefix and value, apply the prefix to convert to
    standard SI unit.
=======
"""Common utilities for Qiskit."""
>>>>>>> cb919e37

# Deprecated: for backwards compatibility to be removed in a future release
from qiskit.utils.deprecation import deprecate_arguments
from qiskit.utils.deprecation import deprecate_function
from qiskit.utils.multiprocessing import is_main_process
from qiskit.utils.multiprocessing import local_hardware_info
from qiskit.utils.units import apply_prefix


__all__ = ['deprecate_arguments', 'deprecate_function', 'is_main_process',
           'local_hardware_info', 'apply_prefix']<|MERGE_RESOLUTION|>--- conflicted
+++ resolved
@@ -12,93 +12,7 @@
 
 # pylint: disable=wildcard-import,unused-wildcard-import
 
-<<<<<<< HEAD
-    Returns:
-        bool: Has connection or not
-
-    """
-    try:
-        host = socket.gethostbyname(hostname)
-        socket.create_connection((host, port), 2).close()
-        return True
-    except Exception:  # pylint: disable=broad-except
-        return False
-
-
-def deprecate_arguments(kwarg_map):
-    """Decorator to automatically alias deprecated agrument names and warn upon use."""
-    def decorator(func):
-        @functools.wraps(func)
-        def wrapper(*args, **kwargs):
-            if kwargs:
-                _rename_kwargs(func.__name__, kwargs, kwarg_map)
-            return func(*args, **kwargs)
-        return wrapper
-    return decorator
-
-
-def deprecate_function(msg):
-    """Emit a warning prior to calling decorated function.
-
-    Args:
-        msg (str): Warning message to emit.
-
-    Returns:
-        Callable: The decorated, deprecated callable.
-    """
-    def decorator(func):
-        @functools.wraps(func)
-        def wrapper(*args, **kwargs):
-            # warn only once
-            if not wrapper._warned:
-                warnings.warn(msg, DeprecationWarning, stacklevel=2)
-                wrapper._warned = True
-            return func(*args, **kwargs)
-        wrapper._warned = False
-        return wrapper
-    return decorator
-
-
-def _rename_kwargs(func_name, kwargs, kwarg_map):
-    for old_arg, new_arg in kwarg_map.items():
-        if old_arg in kwargs:
-            if new_arg in kwargs:
-                raise TypeError('{} received both {} and {} (deprecated).'.format(
-                    func_name, new_arg, old_arg))
-
-            warnings.warn('{} keyword argument {} is deprecated and '
-                          'replaced with {}.'.format(
-                              func_name, old_arg, new_arg),
-                          DeprecationWarning, stacklevel=3)
-
-            kwargs[new_arg] = kwargs.pop(old_arg)
-
-
-def is_main_process():
-    """Checks whether the current process is the main one"""
-    if platform.system() == 'Windows':
-        return not isinstance(mp.current_process(), mp.context.SpawnProcess)
-    else:
-        return not (
-            isinstance(mp.current_process(),
-                       (mp.context.ForkProcess, mp.context.SpawnProcess))
-
-            # In python 3.5 and 3.6, processes created by "ProcessPoolExecutor" are not
-            # mp.context.ForkProcess or mp.context.SpawnProcess. As a workaround,
-            # "name" of the process is checked instead.
-            or (sys.version_info[0] == 3
-                and (sys.version_info[1] == 5 or sys.version_info[1] == 6)
-                and mp.current_process().name != 'MainProcess')
-        )
-
-
-def apply_prefix(value: float, unit: str) -> float:
-    """
-    Given a SI unit prefix and value, apply the prefix to convert to
-    standard SI unit.
-=======
 """Common utilities for Qiskit."""
->>>>>>> cb919e37
 
 # Deprecated: for backwards compatibility to be removed in a future release
 from qiskit.utils.deprecation import deprecate_arguments
