# -*- coding: utf-8 -*-

# This code is part of Qiskit.
#
# (C) Copyright IBM 2017.
#
# This code is licensed under the Apache License, Version 2.0. You may
# obtain a copy of this license in the LICENSE.txt file in the root directory
# of this source tree or at http://www.apache.org/licenses/LICENSE-2.0.
#
# Any modifications or derivative works of this code must retain this
# copyright notice, and modified files need to carry a notice indicating
# that they have been altered from the originals.

"""
Diagonal single qubit gate.
"""
import numpy
from qiskit.circuit import ControlledGate
from qiskit.circuit import Gate
from qiskit.circuit import QuantumCircuit
from qiskit.circuit import QuantumRegister
from qiskit.util import deprecate_arguments


# pylint: disable=cyclic-import
class U1Gate(Gate):
    """Diagonal single-qubit gate."""

    def __init__(self, theta, label=None):
        """Create new diagonal single-qubit gate."""
        super().__init__('u1', 1, [theta], label=label)

    def _define(self):
        from qiskit.extensions.standard.u3 import U3Gate
        definition = []
        q = QuantumRegister(1, 'q')
        rule = [
            (U3Gate(0, 0, self.params[0]), [q[0]], [])
        ]
        for inst in rule:
            definition.append(inst)
        self.definition = definition

    def control(self, num_ctrl_qubits=1, label=None):
        """Controlled version of this gate.

        Args:
            num_ctrl_qubits (int): number of control qubits.
            label (str or None): An optional label for the gate [Default: None]

        Returns:
            ControlledGate: controlled version of this gate.
        """
        if num_ctrl_qubits == 1:
            return Cu1Gate(*self.params)
        return super().control(num_ctrl_qubits=num_ctrl_qubits, label=label)

    def inverse(self):
        """Invert this gate."""
        return U1Gate(-self.params[0])

    def to_matrix(self):
<<<<<<< HEAD
        """Return a numpy.array for the U1 gate."""
=======
        """Return a Numpy.array for the U1 gate."""
>>>>>>> a8e98668
        lam = self.params[0]
        lam = float(lam)
        return numpy.array([[1, 0], [0, numpy.exp(1j * lam)]], dtype=complex)


@deprecate_arguments({'q': 'qubit'})
def u1(self, theta, qubit, *, q=None):  # pylint: disable=invalid-name,unused-argument
    """Apply U1 gate with angle theta to a specified qubit (qubit).
    u1(λ) := diag(1, eiλ) ∼ U(0, 0, λ) = Rz(λ) where ~ is equivalence up to a global phase.

    Examples:

        Circuit Representation:

        .. jupyter-execute::

            from qiskit.circuit import QuantumCircuit, Parameter

            theta = Parameter('θ')
            circuit = QuantumCircuit(1)
            circuit.u1(theta,0)
            circuit.draw()

        Matrix Representation:

        .. jupyter-execute::

            import numpy
            from qiskit.extensions.standard.u1 import U1Gate
            U1Gate(numpy.pi/2).to_matrix()
    """
    return self.append(U1Gate(theta), [qubit], [])


QuantumCircuit.u1 = u1


class CU1Meta(type):
    """A metaclass to ensure that Cu1Gate and CU1Gate are of the same type.

    Can be removed when Cu1Gate gets removed.
    """
    @classmethod
    def __instancecheck__(mcs, inst):
        return type(inst) in {CU1Gate, Cu1Gate}  # pylint: disable=unidiomatic-typecheck


class CU1Gate(ControlledGate, metaclass=CU1Meta):
    """The controlled-u1 gate."""

    def __init__(self, theta):
        """Create new cu1 gate."""
<<<<<<< HEAD
        super().__init__('cu1', 2, [theta], num_ctrl_qubits=1)
        self.base_gate = U1Gate
        self.base_gate_name = 'u1'
=======
        super().__init__("cu1", 2, [theta], num_ctrl_qubits=1)
        self.base_gate = U1Gate(theta)
>>>>>>> a8e98668

    def _define(self):
        """
        gate cu1(lambda) a,b
        { u1(lambda/2) a; cx a,b;
          u1(-lambda/2) b; cx a,b;
          u1(lambda/2) b;
        }
        """
        from qiskit.extensions.standard.x import CXGate
        definition = []
        q = QuantumRegister(2, 'q')
        rule = [
            (U1Gate(self.params[0] / 2), [q[0]], []),
            (CXGate(), [q[0], q[1]], []),
            (U1Gate(-self.params[0] / 2), [q[1]], []),
            (CXGate(), [q[0], q[1]], []),
            (U1Gate(self.params[0] / 2), [q[1]], [])
        ]
        for inst in rule:
            definition.append(inst)
        self.definition = definition

    def inverse(self):
        """Invert this gate."""
        return CU1Gate(-self.params[0])


class Cu1Gate(CU1Gate, metaclass=CU1Meta):
    """The deprecated CU1Gate class."""

    def __init__(self, theta):
        import warnings
        warnings.warn('The class Cu1Gate is deprecated as of 0.12.0, and '
                      'will be removed no earlier than 3 months after that release date. '
                      'You should use the class CU1Gate instead.',
                      DeprecationWarning, stacklevel=2)
        super().__init__(theta)


<<<<<<< HEAD
def cu1(self, theta, ctl, tgt):
    """Apply cu1 from ctl to tgt with angle theta."""
    return self.append(CU1Gate(theta), [ctl, tgt], [])
=======
@deprecate_arguments({'ctl': 'control_qubit',
                      'tgt': 'target_qubit'})
def cu1(self, theta, control_qubit, target_qubit,
        *, ctl=None, tgt=None):  # pylint: disable=unused-argument
    """Apply cU1 gate from a specified control (control_qubit) to target (target_qubit) qubit
    with angle theta. A cU1 gate implements a theta radian rotation of the qubit state vector
    about the z axis of the Bloch sphere when the control qubit is in state |1>.

    Examples:

        Circuit Representation:

        .. jupyter-execute::

            from qiskit.circuit import QuantumCircuit, Parameter

            theta = Parameter('θ')
            circuit = QuantumCircuit(2)
            circuit.cu1(theta,0,1)
            circuit.draw()
    """
    return self.append(Cu1Gate(theta), [control_qubit, target_qubit], [])
>>>>>>> a8e98668


QuantumCircuit.cu1 = cu1<|MERGE_RESOLUTION|>--- conflicted
+++ resolved
@@ -53,7 +53,7 @@
             ControlledGate: controlled version of this gate.
         """
         if num_ctrl_qubits == 1:
-            return Cu1Gate(*self.params)
+            return CU1Gate(*self.params)
         return super().control(num_ctrl_qubits=num_ctrl_qubits, label=label)
 
     def inverse(self):
@@ -61,11 +61,7 @@
         return U1Gate(-self.params[0])
 
     def to_matrix(self):
-<<<<<<< HEAD
         """Return a numpy.array for the U1 gate."""
-=======
-        """Return a Numpy.array for the U1 gate."""
->>>>>>> a8e98668
         lam = self.params[0]
         lam = float(lam)
         return numpy.array([[1, 0], [0, numpy.exp(1j * lam)]], dtype=complex)
@@ -118,14 +114,8 @@
 
     def __init__(self, theta):
         """Create new cu1 gate."""
-<<<<<<< HEAD
         super().__init__('cu1', 2, [theta], num_ctrl_qubits=1)
-        self.base_gate = U1Gate
-        self.base_gate_name = 'u1'
-=======
-        super().__init__("cu1", 2, [theta], num_ctrl_qubits=1)
         self.base_gate = U1Gate(theta)
->>>>>>> a8e98668
 
     def _define(self):
         """
@@ -166,11 +156,6 @@
         super().__init__(theta)
 
 
-<<<<<<< HEAD
-def cu1(self, theta, ctl, tgt):
-    """Apply cu1 from ctl to tgt with angle theta."""
-    return self.append(CU1Gate(theta), [ctl, tgt], [])
-=======
 @deprecate_arguments({'ctl': 'control_qubit',
                       'tgt': 'target_qubit'})
 def cu1(self, theta, control_qubit, target_qubit,
@@ -192,8 +177,7 @@
             circuit.cu1(theta,0,1)
             circuit.draw()
     """
-    return self.append(Cu1Gate(theta), [control_qubit, target_qubit], [])
->>>>>>> a8e98668
+    return self.append(CU1Gate(theta), [control_qubit, target_qubit], [])
 
 
 QuantumCircuit.cu1 = cu1