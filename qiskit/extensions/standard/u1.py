--- conflicted
+++ resolved
@@ -106,15 +106,10 @@
         Returns:
             ControlledGate: controlled version of this gate.
         """
-<<<<<<< HEAD
         if num_ctrl_qubits == 1:
-            return CU1Gate(*self.params, label=label, ctrl_state=ctrl_state)
-=======
-        if ctrl_state is None:
-            if num_ctrl_qubits == 1:
-                return CU1Gate(self.params[0])
+            return CU1Gate(self.params[0], label=label, ctrl_state=ctrl_state)
+        if ctrl_state is None and num_ctrl_qubits > 1:
             return MCU1Gate(self.params[0], num_ctrl_qubits)
->>>>>>> 71817990
         return super().control(num_ctrl_qubits=num_ctrl_qubits, label=label,
                                ctrl_state=ctrl_state)
 
@@ -199,9 +194,9 @@
           u1(lambda/2) b;
         }
         """
+        from qiskit.extensions.standard.x import CXGate
         definition = []
         q = QuantumRegister(2, 'q')
-        from qiskit.extensions.standard.x import CXGate
         rule = [
             (U1Gate(self.params[0] / 2), [q[0]], []),
             (CXGate(), [q[0], q[1]], []),
