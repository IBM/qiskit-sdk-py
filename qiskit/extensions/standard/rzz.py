# -*- coding: utf-8 -*-

# This code is part of Qiskit.
#
# (C) Copyright IBM 2017.
#
# This code is licensed under the Apache License, Version 2.0. You may
# obtain a copy of this license in the LICENSE.txt file in the root directory
# of this source tree or at http://www.apache.org/licenses/LICENSE-2.0.
#
# Any modifications or derivative works of this code must retain this
# copyright notice, and modified files need to carry a notice indicating
# that they have been altered from the originals.

"""
Two-qubit ZZ-rotation gate.
"""
import numpy
from qiskit.circuit import Gate
from qiskit.circuit import QuantumCircuit
from qiskit.circuit import QuantumRegister


class RZZGate(Gate):
<<<<<<< HEAD
    r"""Two-qubit ZZ-rotation gate.
=======
    r"""The two-qubit ZZ-rotation gate.
>>>>>>> becf84a0

    **Matrix Definition**

    The matrix for this gate is given by:

    .. math::

        U_{\text{RZ}}(\theta)
            = \exp\left(-i \frac{\theta}{2}
                         (\sigma_Z\otimes\sigma_Z) \right)
            = \begin{bmatrix}
                e^{-i\theta/2} & 0 & 0 & 0 \\
                0 & 0& e^{\theta/2} & 0 \\
                0 & 0 & e^{i\theta/2} & 0 \\
                0 & 0 & 0 & e^{-i\theta/2}
            \end{bmatrix}
    """

    def __init__(self, theta, phase=0, label=None):
        """Create new rzz gate."""
<<<<<<< HEAD
        super().__init__("rzz", 2, [theta],
=======
        super().__init__('rzz', 2, [theta],
>>>>>>> becf84a0
                         phase=phase, label=label)

    def _define(self):
        """
        gate rzz(theta) a, b { cx a, b; rz(theta) b; cx a, b; }
        """
        from qiskit.extensions.standard.rz import RZGate
<<<<<<< HEAD
        from qiskit.extensions.standard.x import CnotGate
        q = QuantumRegister(2, "q")
        self.definition = [
            (CnotGate(), [q[0], q[1]], []),
            (RZGate(self.params[0], phase=self.phase),
             [q[1]], []),
            (CnotGate(), [q[0], q[1]], [])
=======
        from qiskit.extensions.standard.x import CXGate
        q = QuantumRegister(2, 'q')
        self.definition = [
            (CXGate(), [q[0], q[1]], []),
            (RZGate(self.params[0], phase=self.phase),
             [q[1]], []),
            (CXGate(), [q[0], q[1]], [])
>>>>>>> becf84a0
        ]

    def inverse(self):
        """Invert this gate."""
        return RZZGate(-self.params[0], phase=-self.phase)

    def _matrix_definition(self):
        """Return a Numpy.array for the RZZ gate."""
        exp_p = numpy.exp(1j * self.params[0] / 2)
        exp_m = numpy.exp(-1j * self.params[0] / 2)
        return numpy.diag([exp_m, exp_p, exp_p, exp_m])


def rzz(self, theta, qubit1, qubit2):
    """Apply RZZ to circuit."""
    return self.append(RZZGate(theta), [qubit1, qubit2], [])


# Add to QuantumCircuit class
QuantumCircuit.rzz = rzz<|MERGE_RESOLUTION|>--- conflicted
+++ resolved
@@ -22,11 +22,7 @@
 
 
 class RZZGate(Gate):
-<<<<<<< HEAD
-    r"""Two-qubit ZZ-rotation gate.
-=======
     r"""The two-qubit ZZ-rotation gate.
->>>>>>> becf84a0
 
     **Matrix Definition**
 
@@ -47,11 +43,7 @@
 
     def __init__(self, theta, phase=0, label=None):
         """Create new rzz gate."""
-<<<<<<< HEAD
-        super().__init__("rzz", 2, [theta],
-=======
         super().__init__('rzz', 2, [theta],
->>>>>>> becf84a0
                          phase=phase, label=label)
 
     def _define(self):
@@ -59,15 +51,6 @@
         gate rzz(theta) a, b { cx a, b; rz(theta) b; cx a, b; }
         """
         from qiskit.extensions.standard.rz import RZGate
-<<<<<<< HEAD
-        from qiskit.extensions.standard.x import CnotGate
-        q = QuantumRegister(2, "q")
-        self.definition = [
-            (CnotGate(), [q[0], q[1]], []),
-            (RZGate(self.params[0], phase=self.phase),
-             [q[1]], []),
-            (CnotGate(), [q[0], q[1]], [])
-=======
         from qiskit.extensions.standard.x import CXGate
         q = QuantumRegister(2, 'q')
         self.definition = [
@@ -75,7 +58,6 @@
             (RZGate(self.params[0], phase=self.phase),
              [q[1]], []),
             (CXGate(), [q[0], q[1]], [])
->>>>>>> becf84a0
         ]
 
     def inverse(self):
