--- conflicted
+++ resolved
@@ -58,7 +58,6 @@
             instructions.add(self.cz((ctl, i), (tgt, i)))
         return instructions
 
-<<<<<<< HEAD
     if isinstance(ctl, QuantumRegister):
         instructions = InstructionSet()
         for j in range(ctl.size):
@@ -71,8 +70,6 @@
             instructions.add(self.cz(ctl, (tgt, j)))
         return instructions
 
-=======
->>>>>>> cbe17d10
     self._check_qubit(ctl)
     self._check_qubit(tgt)
     self._check_dups([ctl, tgt])
