--- conflicted
+++ resolved
@@ -42,11 +42,7 @@
 
     def __init__(self, theta, phi, lam, phase=0, label=None):
         """Create new two-pulse single qubit gate."""
-<<<<<<< HEAD
-        super().__init__("u3", 1, [theta, phi, lam],
-=======
         super().__init__('u3', 1, [theta, phi, lam],
->>>>>>> becf84a0
                          phase=phase, label=label)
 
     def inverse(self):
@@ -69,17 +65,11 @@
         Returns:
             ControlledGate: controlled version of this gate.
         """
-<<<<<<< HEAD
-        if num_ctrl_qubits == 1 and not self.phase:
-            return Cu3Gate(*self.params, label=label)
-        return super().control(num_ctrl_qubits=num_ctrl_qubits, label=label)
-=======
         if ctrl_state is None:
-            if num_ctrl_qubits == 1:
+            if num_ctrl_qubits == 1 and not self.phase:
                 return CU3Gate(*self.params)
         return super().control(num_ctrl_qubits=num_ctrl_qubits, label=label,
                                ctrl_state=ctrl_state)
->>>>>>> becf84a0
 
     def _matrix_definition(self):
         """Return a Numpy.array for the U3 gate."""
@@ -131,34 +121,6 @@
 QuantumCircuit.u3 = u3
 
 
-<<<<<<< HEAD
-class Cu3Gate(ControlledGate):
-    r"""Controlled-u3 gate.
-
-    **Matrix Definition**
-
-    The matrix for this gate is given by:
-
-    .. math::
-
-        U_{\text{CZ}} =
-            I \otimes |0 \rangle\!\langle 0| +
-            U_3(\theta, \phi, \lambda) \otimes |1 \rangle\!\langle 1|
-            =
-            \begin{bmatrix}
-                1 & 0 & 0 & 0 \\
-                0 & \cos(\theta / 2) & 0 & -e^{i\lambda}\sin(\theta / 2) \\
-                0 & 0 & 1 & 0 \\
-                0 & e^{i\phi}\sin(\theta / 2) & 0 & e^{i(\phi+\lambda)}\cos(\theta / 2)
-            \end{bmatrix}
-    """
-
-    def __init__(self, theta, phi, lam, phase=0, label=None):
-        """Create new cu3 gate."""
-        super().__init__("cu3", 2, [theta, phi, lam], phase=phase, label=label,
-                         num_ctrl_qubits=1)
-        self.base_gate = U3Gate(theta, phi, lam)
-=======
 class CU3Meta(type):
     """A metaclass to ensure that Cu3Gate and CU3Gate are of the same type.
 
@@ -177,7 +139,6 @@
         super().__init__('cu3', 2, [theta, phi, lam], phase=0, label=None,
                          num_ctrl_qubits=1)
         self.base_gate = U3Gate(theta, phi, lam, phase=phase)
->>>>>>> becf84a0
 
     def _define(self):
         """
@@ -191,13 +152,8 @@
         }
         """
         from qiskit.extensions.standard.u1 import U1Gate
-<<<<<<< HEAD
-        from qiskit.extensions.standard.x import CnotGate
-        q = QuantumRegister(2, "q")
-=======
         from qiskit.extensions.standard.x import CXGate
         q = QuantumRegister(2, 'q')
->>>>>>> becf84a0
         self.definition = [
             (U1Gate((self.params[2] + self.params[1]) / 2, phase=self.phase), [q[0]], []),
             (U1Gate((self.params[2] - self.params[1]) / 2), [q[1]], []),
@@ -209,26 +165,13 @@
 
     def inverse(self):
         """Invert this gate."""
-<<<<<<< HEAD
-        return Cu3Gate(-self.params[0], -self.params[2], -self.params[1],
-=======
         return CU3Gate(-self.params[0], -self.params[2], -self.params[1],
->>>>>>> becf84a0
                        phase=-self.phase)
 
     def _matrix_definition(self):
         """Return a Numpy.array for the Cu3 gate."""
         theta, phi, lam = self.params
         theta, phi, lam = float(theta), float(phi), float(lam)
-<<<<<<< HEAD
-        return numpy.array([[1, 0, 0, 0],
-                            [0, numpy.cos(theta / 2),
-                             0, -numpy.exp(1j * lam) * numpy.sin(theta / 2)],
-                            [0, 0, 1, 0],
-                            [0, numpy.exp(1j * phi) * numpy.sin(theta / 2),
-                             0, numpy.exp(1j * (phi + lam)) * numpy.cos(theta / 2)]
-                            ], dtype=complex)
-=======
         half_sine = numpy.sin(theta / 2)
         half_cosine = numpy.cos(theta / 2)
         return numpy.array([
@@ -249,7 +192,6 @@
                       'You should use the class CU3Gate instead.',
                       DeprecationWarning, stacklevel=2)
         super().__init__(theta, phi, lam)
->>>>>>> becf84a0
 
 
 @deprecate_arguments({'ctl': 'control_qubit',
