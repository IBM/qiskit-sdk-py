# -*- coding: utf-8 -*-
# pylint: disable=invalid-name

# Copyright 2017 IBM RESEARCH. All Rights Reserved.
#
# Licensed under the Apache License, Version 2.0 (the "License");
# you may not use this file except in compliance with the License.
# You may obtain a copy of the License at
#
#     http://www.apache.org/licenses/LICENSE-2.0
#
# Unless required by applicable law or agreed to in writing, software
# distributed under the License is distributed on an "AS IS" BASIS,
# WITHOUT WARRANTIES OR CONDITIONS OF ANY KIND, either express or implied.
# See the License for the specific language governing permissions and
# limitations under the License.
# =============================================================================

"""
SWAP gate.
"""
from qiskit import CompositeGate
from qiskit import Gate
from qiskit import InstructionSet
from qiskit import QuantumCircuit
<<<<<<< HEAD
from qiskit import QuantumRegister
=======
from qiskit._instructionset import InstructionSet
from qiskit._quantumregister import QuantumRegister
>>>>>>> cbe17d10
from qiskit.extensions.standard import header  # pylint: disable=unused-import


class SwapGate(Gate):
    """SWAP gate."""

    def __init__(self, ctl, tgt, circ=None):
        """Create new SWAP gate."""
        super().__init__("swap", [], [ctl, tgt], circ)

    def qasm(self):
        """Return OPENQASM string."""
        ctl = self.arg[0]
        tgt = self.arg[1]
        return self._qasmif("swap %s[%d],%s[%d];" % (ctl[0].openqasm_name, ctl[1],
                                                     tgt[0].openqasm_name, tgt[1]))

    def inverse(self):
        """Invert this gate."""
        return self  # self-inverse

    def reapply(self, circ):
        """Reapply this gate to corresponding qubits in circ."""
        self._modifiers(circ.swap(self.arg[0], self.arg[1]))


def swap(self, ctl, tgt):
    """Apply SWAP from ctl to tgt."""
    if isinstance(ctl, QuantumRegister) and \
<<<<<<< HEAD
            isinstance(tgt, QuantumRegister) and len(ctl) == len(tgt):
        instructions = InstructionSet()
        for j in range(ctl.size):
            instructions.add(self.swap((ctl, j), (tgt, j)))
        return instructions

    if isinstance(ctl, QuantumRegister):
        instructions = InstructionSet()
        for j in range(ctl.size):
            instructions.add(self.swap((ctl, j), tgt))
        return instructions

    if isinstance(tgt, QuantumRegister):
        instructions = InstructionSet()
        for j in range(tgt.size):
            instructions.add(self.swap(ctl, (tgt, j)))
=======
       isinstance(tgt, QuantumRegister) and len(ctl) == len(tgt):
        instructions = InstructionSet()
        for i in range(ctl.size):
            instructions.add(self.swap((ctl, i), (tgt, i)))
>>>>>>> cbe17d10
        return instructions

    self._check_qubit(ctl)
    self._check_qubit(tgt)
    self._check_dups([ctl, tgt])
    return self._attach(SwapGate(ctl, tgt, self))


QuantumCircuit.swap = swap
CompositeGate.swap = swap<|MERGE_RESOLUTION|>--- conflicted
+++ resolved
@@ -23,12 +23,8 @@
 from qiskit import Gate
 from qiskit import InstructionSet
 from qiskit import QuantumCircuit
-<<<<<<< HEAD
-from qiskit import QuantumRegister
-=======
 from qiskit._instructionset import InstructionSet
 from qiskit._quantumregister import QuantumRegister
->>>>>>> cbe17d10
 from qiskit.extensions.standard import header  # pylint: disable=unused-import
 
 
@@ -58,8 +54,7 @@
 def swap(self, ctl, tgt):
     """Apply SWAP from ctl to tgt."""
     if isinstance(ctl, QuantumRegister) and \
-<<<<<<< HEAD
-            isinstance(tgt, QuantumRegister) and len(ctl) == len(tgt):
+       isinstance(tgt, QuantumRegister) and len(ctl) == len(tgt):
         instructions = InstructionSet()
         for j in range(ctl.size):
             instructions.add(self.swap((ctl, j), (tgt, j)))
@@ -75,12 +70,6 @@
         instructions = InstructionSet()
         for j in range(tgt.size):
             instructions.add(self.swap(ctl, (tgt, j)))
-=======
-       isinstance(tgt, QuantumRegister) and len(ctl) == len(tgt):
-        instructions = InstructionSet()
-        for i in range(ctl.size):
-            instructions.add(self.swap((ctl, i), (tgt, i)))
->>>>>>> cbe17d10
         return instructions
 
     self._check_qubit(ctl)
