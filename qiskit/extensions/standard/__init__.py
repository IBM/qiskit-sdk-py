# -*- coding: utf-8 -*-

# This code is part of Qiskit.
#
# (C) Copyright IBM 2017.
#
# This code is licensed under the Apache License, Version 2.0. You may
# obtain a copy of this license in the LICENSE.txt file in the root directory
# of this source tree or at http://www.apache.org/licenses/LICENSE-2.0.
#
# Any modifications or derivative works of this code must retain this
# copyright notice, and modified files need to carry a notice indicating
# that they have been altered from the originals.

"""Standard gates."""
from .barrier import Barrier
<<<<<<< HEAD
from .h import HGate, CHGate
from .iden import IdGate
from .ms import MSGate
from .r import RGate
from .rx import RXGate, CrxGate
from .rxx import RXXGate
from .ry import RYGate, CryGate
from .rz import RZGate, CrzGate
from .rzz import RZZGate
from .s import SGate, SdgGate
from .swap import SwapGate, FredkinGate
from .t import TGate, TdgGate
from .u1 import U1Gate, Cu1Gate
from .u2 import U2Gate
from .u3 import U3Gate, Cu3Gate
from .x import XGate, CnotGate, ToffoliGate
from .y import YGate, CyGate
from .z import ZGate, CzGate
=======
from .ccx import CCXGate
from .cswap import CSwapGate
from .cx import CXGate
from .cy import CYGate
from .cz import CZGate
from .swap import SwapGate
from .h import HGate
from .i import IGate
from .s import SGate
from .s import SdgGate
from .t import TGate
from .t import TdgGate
from .u1 import U1Gate
from .u2 import U2Gate
from .u3 import U3Gate
from .x import XGate
from .y import YGate
from .z import ZGate
from .r import RGate
from .rx import RXGate
from .ry import RYGate
from .rz import RZGate
from .cu1 import CU1Gate
from .cu3 import CU3Gate
from .ch import CHGate
from .crx import CRXGate
from .cry import CRYGate
from .crz import CRZGate
from .rzz import RZZGate
from .rxx import RXXGate
from .ms import MSGate

# deprecated gates, to be removed
from .i import IdGate
from .ccx import ToffoliGate
from .cswap import FredkinGate
from .cx import CnotGate
from .cy import CyGate
from .cz import CzGate
from .cu1 import Cu1Gate
from .cu3 import Cu3Gate
from .crx import CrxGate
from .cry import CryGate
from .crz import CrzGate
>>>>>>> 6aa4e7b6
<|MERGE_RESOLUTION|>--- conflicted
+++ resolved
@@ -14,57 +14,24 @@
 
 """Standard gates."""
 from .barrier import Barrier
-<<<<<<< HEAD
 from .h import HGate, CHGate
-from .iden import IdGate
+from .i import IGate
 from .ms import MSGate
 from .r import RGate
-from .rx import RXGate, CrxGate
+from .rx import RXGate, CRXGate
 from .rxx import RXXGate
-from .ry import RYGate, CryGate
-from .rz import RZGate, CrzGate
+from .ry import RYGate, CRYGate
+from .rz import RZGate, CRZGate
 from .rzz import RZZGate
 from .s import SGate, SdgGate
-from .swap import SwapGate, FredkinGate
+from .swap import SwapGate, CSwapGate
 from .t import TGate, TdgGate
-from .u1 import U1Gate, Cu1Gate
+from .u1 import U1Gate, CU1Gate
 from .u2 import U2Gate
-from .u3 import U3Gate, Cu3Gate
-from .x import XGate, CnotGate, ToffoliGate
-from .y import YGate, CyGate
-from .z import ZGate, CzGate
-=======
-from .ccx import CCXGate
-from .cswap import CSwapGate
-from .cx import CXGate
-from .cy import CYGate
-from .cz import CZGate
-from .swap import SwapGate
-from .h import HGate
-from .i import IGate
-from .s import SGate
-from .s import SdgGate
-from .t import TGate
-from .t import TdgGate
-from .u1 import U1Gate
-from .u2 import U2Gate
-from .u3 import U3Gate
-from .x import XGate
-from .y import YGate
-from .z import ZGate
-from .r import RGate
-from .rx import RXGate
-from .ry import RYGate
-from .rz import RZGate
-from .cu1 import CU1Gate
-from .cu3 import CU3Gate
-from .ch import CHGate
-from .crx import CRXGate
-from .cry import CRYGate
-from .crz import CRZGate
-from .rzz import RZZGate
-from .rxx import RXXGate
-from .ms import MSGate
+from .u3 import U3Gate, CU3Gate
+from .x import XGate, CXGate, CCXGate
+from .y import YGate, CYGate
+from .z import ZGate, CZGate
 
 # deprecated gates, to be removed
 from .i import IdGate
@@ -77,5 +44,4 @@
 from .cu3 import Cu3Gate
 from .crx import CrxGate
 from .cry import CryGate
-from .crz import CrzGate
->>>>>>> 6aa4e7b6
+from .crz import CrzGate