# -*- coding: utf-8 -*-

# This code is part of Qiskit.
#
# (C) Copyright IBM 2017.
#
# This code is licensed under the Apache License, Version 2.0. You may
# obtain a copy of this license in the LICENSE.txt file in the root directory
# of this source tree or at http://www.apache.org/licenses/LICENSE-2.0.
#
# Any modifications or derivative works of this code must retain this
# copyright notice, and modified files need to carry a notice indicating
# that they have been altered from the originals.

"""Standard gates."""
from .barrier import Barrier
from .h import HGate, CHGate
from .i import IGate
from .ms import MSGate
from .r import RGate
<<<<<<< HEAD
from .rx import RXGate, CRXGate
=======
from .rccx import RCCXGate
from .rcccx import RCCCXGate
from .rx import RXGate, CrxGate
>>>>>>> 775b15e8
from .rxx import RXXGate
from .ry import RYGate, CRYGate
from .rz import RZGate, CRZGate
from .rzz import RZZGate
from .s import SGate, SdgGate
from .swap import SwapGate, CSwapGate
from .t import TGate, TdgGate
from .u1 import U1Gate, CU1Gate
from .u2 import U2Gate
from .u3 import U3Gate, CU3Gate
from .x import XGate, CXGate, CCXGate
from .y import YGate, CYGate
from .z import ZGate, CZGate

# deprecated gates, to be removed
from .i import IdGate
from .x import ToffoliGate
from .swap import FredkinGate
from .x import CnotGate
from .y import CyGate
from .z import CzGate
from .u1 import Cu1Gate
from .u3 import Cu3Gate
from .rx import CrxGate
from .ry import CryGate
from .rz import CrzGate<|MERGE_RESOLUTION|>--- conflicted
+++ resolved
@@ -18,13 +18,9 @@
 from .i import IGate
 from .ms import MSGate
 from .r import RGate
-<<<<<<< HEAD
-from .rx import RXGate, CRXGate
-=======
 from .rccx import RCCXGate
 from .rcccx import RCCCXGate
-from .rx import RXGate, CrxGate
->>>>>>> 775b15e8
+from .rx import RXGate, CRXGate
 from .rxx import RXXGate
 from .ry import RYGate, CRYGate
 from .rz import RZGate, CRZGate
