# -*- coding: utf-8 -*-

# This code is part of Qiskit.
#
# (C) Copyright IBM 2017.
#
# This code is licensed under the Apache License, Version 2.0. You may
# obtain a copy of this license in the LICENSE.txt file in the root directory
# of this source tree or at http://www.apache.org/licenses/LICENSE-2.0.
#
# Any modifications or derivative works of this code must retain this
# copyright notice, and modified files need to carry a notice indicating
# that they have been altered from the originals.

"""Standard gates."""

from .barrier import Barrier
from .h import HGate, CHGate
from .i import IGate
from .ms import MSGate
from .r import RGate
from .rx import RXGate, CRXGate
from .rxx import RXXGate
from .ry import RYGate, CRYGate
from .ryy import RYYGate
from .rz import RZGate, CRZGate
from .rzz import RZZGate
from .rzx import RZXGate
from .s import SGate, SdgGate
from .swap import SwapGate, CSwapGate
from .iswap import iSwapGate
from .dcx import DCXGate
from .t import TGate, TdgGate
from .u1 import U1Gate, CU1Gate, MCU1Gate
from .u2 import U2Gate
from .u3 import U3Gate, CU3Gate
from .x import (
    XGate, CXGate, CCXGate, RCCXGate, C3XGate, RC3XGate, C4XGate,
    MCXGate, MCXGrayCode, MCXRecursive, MCXVChain
)
from .y import YGate, CYGate
from .z import ZGate, CZGate

# to be converted to gates
from .boolean_logical_gates import logical_or, logical_and
<<<<<<< HEAD
from .multi_control_toffoli_gate import mct
=======
>>>>>>> 5cdd387d
from .multi_control_rotation_gates import mcrx, mcry, mcrz

# deprecated gates, to be removed
from .i import IdGate
from .x import ToffoliGate
from .swap import FredkinGate
from .x import CnotGate
from .y import CyGate
from .z import CzGate
from .u1 import Cu1Gate
from .u3 import Cu3Gate
from .rx import CrxGate
from .ry import CryGate
from .rz import CrzGate<|MERGE_RESOLUTION|>--- conflicted
+++ resolved
@@ -43,10 +43,6 @@
 
 # to be converted to gates
 from .boolean_logical_gates import logical_or, logical_and
-<<<<<<< HEAD
-from .multi_control_toffoli_gate import mct
-=======
->>>>>>> 5cdd387d
 from .multi_control_rotation_gates import mcrx, mcry, mcrz
 
 # deprecated gates, to be removed
