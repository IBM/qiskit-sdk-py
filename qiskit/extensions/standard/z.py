# -*- coding: utf-8 -*-

# This code is part of Qiskit.
#
# (C) Copyright IBM 2017, 2020.
#
# This code is licensed under the Apache License, Version 2.0. You may
# obtain a copy of this license in the LICENSE.txt file in the root directory
# of this source tree or at http://www.apache.org/licenses/LICENSE-2.0.
#
# Any modifications or derivative works of this code must retain this
# copyright notice, and modified files need to carry a notice indicating
# that they have been altered from the originals.

<<<<<<< HEAD
"""The standard gates moved to qiskit/circuit/gates."""
=======
"""
Z and CZ gates.
"""
import numpy
from qiskit.circuit import Gate
from qiskit.circuit import ControlledGate
from qiskit.circuit import QuantumCircuit
from qiskit.circuit import QuantumRegister
from qiskit.qasm import pi
from qiskit.util import deprecate_arguments
>>>>>>> c5897468

from qiskit.circuit.gates.z import ZGate, CZGate, CzGate

<<<<<<< HEAD
__all__ = ['ZGate', 'CZGate', 'CzGate']
=======
class ZGate(Gate):
    r"""The single-qubit Pauli-Z gate (:math:`\sigma_z`).

    **Matrix Representation:**

    .. math::

        Z = \begin{pmatrix}
                1 & 0 \\
                0 & -1
            \end{pmatrix}

    **Circuit symbol:**

    .. parsed-literal::

             ┌───┐
        q_0: ┤ Z ├
             └───┘

    Equivalent to a :math:`\pi` radian rotation about the Z axis.

    .. note::

        A global phase difference exists between the definitions of
        :math:`RZ(\pi)` and :math:`Z`.

        .. math::

            RZ(\pi) = \begin{pmatrix}
                        -1 & 0 \\
                        0 & 1
                      \end{pmatrix}
                    = -Z

    The gate is equivalent to a phase flip.

    .. math::

        |0\rangle \rightarrow |0\rangle \\
        |1\rangle \rightarrow -|1\rangle
    """

    def __init__(self, label=None):
        """Create new Z gate."""
        super().__init__('z', 1, [], label=label)

    def _define(self):
        from qiskit.extensions.standard.u1 import U1Gate
        definition = []
        q = QuantumRegister(1, 'q')
        rule = [
            (U1Gate(pi), [q[0]], [])
        ]
        for inst in rule:
            definition.append(inst)
        self.definition = definition

    def control(self, num_ctrl_qubits=1, label=None, ctrl_state=None):
        """Return a (mutli-)controlled-Z gate.

        One control returns a CZ gate.

        Args:
            num_ctrl_qubits (int): number of control qubits.
            label (str or None): An optional label for the gate [Default: None]
            ctrl_state (int or str or None): control state expressed as integer,
                string (e.g. '110'), or None. If None, use all 1s.

        Returns:
            ControlledGate: controlled version of this gate.
        """
        if ctrl_state is None:
            if num_ctrl_qubits == 1:
                return CZGate()
        return super().control(num_ctrl_qubits=num_ctrl_qubits, label=label,
                               ctrl_state=ctrl_state)

    def inverse(self):
        r"""Return inverted Z gate (itself)."""
        return ZGate()  # self-inverse

    def to_matrix(self):
        """Return a numpy.array for the Z gate."""
        return numpy.array([[1, 0],
                            [0, -1]], dtype=complex)


@deprecate_arguments({'q': 'qubit'})
def z(self, qubit, *, q=None):  # pylint: disable=unused-argument
    """Apply :class:`~qiskit.extensions.standard.ZGate`.
    """
    return self.append(ZGate(), [qubit], [])


QuantumCircuit.z = z


class CZMeta(type):
    """A metaclass to ensure that CzGate and CZGate are of the same type.

    Can be removed when CzGate gets removed.
    """
    @classmethod
    def __instancecheck__(mcs, inst):
        return type(inst) in {CZGate, CzGate}  # pylint: disable=unidiomatic-typecheck


class CZGate(ControlledGate, metaclass=CZMeta):
    r"""Controlled-Z gate.

    This is a Clifford and symmetric gate.

    **Circuit symbol:**

    .. parsed-literal::

        q_0: ─■─
              │
        q_1: ─■─

    **Matrix representation:**

    .. math::

        CZ\ q_1, q_0 =
            |0\rangle\langle 0| \otimes I + |1\rangle\langle 1| \otimes Z =
            \begin{pmatrix}
                1 & 0 & 0 & 0 \\
                0 & 1 & 0 & 0 \\
                0 & 0 & 1 & 0 \\
                0 & 0 & 0 & -1
            \end{pmatrix}

    In the computational basis, this gate flips the phase of
    the target qubit if the control qubit is in the :math:`|1\rangle` state.
    """

    def __init__(self, label=None):
        """Create new CZ gate."""
        super().__init__('cz', 2, [], label=label, num_ctrl_qubits=1)
        self.base_gate = ZGate()

    def _define(self):
        """
        gate cz a,b { h b; cx a,b; h b; }
        """
        from qiskit.extensions.standard.h import HGate
        from qiskit.extensions.standard.x import CXGate
        definition = []
        q = QuantumRegister(2, 'q')
        rule = [
            (HGate(), [q[1]], []),
            (CXGate(), [q[0], q[1]], []),
            (HGate(), [q[1]], [])
        ]
        for inst in rule:
            definition.append(inst)
        self.definition = definition

    def inverse(self):
        """Return inverted CZ gate (itself)."""
        return CZGate()  # self-inverse

    def to_matrix(self):
        """Return a numpy.array for the CZ gate."""
        return numpy.array([[1, 0, 0, 0],
                            [0, 1, 0, 0],
                            [0, 0, 1, 0],
                            [0, 0, 0, -1]], dtype=complex)


class CzGate(CZGate, metaclass=CZMeta):
    """The deprecated CZGate class."""

    def __init__(self):
        import warnings
        warnings.warn('The class CzGate is deprecated as of 0.14.0, and '
                      'will be removed no earlier than 3 months after that release date. '
                      'You should use the class CZGate instead.',
                      DeprecationWarning, stacklevel=2)
        super().__init__()


@deprecate_arguments({'ctl': 'control_qubit',
                      'tgt': 'target_qubit'})
def cz(self, control_qubit, target_qubit,  # pylint: disable=invalid-name
       *, ctl=None, tgt=None):  # pylint: disable=unused-argument
    """Apply :class:`~qiskit.extensions.standard.CZGate`."""
    return self.append(CZGate(), [control_qubit, target_qubit], [])


QuantumCircuit.cz = cz
>>>>>>> c5897468
<|MERGE_RESOLUTION|>--- conflicted
+++ resolved
@@ -12,217 +12,8 @@
 # copyright notice, and modified files need to carry a notice indicating
 # that they have been altered from the originals.
 
-<<<<<<< HEAD
 """The standard gates moved to qiskit/circuit/gates."""
-=======
-"""
-Z and CZ gates.
-"""
-import numpy
-from qiskit.circuit import Gate
-from qiskit.circuit import ControlledGate
-from qiskit.circuit import QuantumCircuit
-from qiskit.circuit import QuantumRegister
-from qiskit.qasm import pi
-from qiskit.util import deprecate_arguments
->>>>>>> c5897468
 
 from qiskit.circuit.gates.z import ZGate, CZGate, CzGate
 
-<<<<<<< HEAD
-__all__ = ['ZGate', 'CZGate', 'CzGate']
-=======
-class ZGate(Gate):
-    r"""The single-qubit Pauli-Z gate (:math:`\sigma_z`).
-
-    **Matrix Representation:**
-
-    .. math::
-
-        Z = \begin{pmatrix}
-                1 & 0 \\
-                0 & -1
-            \end{pmatrix}
-
-    **Circuit symbol:**
-
-    .. parsed-literal::
-
-             ┌───┐
-        q_0: ┤ Z ├
-             └───┘
-
-    Equivalent to a :math:`\pi` radian rotation about the Z axis.
-
-    .. note::
-
-        A global phase difference exists between the definitions of
-        :math:`RZ(\pi)` and :math:`Z`.
-
-        .. math::
-
-            RZ(\pi) = \begin{pmatrix}
-                        -1 & 0 \\
-                        0 & 1
-                      \end{pmatrix}
-                    = -Z
-
-    The gate is equivalent to a phase flip.
-
-    .. math::
-
-        |0\rangle \rightarrow |0\rangle \\
-        |1\rangle \rightarrow -|1\rangle
-    """
-
-    def __init__(self, label=None):
-        """Create new Z gate."""
-        super().__init__('z', 1, [], label=label)
-
-    def _define(self):
-        from qiskit.extensions.standard.u1 import U1Gate
-        definition = []
-        q = QuantumRegister(1, 'q')
-        rule = [
-            (U1Gate(pi), [q[0]], [])
-        ]
-        for inst in rule:
-            definition.append(inst)
-        self.definition = definition
-
-    def control(self, num_ctrl_qubits=1, label=None, ctrl_state=None):
-        """Return a (mutli-)controlled-Z gate.
-
-        One control returns a CZ gate.
-
-        Args:
-            num_ctrl_qubits (int): number of control qubits.
-            label (str or None): An optional label for the gate [Default: None]
-            ctrl_state (int or str or None): control state expressed as integer,
-                string (e.g. '110'), or None. If None, use all 1s.
-
-        Returns:
-            ControlledGate: controlled version of this gate.
-        """
-        if ctrl_state is None:
-            if num_ctrl_qubits == 1:
-                return CZGate()
-        return super().control(num_ctrl_qubits=num_ctrl_qubits, label=label,
-                               ctrl_state=ctrl_state)
-
-    def inverse(self):
-        r"""Return inverted Z gate (itself)."""
-        return ZGate()  # self-inverse
-
-    def to_matrix(self):
-        """Return a numpy.array for the Z gate."""
-        return numpy.array([[1, 0],
-                            [0, -1]], dtype=complex)
-
-
-@deprecate_arguments({'q': 'qubit'})
-def z(self, qubit, *, q=None):  # pylint: disable=unused-argument
-    """Apply :class:`~qiskit.extensions.standard.ZGate`.
-    """
-    return self.append(ZGate(), [qubit], [])
-
-
-QuantumCircuit.z = z
-
-
-class CZMeta(type):
-    """A metaclass to ensure that CzGate and CZGate are of the same type.
-
-    Can be removed when CzGate gets removed.
-    """
-    @classmethod
-    def __instancecheck__(mcs, inst):
-        return type(inst) in {CZGate, CzGate}  # pylint: disable=unidiomatic-typecheck
-
-
-class CZGate(ControlledGate, metaclass=CZMeta):
-    r"""Controlled-Z gate.
-
-    This is a Clifford and symmetric gate.
-
-    **Circuit symbol:**
-
-    .. parsed-literal::
-
-        q_0: ─■─
-              │
-        q_1: ─■─
-
-    **Matrix representation:**
-
-    .. math::
-
-        CZ\ q_1, q_0 =
-            |0\rangle\langle 0| \otimes I + |1\rangle\langle 1| \otimes Z =
-            \begin{pmatrix}
-                1 & 0 & 0 & 0 \\
-                0 & 1 & 0 & 0 \\
-                0 & 0 & 1 & 0 \\
-                0 & 0 & 0 & -1
-            \end{pmatrix}
-
-    In the computational basis, this gate flips the phase of
-    the target qubit if the control qubit is in the :math:`|1\rangle` state.
-    """
-
-    def __init__(self, label=None):
-        """Create new CZ gate."""
-        super().__init__('cz', 2, [], label=label, num_ctrl_qubits=1)
-        self.base_gate = ZGate()
-
-    def _define(self):
-        """
-        gate cz a,b { h b; cx a,b; h b; }
-        """
-        from qiskit.extensions.standard.h import HGate
-        from qiskit.extensions.standard.x import CXGate
-        definition = []
-        q = QuantumRegister(2, 'q')
-        rule = [
-            (HGate(), [q[1]], []),
-            (CXGate(), [q[0], q[1]], []),
-            (HGate(), [q[1]], [])
-        ]
-        for inst in rule:
-            definition.append(inst)
-        self.definition = definition
-
-    def inverse(self):
-        """Return inverted CZ gate (itself)."""
-        return CZGate()  # self-inverse
-
-    def to_matrix(self):
-        """Return a numpy.array for the CZ gate."""
-        return numpy.array([[1, 0, 0, 0],
-                            [0, 1, 0, 0],
-                            [0, 0, 1, 0],
-                            [0, 0, 0, -1]], dtype=complex)
-
-
-class CzGate(CZGate, metaclass=CZMeta):
-    """The deprecated CZGate class."""
-
-    def __init__(self):
-        import warnings
-        warnings.warn('The class CzGate is deprecated as of 0.14.0, and '
-                      'will be removed no earlier than 3 months after that release date. '
-                      'You should use the class CZGate instead.',
-                      DeprecationWarning, stacklevel=2)
-        super().__init__()
-
-
-@deprecate_arguments({'ctl': 'control_qubit',
-                      'tgt': 'target_qubit'})
-def cz(self, control_qubit, target_qubit,  # pylint: disable=invalid-name
-       *, ctl=None, tgt=None):  # pylint: disable=unused-argument
-    """Apply :class:`~qiskit.extensions.standard.CZGate`."""
-    return self.append(CZGate(), [control_qubit, target_qubit], [])
-
-
-QuantumCircuit.cz = cz
->>>>>>> c5897468
+__all__ = ['ZGate', 'CZGate', 'CzGate']