--- conflicted
+++ resolved
@@ -18,239 +18,6 @@
     XGate, CXGate, CCXGate, C3XGate, C4XGate, RCCXGate, RC3XGate, CnotGate, ToffoliGate,
     MCXGate, MCXGrayCode, MCXVChain, MCXRecursive
 )
-
-<<<<<<< HEAD
-
-class XGate(Gate):
-    r"""The single-qubit Pauli-X gate (:math:`\sigma_x`).
-
-    **Matrix Representation:**
-
-    .. math::
-
-        X = \begin{pmatrix}
-                0 & 1 \\
-                1 & 0
-            \end{pmatrix}
-
-    **Circuit symbol:**
-
-    .. parsed-literal::
-
-             ┌───┐
-        q_0: ┤ X ├
-             └───┘
-
-    Equivalent to a :math:`\pi` radian rotation about the X axis.
-
-    .. note::
-
-        A global phase difference exists between the definitions of
-        :math:`RX(\pi)` and :math:`X`.
-
-        .. math::
-
-            RX(\pi) = \begin{pmatrix}
-                        0 & -i \\
-                        -i & 0
-                      \end{pmatrix}
-                    = -i X
-
-    The gate is equivalent to a classical bit flip.
-
-    .. math::
-
-        |0\rangle \rightarrow |1\rangle \\
-        |1\rangle \rightarrow |0\rangle
-    """
-
-    def __init__(self, label=None):
-        """Create new X gate."""
-        super().__init__('x', 1, [], label=label)
-
-    def _define(self):
-        """
-        gate x a { u3(pi,0,pi) a; }
-        """
-        from qiskit.extensions.standard.u3 import U3Gate
-        definition = []
-        q = QuantumRegister(1, 'q')
-        rule = [
-            (U3Gate(pi, 0, pi), [q[0]], [])
-        ]
-        for inst in rule:
-            definition.append(inst)
-        self.definition = definition
-
-    def control(self, num_ctrl_qubits=1, label=None, ctrl_state=None):
-        """Return a (mutli-)controlled-X gate.
-
-        One control returns a CX gate. Two controls returns a CCX gate.
-
-        Args:
-            num_ctrl_qubits (int): number of control qubits.
-            label (str or None): An optional label for the gate [Default: None]
-            ctrl_state (int or str or None): control state expressed as integer,
-                string (e.g. '110'), or None. If None, use all 1s.
-
-        Returns:
-            ControlledGate: controlled version of this gate.
-        """
-        if ctrl_state is None:
-            if num_ctrl_qubits == 1:
-                return CXGate()
-            if num_ctrl_qubits == 2:
-                return CCXGate()
-            if num_ctrl_qubits == 3:
-                return C3XGate()
-            if num_ctrl_qubits == 4:
-                return C4XGate()
-            return MCXGate(num_ctrl_qubits)
-        return super().control(num_ctrl_qubits=num_ctrl_qubits, label=label,
-                               ctrl_state=ctrl_state)
-
-    def inverse(self):
-        r"""Return inverted X gate (itself)"""
-        return XGate()  # self-inverse
-
-    def to_matrix(self):
-        """Return a numpy.array for the X gate."""
-        return numpy.array([[0, 1],
-                            [1, 0]], dtype=complex)
-
-
-@deprecate_arguments({'q': 'qubit'})
-def x(self, qubit, *, q=None):  # pylint: disable=unused-argument
-    """Apply :class:`~qiskit.extensions.standard.XGate`."""
-    return self.append(XGate(), [qubit], [])
-
-
-QuantumCircuit.x = x
-
-
-class CXMeta(type):
-    """A metaclass to ensure that CnotGate and CXGate are of the same type.
-
-    Can be removed when CnotGate gets removed.
-    """
-    @classmethod
-    def __instancecheck__(mcs, inst):
-        return type(inst) in {CnotGate, CXGate}  # pylint: disable=unidiomatic-typecheck
-
-
-class CXGate(ControlledGate, metaclass=CXMeta):
-    r"""Controlled-X gate.
-
-    **Circuit symbol:**
-
-    .. parsed-literal::
-
-        q_0: ──■──
-             ┌─┴─┐
-        q_1: ┤ X ├
-             └───┘
-
-    **Matrix representation:**
-
-    .. math::
-
-        CX\ q_0, q_1 =
-            I \otimes |0\rangle\langle0| + X \otimes |1\rangle\langle1| =
-            \begin{pmatrix}
-                1 & 0 & 0 & 0 \\
-                0 & 0 & 0 & 1 \\
-                0 & 0 & 1 & 0 \\
-                0 & 1 & 0 & 0
-            \end{pmatrix}
-
-    .. note::
-
-        In Qiskit's convention, higher qubit indices are more significant
-        (little endian convention). In many textbooks, controlled gates are
-        presented with the assumption of more significant qubits as control,
-        which in our case would be q_1. Thus a textbook matrix for this
-        gate will be:
-
-        .. parsed-literal::
-                 ┌───┐
-            q_0: ┤ X ├
-                 └─┬─┘
-            q_1: ──■──
-
-        .. math::
-
-            CX\ q_1, q_0 =
-                |0 \rangle\langle 0| \otimes I + |1 \rangle\langle 1| \otimes X =
-                \begin{pmatrix}
-                    1 & 0 & 0 & 0 \\
-                    0 & 1 & 0 & 0 \\
-                    0 & 0 & 0 & 1 \\
-                    0 & 0 & 1 & 0
-                \end{pmatrix}
-
-
-    In the computational basis, this gate flips the target qubit
-    if the control qubit is in the :math:`|1\rangle` state.
-    In this sense it is similar to a classical XOR gate.
-
-    .. math::
-        `|a, b\rangle \rightarrow |a, a \oplus b\rangle`
-    """
-
-    def __init__(self):
-        """Create new CX gate."""
-        super().__init__('cx', 2, [], num_ctrl_qubits=1)
-        self.base_gate = XGate()
-
-    def control(self, num_ctrl_qubits=1, label=None, ctrl_state=None):
-        """Return a controlled-X gate with more control lines.
-
-        Args:
-            num_ctrl_qubits (int): number of control qubits.
-            label (str or None): An optional label for the gate [Default: None]
-            ctrl_state (int or str or None): control state expressed as integer,
-                string (e.g. '110'), or None. If None, use all 1s.
-
-        Returns:
-            ControlledGate: controlled version of this gate.
-        """
-        if ctrl_state is None:
-            if num_ctrl_qubits == 0:
-                return CXGate()
-            if num_ctrl_qubits == 1:
-                return CCXGate()
-            if num_ctrl_qubits == 2:
-                return C3XGate()
-            if num_ctrl_qubits == 3:
-                return C4XGate()
-            return MCXGate(num_ctrl_qubits=num_ctrl_qubits + 1)
-
-        return super().control(num_ctrl_qubits=num_ctrl_qubits, label=label,
-                               ctrl_state=ctrl_state)
-
-    def inverse(self):
-        """Return inverted CX gate (itself)."""
-        return CXGate()  # self-inverse
-
-    def to_matrix(self):
-        """Return a numpy.array for the CX gate."""
-        return numpy.array([[1, 0, 0, 0],
-                            [0, 0, 0, 1],
-                            [0, 0, 1, 0],
-                            [0, 1, 0, 0]], dtype=complex)
-
-
-class CnotGate(CXGate, metaclass=CXMeta):
-    """The deprecated CXGate class."""
-
-    def __init__(self):
-        import warnings
-        warnings.warn('The class CnotGate is deprecated as of 0.14.0, and '
-                      'will be removed no earlier than 3 months after that release date. '
-                      'You should use the class CXGate instead.',
-                      DeprecationWarning, stacklevel=2)
-        super().__init__()
-
     def control(self, num_ctrl_qubits=1, label=None, ctrl_state=None):
         """Controlled version of this gate. This is needed for distinguishing CnotGate
         from an opaque gate.
@@ -268,826 +35,5 @@
                                ctrl_state=ctrl_state)
 
 
-@deprecate_arguments({'ctl': 'control_qubit',
-                      'tgt': 'target_qubit'})
-def cx(self, control_qubit, target_qubit,  # pylint: disable=invalid-name
-       *, ctl=None, tgt=None):  # pylint: disable=unused-argument
-    """Apply :class:`~qiskit.extensions.standard.CXGate`."""
-    return self.append(CXGate(), [control_qubit, target_qubit], [])
-
-
-# support both cx and cnot in QuantumCircuits
-QuantumCircuit.cx = cx
-QuantumCircuit.cnot = cx
-
-
-class CCXMeta(type):
-    """A metaclass to ensure that CCXGate and ToffoliGate are of the same type.
-
-    Can be removed when ToffoliGate gets removed.
-    """
-    @classmethod
-    def __instancecheck__(mcs, inst):
-        return type(inst) in {CCXGate, ToffoliGate}  # pylint: disable=unidiomatic-typecheck
-
-
-class CCXGate(ControlledGate, metaclass=CCXMeta):
-    r"""CCX gate, also known as Toffoli gate.
-
-    **Circuit symbol:**
-
-    .. parsed-literal::
-
-        q_0: ──■──
-               │
-        q_1: ──■──
-             ┌─┴─┐
-        q_2: ┤ X ├
-             └───┘
-
-    **Matrix representation:**
-
-    .. math::
-
-        CCX q_0, q_1, q_2 =
-            |0 \rangle \langle 0| \otimes I \otimes I + |1 \rangle \langle 1| \otimes CX =
-           \begin{pmatrix}
-                1 & 0 & 0 & 0 & 0 & 0 & 0 & 0\\
-                0 & 1 & 0 & 0 & 0 & 0 & 0 & 0\\
-                0 & 0 & 1 & 0 & 0 & 0 & 0 & 0\\
-                0 & 0 & 0 & 0 & 0 & 0 & 0 & 1\\
-                0 & 0 & 0 & 0 & 1 & 0 & 0 & 0\\
-                0 & 0 & 0 & 0 & 0 & 1 & 0 & 0\\
-                0 & 0 & 0 & 0 & 0 & 0 & 1 & 0\\
-                0 & 0 & 0 & 1 & 0 & 0 & 0 & 0
-            \end{pmatrix}
-
-    .. note::
-
-        In Qiskit's convention, higher qubit indices are more significant
-        (little endian convention). In many textbooks, controlled gates are
-        presented with the assumption of more significant qubits as control,
-        which in our case would be q_2 and q_1. Thus a textbook matrix for this
-        gate will be:
-
-        .. parsed-literal::
-                 ┌───┐
-            q_0: ┤ X ├
-                 └─┬─┘
-            q_1: ──■──
-                   │
-            q_2: ──■──
-
-        .. math::
-
-            CCX\ q_2, q_1, q_0 =
-                I \otimes I \otimes |0 \rangle \langle 0| + CX \otimes |1 \rangle \langle 1| =
-                \begin{pmatrix}
-                    1 & 0 & 0 & 0 & 0 & 0 & 0 & 0\\
-                    0 & 1 & 0 & 0 & 0 & 0 & 0 & 0\\
-                    0 & 0 & 1 & 0 & 0 & 0 & 0 & 0\\
-                    0 & 0 & 0 & 1 & 0 & 0 & 0 & 0\\
-                    0 & 0 & 0 & 0 & 1 & 0 & 0 & 0\\
-                    0 & 0 & 0 & 0 & 0 & 1 & 0 & 0\\
-                    0 & 0 & 0 & 0 & 0 & 0 & 0 & 1\\
-                    0 & 0 & 0 & 0 & 0 & 0 & 1 & 0
-                \end{pmatrix}
-
-    """
-
-    def __init__(self):
-        """Create new CCX gate."""
-        super().__init__('ccx', 3, [], num_ctrl_qubits=2)
-        self.base_gate = XGate()
-
-    def _define(self):
-        """
-        gate ccx a,b,c
-        {
-        h c; cx b,c; tdg c; cx a,c;
-        t c; cx b,c; tdg c; cx a,c;
-        t b; t c; h c; cx a,b;
-        t a; tdg b; cx a,b;}
-        """
-        definition = []
-        q = QuantumRegister(3, 'q')
-        rule = [
-            (HGate(), [q[2]], []),
-            (CXGate(), [q[1], q[2]], []),
-            (TdgGate(), [q[2]], []),
-            (CXGate(), [q[0], q[2]], []),
-            (TGate(), [q[2]], []),
-            (CXGate(), [q[1], q[2]], []),
-            (TdgGate(), [q[2]], []),
-            (CXGate(), [q[0], q[2]], []),
-            (TGate(), [q[1]], []),
-            (TGate(), [q[2]], []),
-            (HGate(), [q[2]], []),
-            (CXGate(), [q[0], q[1]], []),
-            (TGate(), [q[0]], []),
-            (TdgGate(), [q[1]], []),
-            (CXGate(), [q[0], q[1]], [])
-        ]
-        for inst in rule:
-            definition.append(inst)
-        self.definition = definition
-
-    def control(self, num_ctrl_qubits=1, label=None, ctrl_state=None):
-        """Controlled version of this gate.
-
-        Args:
-            num_ctrl_qubits (int): number of control qubits.
-            label (str or None): An optional label for the gate [Default: None]
-            ctrl_state (int or str or None): control state expressed as integer,
-                string (e.g. '110'), or None. If None, use all 1s.
-
-        Returns:
-            ControlledGate: controlled version of this gate.
-        """
-        if ctrl_state is None:
-            if num_ctrl_qubits == 1:
-                return C3XGate()
-            if num_ctrl_qubits == 2:
-                return C4XGate()
-            return MCXGate(num_ctrl_qubits + 2)
-        return super().control(num_ctrl_qubits=num_ctrl_qubits, label=label,
-                               ctrl_state=ctrl_state)
-
-    def inverse(self):
-        """Return an inverted CCX gate (also a CCX)."""
-        return CCXGate()  # self-inverse
-
-    def to_matrix(self):
-        """Return a numpy.array for the CCX gate."""
-        return numpy.array([[1, 0, 0, 0, 0, 0, 0, 0],
-                            [0, 1, 0, 0, 0, 0, 0, 0],
-                            [0, 0, 1, 0, 0, 0, 0, 0],
-                            [0, 0, 0, 0, 0, 0, 0, 1],
-                            [0, 0, 0, 0, 1, 0, 0, 0],
-                            [0, 0, 0, 0, 0, 1, 0, 0],
-                            [0, 0, 0, 0, 0, 0, 1, 0],
-                            [0, 0, 0, 1, 0, 0, 0, 0]], dtype=complex)
-
-
-class ToffoliGate(CCXGate, metaclass=CCXMeta):
-    """The deprecated CCXGate class."""
-
-    def __init__(self):
-        import warnings
-        warnings.warn('The class ToffoliGate is deprecated as of 0.14.0, and '
-                      'will be removed no earlier than 3 months after that release date. '
-                      'You should use the class CCXGate instead.',
-                      DeprecationWarning, stacklevel=2)
-        super().__init__()
-
-
-@deprecate_arguments({'ctl1': 'control_qubit1',
-                      'ctl2': 'control_qubit2',
-                      'tgt': 'target_qubit'})
-def ccx(self, control_qubit1, control_qubit2, target_qubit,
-        *, ctl1=None, ctl2=None, tgt=None):  # pylint: disable=unused-argument
-    """Apply :class:`~qiskit.extensions.standard.CCXGate` (Toffoli)."""
-    return self.append(CCXGate(), [control_qubit1, control_qubit2, target_qubit], [])
-
-
-# support both ccx and toffoli as methods of QuantumCircuit
-QuantumCircuit.ccx = ccx
-QuantumCircuit.toffoli = ccx
-
-
-class RCCXGate(Gate):
-    """The simplified Toffoli gate, also referred to as Margolus gate.
-
-    The simplified Toffoli gate implements the Toffoli gate up to relative phases.
-    This implementation requires three CX gates which is the minimal amount possible,
-    as shown in https://arxiv.org/abs/quant-ph/0312225.
-    Note, that the simplified Toffoli is not equivalent to the Toffoli. But can be used in places
-    where the Toffoli gate is uncomputed again.
-
-    This concrete implementation is from https://arxiv.org/abs/1508.03273, the dashed box
-    of Fig. 3.
-    """
-
-    def __init__(self):
-        """Create a new simplified CCX gate."""
-        super().__init__('rccx', 3, [])
-
-    def _define(self):
-        """
-        gate rccx a,b,c
-        { u2(0,pi) c;
-          u1(pi/4) c;
-          cx b, c;
-          u1(-pi/4) c;
-          cx a, c;
-          u1(pi/4) c;
-          cx b, c;
-          u1(-pi/4) c;
-          u2(0,pi) c;
-        }
-        """
-        definition = []
-        q = QuantumRegister(3, 'q')
-        definition = [
-            (U2Gate(0, pi), [q[2]], []),  # H gate
-            (U1Gate(pi / 4), [q[2]], []),  # T gate
-            (CXGate(), [q[1], q[2]], []),
-            (U1Gate(-pi / 4), [q[2]], []),  # inverse T gate
-            (CXGate(), [q[0], q[2]], []),
-            (U1Gate(pi / 4), [q[2]], []),
-            (CXGate(), [q[1], q[2]], []),
-            (U1Gate(-pi / 4), [q[2]], []),  # inverse T gate
-            (U2Gate(0, pi), [q[2]], []),  # H gate
-        ]
-        self.definition = definition
-
-    def to_matrix(self):
-        """Return a numpy.array for the simplified CCX gate."""
-        return numpy.array([[1, 0, 0, 0, 0, 0, 0, 0],
-                            [0, 1, 0, 0, 0, 0, 0, 0],
-                            [0, 0, 1, 0, 0, 0, 0, 0],
-                            [0, 0, 0, 0, 0, 0, 0, -1j],
-                            [0, 0, 0, 0, 1, 0, 0, 0],
-                            [0, 0, 0, 0, 0, -1, 0, 0],
-                            [0, 0, 0, 0, 0, 0, 1, 0],
-                            [0, 0, 0, 1j, 0, 0, 0, 0]], dtype=complex)
-
-
-def rccx(self, control_qubit1, control_qubit2, target_qubit):
-    """Apply :class:`~qiskit.extensions.standard.RCCXGate`."""
-    return self.append(RCCXGate(), [control_qubit1, control_qubit2, target_qubit], [])
-
-
-QuantumCircuit.rccx = rccx
-
-
-class C3XGate(ControlledGate):
-    """The 3-qubit controlled X gate.
-
-    This implementation is based on Page 17 of [1].
-
-    References:
-        [1] Barenco et al., 1995. https://arxiv.org/pdf/quant-ph/9503016.pdf
-    """
-
-    def __init__(self, angle=numpy.pi/4):
-        """Create a new 3-qubit controlled X gate.
-
-        Args:
-            angle (float): The angle used in the controlled-U1 gates. An angle of π/4 yields the
-                3-qubit controlled X gate, an angle of π/8 the 3-qubit controlled sqrt(X) gate.
-        """
-        super().__init__('mcx', 4, [], num_ctrl_qubits=3)
-        self.base_gate = XGate()
-        self._angle = angle
-
-    def _define(self):
-        """
-        gate c3x a,b,c,d
-        {
-            h d; cu1(-pi/4) a,d; h d;
-            cx a,b;
-            h d; cu1(pi/4) b,d; h d;
-            cx a,b;
-            h d; cu1(-pi/4) b,d; h d;
-            cx b,c;
-            h d; cu1(pi/4) c,d; h d;
-            cx a,c;
-            h d; cu1(-pi/4) c,d; h d;
-            cx b,c;
-            h d; cu1(pi/4) c,d; h d;
-            cx a,c;
-            h d; cu1(-pi/4) c,d; h d;
-        }
-        """
-        from qiskit.extensions.standard.u1 import CU1Gate
-        q = QuantumRegister(4, name='q')
-        definition = [
-            (HGate(), [q[3]], []),
-            (CU1Gate(-self._angle), [q[0], q[3]], []),
-            (HGate(), [q[3]], []),
-            (CXGate(), [q[0], q[1]], []),
-            (HGate(), [q[3]], []),
-            (CU1Gate(self._angle), [q[1], q[3]], []),
-            (HGate(), [q[3]], []),
-            (CXGate(), [q[0], q[1]], []),
-            (HGate(), [q[3]], []),
-            (CU1Gate(-self._angle), [q[1], q[3]], []),
-            (HGate(), [q[3]], []),
-            (CXGate(), [q[1], q[2]], []),
-            (HGate(), [q[3]], []),
-            (CU1Gate(self._angle), [q[2], q[3]], []),
-            (HGate(), [q[3]], []),
-            (CXGate(), [q[0], q[2]], []),
-            (HGate(), [q[3]], []),
-            (CU1Gate(-self._angle), [q[2], q[3]], []),
-            (HGate(), [q[3]], []),
-            (CXGate(), [q[1], q[2]], []),
-            (HGate(), [q[3]], []),
-            (CU1Gate(self._angle), [q[2], q[3]], []),
-            (HGate(), [q[3]], []),
-            (CXGate(), [q[0], q[2]], []),
-            (HGate(), [q[3]], []),
-            (CU1Gate(-self._angle), [q[2], q[3]], []),
-            (HGate(), [q[3]], [])
-        ]
-        self.definition = definition
-
-    def control(self, num_ctrl_qubits=1, label=None, ctrl_state=None):
-        """Controlled version of this gate.
-
-        Args:
-            num_ctrl_qubits (int): number of control qubits.
-            label (str or None): An optional label for the gate [Default: None]
-            ctrl_state (int or str or None): control state expressed as integer,
-                string (e.g. '110'), or None. If None, use all 1s.
-
-        Returns:
-            ControlledGate: controlled version of this gate.
-        """
-        if ctrl_state is None:
-            if self._angle == numpy.pi / 4:
-                if num_ctrl_qubits == 1:
-                    return C4XGate()
-                return MCXGate(num_ctrl_qubits + 3)
-        return super().control(num_ctrl_qubits=num_ctrl_qubits, label=label,
-                               ctrl_state=ctrl_state)
-
-    def inverse(self):
-        """Invert this gate. The C3X is its own inverse."""
-        return C3XGate(angle=self._angle)
-
-    # This matrix is only correct if the angle is pi/4
-    # def to_matrix(self):
-    #     """Return a numpy.array for the C3X gate."""
-    #     return numpy.array([[1, 0, 0, 0, 0, 0, 0, 0, 0, 0, 0, 0, 0, 0, 0, 0],
-    #                         [0, 1, 0, 0, 0, 0, 0, 0, 0, 0, 0, 0, 0, 0, 0, 0],
-    #                         [0, 0, 1, 0, 0, 0, 0, 0, 0, 0, 0, 0, 0, 0, 0, 0],
-    #                         [0, 0, 0, 1, 0, 0, 0, 0, 0, 0, 0, 0, 0, 0, 0, 0],
-    #                         [0, 0, 0, 0, 1, 0, 0, 0, 0, 0, 0, 0, 0, 0, 0, 0],
-    #                         [0, 0, 0, 0, 0, 1, 0, 0, 0, 0, 0, 0, 0, 0, 0, 0],
-    #                         [0, 0, 0, 0, 0, 0, 1, 0, 0, 0, 0, 0, 0, 0, 0, 0],
-    #                         [0, 0, 0, 0, 0, 0, 0, 0, 0, 0, 0, 0, 0, 0, 0, 1],
-    #                         [0, 0, 0, 0, 0, 0, 0, 0, 1, 0, 0, 0, 0, 0, 0, 0],
-    #                         [0, 0, 0, 0, 0, 0, 0, 0, 0, 1, 0, 0, 0, 0, 0, 0],
-    #                         [0, 0, 0, 0, 0, 0, 0, 0, 0, 0, 1, 0, 0, 0, 0, 0],
-    #                         [0, 0, 0, 0, 0, 0, 0, 0, 0, 0, 0, 1, 0, 0, 0, 0],
-    #                         [0, 0, 0, 0, 0, 0, 0, 0, 0, 0, 0, 0, 1, 0, 0, 0],
-    #                         [0, 0, 0, 0, 0, 0, 0, 0, 0, 0, 0, 0, 0, 1, 0, 0],
-    #                         [0, 0, 0, 0, 0, 0, 0, 0, 0, 0, 0, 0, 0, 0, 1, 0],
-    #                         [0, 0, 0, 0, 0, 0, 0, 1, 0, 0, 0, 0, 0, 0, 0, 0]], dtype=complex)
-
-
-class RC3XGate(Gate):
-    """The simplified 3-controlled Toffoli gate.
-
-    The simplified Toffoli gate implements the Toffoli gate up to relative phases.
-    Note, that the simplified Toffoli is not equivalent to the Toffoli. But can be used in places
-    where the Toffoli gate is uncomputed again.
-
-    This concrete implementation is from https://arxiv.org/abs/1508.03273, the complete circuit
-    of Fig. 4.
-    """
-
-    def __init__(self):
-        """Create a new RC3X gate."""
-        super().__init__('rcccx', 4, [])
-
-    def _define(self):
-        """
-        gate rc3x a,b,c,d
-        { u2(0,pi) d;
-          u1(pi/4) d;
-          cx c,d;
-          u1(-pi/4) d;
-          u2(0,pi) d;
-          cx a,d;
-          u1(pi/4) d;
-          cx b,d;
-          u1(-pi/4) d;
-          cx a,d;
-          u1(pi/4) d;
-          cx b,d;
-          u1(-pi/4) d;
-          u2(0,pi) d;
-          u1(pi/4) d;
-          cx c,d;
-          u1(-pi/4) d;
-          u2(0,pi) d;
-        }
-        """
-        q = QuantumRegister(4, 'q')
-
-        definition = [
-            (U2Gate(0, pi), [q[3]], []),  # H gate
-            (U1Gate(pi / 4), [q[3]], []),  # T gate
-            (CXGate(), [q[2], q[3]], []),
-            (U1Gate(-pi / 4), [q[3]], []),  # inverse T gate
-            (U2Gate(0, pi), [q[3]], []),
-            (CXGate(), [q[0], q[3]], []),
-            (U1Gate(pi / 4), [q[3]], []),
-            (CXGate(), [q[1], q[3]], []),
-            (U1Gate(-pi / 4), [q[3]], []),
-            (CXGate(), [q[0], q[3]], []),
-            (U1Gate(pi / 4), [q[3]], []),
-            (CXGate(), [q[1], q[3]], []),
-            (U1Gate(-pi / 4), [q[3]], []),
-            (U2Gate(0, pi), [q[3]], []),
-            (U1Gate(pi / 4), [q[3]], []),
-            (CXGate(), [q[2], q[3]], []),
-            (U1Gate(-pi / 4), [q[3]], []),
-            (U2Gate(0, pi), [q[3]], []),
-        ]
-        self.definition = definition
-
-    def to_matrix(self):
-        """Return a numpy.array for the RC3X gate."""
-        return numpy.array([[1, 0, 0, 0, 0, 0, 0, 0, 0, 0, 0, 0, 0, 0, 0, 0],
-                            [0, 1, 0, 0, 0, 0, 0, 0, 0, 0, 0, 0, 0, 0, 0, 0],
-                            [0, 0, 1, 0, 0, 0, 0, 0, 0, 0, 0, 0, 0, 0, 0, 0],
-                            [0, 0, 0, 1j, 0, 0, 0, 0, 0, 0, 0, 0, 0, 0, 0, 0],
-                            [0, 0, 0, 0, 1, 0, 0, 0, 0, 0, 0, 0, 0, 0, 0, 0],
-                            [0, 0, 0, 0, 0, 1, 0, 0, 0, 0, 0, 0, 0, 0, 0, 0],
-                            [0, 0, 0, 0, 0, 0, 1, 0, 0, 0, 0, 0, 0, 0, 0, 0],
-                            [0, 0, 0, 0, 0, 0, 0, 0, 0, 0, 0, 0, 0, 0, 0, 1],
-                            [0, 0, 0, 0, 0, 0, 0, 0, 1, 0, 0, 0, 0, 0, 0, 0],
-                            [0, 0, 0, 0, 0, 0, 0, 0, 0, 1, 0, 0, 0, 0, 0, 0],
-                            [0, 0, 0, 0, 0, 0, 0, 0, 0, 0, 1, 0, 0, 0, 0, 0],
-                            [0, 0, 0, 0, 0, 0, 0, 0, 0, 0, 0, -1j, 0, 0, 0, 0],
-                            [0, 0, 0, 0, 0, 0, 0, 0, 0, 0, 0, 0, 1, 0, 0, 0],
-                            [0, 0, 0, 0, 0, 0, 0, 0, 0, 0, 0, 0, 0, 1, 0, 0],
-                            [0, 0, 0, 0, 0, 0, 0, 0, 0, 0, 0, 0, 0, 0, 1, 0],
-                            [0, 0, 0, 0, 0, 0, 0, -1, 0, 0, 0, 0, 0, 0, 0, 0]], dtype=complex)
-
-
-def rcccx(self, control_qubit1, control_qubit2, control_qubit3, target_qubit):
-    """Apply :class:`~qiskit.extensions.standard.RC3XGate`."""
-    return self.append(RC3XGate(), [control_qubit1, control_qubit2, control_qubit3, target_qubit],
-                       [])
-
-
-QuantumCircuit.rcccx = rcccx
-
-
-class C4XGate(ControlledGate):
-    """The 4-qubit controlled X gate.
-
-    This implementation is based on Page 21, Lemma 7.5, of [1].
-
-    References:
-        [1] Barenco et al., 1995. https://arxiv.org/pdf/quant-ph/9503016.pdf
-    """
-
-    def __init__(self):
-        """Create a new 4-qubit controlled X gate."""
-        super().__init__('mcx', 5, [], num_ctrl_qubits=4)
-        self.base_gate = XGate()
-
-    def _define(self):
-        """
-        gate c3sqrtx a,b,c,d
-        {
-            h d; cu1(-pi/8) a,d; h d;
-            cx a,b;
-            h d; cu1(pi/8) b,d; h d;
-            cx a,b;
-            h d; cu1(-pi/8) b,d; h d;
-            cx b,c;
-            h d; cu1(pi/8) c,d; h d;
-            cx a,c;
-            h d; cu1(-pi/8) c,d; h d;
-            cx b,c;
-            h d; cu1(pi/8) c,d; h d;
-            cx a,c;
-            h d; cu1(-pi/8) c,d; h d;
-        }
-        gate c4x a,b,c,d,e
-        {
-            h e; cu1(-pi/2) d,e; h e;
-            c3x a,b,c,d;
-            h d; cu1(pi/4) d,e; h d;
-            c3x a,b,c,d;
-            c3sqrtx a,b,c,e;
-        }
-        """
-        from qiskit.extensions.standard.u1 import CU1Gate
-        q = QuantumRegister(5, name='q')
-        definition = [
-            (HGate(), [q[4]], []),
-            (CU1Gate(-numpy.pi / 2), [q[3], q[4]], []),
-            (HGate(), [q[4]], []),
-            (C3XGate(), [q[0], q[1], q[2], q[3]], []),
-            (HGate(), [q[4]], []),
-            (CU1Gate(numpy.pi / 2), [q[3], q[4]], []),
-            (HGate(), [q[4]], []),
-            (C3XGate(), [q[0], q[1], q[2], q[3]], []),
-            (C3XGate(numpy.pi / 8), [q[0], q[1], q[2], q[4]], []),
-        ]
-        self.definition = definition
-
-    def control(self, num_ctrl_qubits=1, label=None, ctrl_state=None):
-        """Controlled version of this gate.
-
-        Args:
-            num_ctrl_qubits (int): number of control qubits.
-            label (str or None): An optional label for the gate [Default: None]
-            ctrl_state (int or str or None): control state expressed as integer,
-                string (e.g. '110'), or None. If None, use all 1s.
-
-        Returns:
-            ControlledGate: controlled version of this gate.
-        """
-        if ctrl_state is None:
-            return MCXGate(num_ctrl_qubits + 4)
-        return super().control(num_ctrl_qubits=num_ctrl_qubits, label=label,
-                               ctrl_state=ctrl_state)
-
-    def inverse(self):
-        """Invert this gate. The C4X is its own inverse."""
-        return C4XGate()
-
-
-class MCXGate(ControlledGate):
-    """The general, multi-controlled X gate."""
-
-    def __new__(cls, num_ctrl_qubits=None):
-        """Create a new MCX instance.
-
-        Depending on the number of controls, this creates an explicit X, CX, CCX, C3X or C4X
-        instance or a generic MCX gate.
-        """
-        # these gates will always be implemented for all modes of the MCX if the number of control
-        # qubits matches this
-        explicit = {
-            0: XGate,
-            1: CXGate,
-            2: CCXGate,
-        }
-        if num_ctrl_qubits in explicit.keys():
-            gate_class = explicit[num_ctrl_qubits]
-            gate = gate_class.__new__(gate_class)
-            gate.__init__()  # if __new__ does not return the same type as cls, init is not called
-            return gate
-        return super().__new__(cls)
-
-    def __init__(self, num_ctrl_qubits):
-        """Create new MCX gate."""
-        num_ancilla_qubits = self.__class__.get_num_ancilla_qubits(num_ctrl_qubits)
-        super().__init__('mcx', num_ctrl_qubits + 1 + num_ancilla_qubits, [],
-                         num_ctrl_qubits=num_ctrl_qubits)
-        self.base_gate = XGate()
-
-    @staticmethod
-    def get_num_ancilla_qubits(num_ctrl_qubits, mode='noancilla'):
-        """Get the number of required ancilla qubits without instantiating the class.
-
-        This staticmethod might be necessary to check the number of ancillas before
-        creating the gate, or to use the number of ancillas in the initialization.
-        """
-        if mode == 'noancilla':
-            return 0
-        if mode in ['recursion', 'advanced']:
-            return int(num_ctrl_qubits > 4)
-        if mode[:7] == 'v-chain' or mode[:5] == 'basic':
-            return max(0, num_ctrl_qubits - 2)
-        raise AttributeError('Unsupported mode ({}) specified!'.format(mode))
-
-    def _define(self):
-        """The standard definition used the Gray code implementation."""
-        q = QuantumRegister(self.num_qubits, name='q')
-        self.definition = [
-            (MCXGrayCode(self.num_ctrl_qubits), q[:], [])
-        ]
-
-    @property
-    def num_ancilla_qubits(self):
-        """The number of ancilla qubits."""
-        return self.__class__.get_num_ancilla_qubits(self.num_ctrl_qubits)
-
-    def control(self, num_ctrl_qubits=1, label=None, ctrl_state=None):
-        """Return a multi-controlled-X gate with more control lines.
-
-        Args:
-            num_ctrl_qubits (int): number of control qubits.
-            label (str or None): An optional label for the gate [Default: None]
-            ctrl_state (int or str or None): control state expressed as integer,
-                string (e.g. '110'), or None. If None, use all 1s.
-
-        Returns:
-            ControlledGate: controlled version of this gate.
-        """
-        if ctrl_state is None:
-            # use __class__ so this works for derived classes
-            return self.__class__(self.num_ctrl_qubits + num_ctrl_qubits)
-        return super().control(num_ctrl_qubits, label=label, ctrl_state=ctrl_state)
-
-
-class MCXGrayCode(MCXGate):
-    r"""Implement the multi-controlled X gate using the Gray code.
-
-    This delegates the implementation to the MCU1 gate, since :math:`X = H \cdot U1(\pi) \cdot H`.
-    """
-
-    def _define(self):
-        """Define the MCX gate using the Gray code."""
-        q = QuantumRegister(self.num_qubits, name='q')
-        self.definition = [
-            (HGate(), [q[-1]], []),
-            (MCU1Gate(numpy.pi, num_ctrl_qubits=self.num_ctrl_qubits), q[:], []),
-            (HGate(), [q[-1]], [])
-        ]
-
-
-class MCXRecursive(MCXGate):
-    """Implement the multi-controlled X gate using recursion.
-
-    Using a single ancilla qubit, the multi-controlled X gate is recursively split onto
-    four sub-registers. This is done until we reach the 3- or 4-controlled X gate since
-    for these we have a concrete implementation that do not require ancillas.
-    """
-
-    @staticmethod
-    def get_num_ancilla_qubits(num_ctrl_qubits, mode='recursion'):
-        """Get the number of required ancilla qubits."""
-        return MCXGate.get_num_ancilla_qubits(num_ctrl_qubits, mode)
-
-    def _define(self):
-        """Define the MCX gate using recursion."""
-        q = QuantumRegister(self.num_qubits, name='q')
-        if self.num_qubits == 4:
-            self.definition = [(C3XGate(), q[:], [])]
-        elif self.num_qubits == 5:
-            self.definition = [(C4XGate(), q[:], [])]
-        else:
-            self.definition = self._recurse(q[:-1], q_ancilla=q[-1])
-
-    def _recurse(self, q, q_ancilla=None):
-        # recursion stop
-        if len(q) == 4:
-            return [(C3XGate(), q[:], [])]
-        if len(q) == 5:
-            return [(C4XGate(), q[:], [])]
-        if len(q) < 4:
-            raise AttributeError('Something went wrong in the recursion, have less than 4 qubits.')
-
-        # recurse
-        num_ctrl_qubits = len(q) - 1
-        middle = ceil(num_ctrl_qubits / 2)
-        first_half = [*q[:middle], q_ancilla]
-        second_half = [*q[middle:num_ctrl_qubits], q_ancilla, q[num_ctrl_qubits]]
-
-        rule = []
-        rule += self._recurse(first_half, q_ancilla=q[middle])
-        rule += self._recurse(second_half, q_ancilla=q[middle - 1])
-        rule += self._recurse(first_half, q_ancilla=q[middle])
-        rule += self._recurse(second_half, q_ancilla=q[middle - 1])
-
-        return rule
-
-
-class MCXVChain(MCXGate):
-    """Implement the multi-controlled X gate using a V-chain of CX gates."""
-
-    def __new__(cls, num_ctrl_qubits=None, dirty_ancillas=False):  # pylint: disable=unused-argument
-        """Create a new MCX instance.
-
-        This must be defined anew to include the additional argument ``dirty_ancillas``.
-        """
-        return super().__new__(cls, num_ctrl_qubits)
-
-    def __init__(self, num_ctrl_qubits, dirty_ancillas=False):
-        super().__init__(num_ctrl_qubits)
-        self._dirty_ancillas = dirty_ancillas
-
-    @staticmethod
-    def get_num_ancilla_qubits(num_ctrl_qubits, mode='v-chain'):
-        """Get the number of required ancilla qubits."""
-        return MCXGate.get_num_ancilla_qubits(num_ctrl_qubits, mode)
-
-    def _define(self):
-        """Define the MCX gate using a V-chain of CX gates."""
-        q = QuantumRegister(self.num_qubits, name='q')
-        q_controls = q[:self.num_ctrl_qubits]
-        q_target = q[self.num_ctrl_qubits]
-        q_ancillas = q[self.num_ctrl_qubits + 1:]
-
-        definition = []
-
-        if self._dirty_ancillas:
-            i = self.num_ctrl_qubits - 3
-            ancilla_pre_rule = [
-                (U2Gate(0, numpy.pi), [q_target], []),
-                (CXGate(), [q_target, q_ancillas[i]], []),
-                (U1Gate(-numpy.pi / 4), [q_ancillas[i]], []),
-                (CXGate(), [q_controls[-1], q_ancillas[i]], []),
-                (U1Gate(numpy.pi / 4), [q_ancillas[i]], []),
-                (CXGate(), [q_target, q_ancillas[i]], []),
-                (U1Gate(-numpy.pi / 4), [q_ancillas[i]], []),
-                (CXGate(), [q_controls[-1], q_ancillas[i]], []),
-                (U1Gate(numpy.pi / 4), [q_ancillas[i]], []),
-            ]
-            for inst in ancilla_pre_rule:
-                definition.append(inst)
-
-            for j in reversed(range(2, self.num_ctrl_qubits - 1)):
-                definition.append(
-                    (RCCXGate(), [q_controls[j], q_ancillas[i - 1], q_ancillas[i]], []))
-                i -= 1
-
-        definition.append((RCCXGate(), [q_controls[0], q_controls[1], q_ancillas[0]], []))
-        i = 0
-        for j in range(2, self.num_ctrl_qubits - 1):
-            definition.append((RCCXGate(), [q_controls[j], q_ancillas[i], q_ancillas[i + 1]], []))
-            i += 1
-
-        if self._dirty_ancillas:
-            ancilla_post_rule = [
-                (U1Gate(-numpy.pi / 4), [q_ancillas[i]], []),
-                (CXGate(), [q_controls[-1], q_ancillas[i]], []),
-                (U1Gate(numpy.pi / 4), [q_ancillas[i]], []),
-                (CXGate(), [q_target, q_ancillas[i]], []),
-                (U1Gate(-numpy.pi / 4), [q_ancillas[i]], []),
-                (CXGate(), [q_controls[-1], q_ancillas[i]], []),
-                (U1Gate(numpy.pi / 4), [q_ancillas[i]], []),
-                (CXGate(), [q_target, q_ancillas[i]], []),
-                (U2Gate(0, numpy.pi), [q_target], []),
-            ]
-            for inst in ancilla_post_rule:
-                definition.append(inst)
-        else:
-            definition.append((CCXGate(), [q_controls[-1], q_ancillas[i], q_target], []))
-
-        for j in reversed(range(2, self.num_ctrl_qubits - 1)):
-            definition.append((RCCXGate(), [q_controls[j], q_ancillas[i - 1], q_ancillas[i]], []))
-            i -= 1
-        definition.append((RCCXGate(), [q_controls[0], q_controls[1], q_ancillas[i]], []))
-
-        if self._dirty_ancillas:
-            for i, j in enumerate(list(range(2, self.num_ctrl_qubits - 1))):
-                definition.append(
-                    (RCCXGate(), [q_controls[j], q_ancillas[i], q_ancillas[i + 1]], []))
-
-        self.definition = definition
-
-
-def mcx(self, control_qubits, target_qubit, ancilla_qubits=None, mode='noancilla'):
-    """Apply :class:`~qiskit.extensions.standard.MCXGate`.
-
-    The multi-cX gate can be implemented using different techniques, which use different numbers
-    of ancilla qubits and have varying circuit depth. These modes are:
-    - 'no-ancilla': Requires 0 ancilla qubits.
-    - 'recursion': Requires 1 ancilla qubit if more than 4 controls are used, otherwise 0.
-    - 'v-chain': Requires 2 less ancillas than the number of control qubits.
-    - 'v-chain-dirty': Same as for the clean ancillas (but the circuit will be longer).
-    """
-    num_ctrl_qubits = len(control_qubits)
-
-    available_implementations = {
-        'noancilla': MCXGrayCode(num_ctrl_qubits),
-        'recursion': MCXRecursive(num_ctrl_qubits),
-        'v-chain': MCXVChain(num_ctrl_qubits, False),
-        'v-chain-dirty': MCXVChain(num_ctrl_qubits, dirty_ancillas=True),
-        # outdated, previous names
-        'advanced': MCXRecursive(num_ctrl_qubits),
-        'basic': MCXVChain(num_ctrl_qubits, dirty_ancillas=False),
-        'basic-dirty-ancilla': MCXVChain(num_ctrl_qubits, dirty_ancillas=True)
-    }
-
-    # check ancilla input
-    if ancilla_qubits:
-        _ = self.qbit_argument_conversion(ancilla_qubits)
-
-    try:
-        gate = available_implementations[mode]
-    except KeyError:
-        all_modes = list(available_implementations.keys())
-        raise ValueError('Unsupported mode ({}) selected, choose one of {}'.format(mode, all_modes))
-
-    if hasattr(gate, 'num_ancilla_qubits') and gate.num_ancilla_qubits > 0:
-        required = gate.num_ancilla_qubits
-        if ancilla_qubits is None:
-            raise AttributeError('No ancillas provided, but {} are needed!'.format(required))
-
-        # convert ancilla qubits to a list if they were passed as int or qubit
-        if not hasattr(ancilla_qubits, '__len__'):
-            ancilla_qubits = [ancilla_qubits]
-
-        if len(ancilla_qubits) < required:
-            actually = len(ancilla_qubits)
-            raise ValueError('At least {} ancillas required, but {} given.'.format(required,
-                                                                                   actually))
-        # size down if too many ancillas were provided
-        ancilla_qubits = ancilla_qubits[:required]
-    else:
-        ancilla_qubits = []
-
-    return self.append(gate, control_qubits[:] + [target_qubit] + ancilla_qubits[:], [])
-
-
-# support both mcx and mct in QuantumCircuits
-QuantumCircuit.mcx = mcx
-QuantumCircuit.mct = mcx
-=======
 __all__ = ['XGate', 'CXGate', 'CCXGate', 'C3XGate', 'C4XGate', 'RCCXGate', 'RC3XGate',
-           'CnotGate', 'ToffoliGate', 'MCXGate', 'MCXGrayCode', 'MCXVChain', 'MCXRecursive']
->>>>>>> 948671ef
+           'CnotGate', 'ToffoliGate', 'MCXGate', 'MCXGrayCode', 'MCXVChain', 'MCXRecursive']