--- conflicted
+++ resolved
@@ -12,9 +12,8 @@
 # copyright notice, and modified files need to carry a notice indicating
 # that they have been altered from the originals.
 
-"""
-X, CX and CCX gates.
-"""
+"""X, CX and CCX gates."""
+
 from math import ceil
 import numpy
 from qiskit.circuit import ControlledGate
@@ -205,36 +204,9 @@
         `|a, b\rangle \rightarrow |a, a \oplus b\rangle`
     """
 
-<<<<<<< HEAD
-    def __init__(self, num_ctrl_qubits=1, mode='no-ancilla'):
-        """Create new cx gate.
-
-        Args:
-            num_ctrl_qubits (int): The number of control qubits.
-            mode (str): For more than two control qubits we have different possibilities to
-                implement the multi-control X gate. These modes require different numbers of
-                ancilla qubits and have different depths.
-                The available options are: 'no-ancilla', 'recursive', 'v-chain-clean-ancillas'
-                and 'v-chain-dirty-ancillas'.
-
-        Raises:
-            ValueError: If an invalid mode has been specified.
-        """
-        # map the modes to the new names
-        name_map = {'noancilla': 'no-ancilla',
-                    'advanced': 'recursion',
-                    'basic': 'v-chain-clean-ancillas',
-                    'basic-dirty-ancilla': 'v-chain-dirty-ancillas'}
-        if mode in name_map.keys():
-            mode = name_map[mode]
-
-        self.mode = mode
-        self._num_ctrl_qubits = num_ctrl_qubits
-=======
     def __init__(self):
         """Create new CX gate."""
         super().__init__('cx', 2, [], num_ctrl_qubits=1)
->>>>>>> 947daa16
         self.base_gate = XGate()
 
         name = 'cx' if num_ctrl_qubits == 1 else 'mcx'
@@ -301,13 +273,8 @@
                                ctrl_state=ctrl_state)
 
     def inverse(self):
-<<<<<<< HEAD
-        """Invert this gate."""
-        return CXGate(self.num_ctrl_qubits)  # self-inverse
-=======
         """Return inverted CX gate (itself)."""
         return CXGate()  # self-inverse
->>>>>>> 947daa16
 
     def to_matrix(self):
         """Return a numpy.array for the CX gate."""
