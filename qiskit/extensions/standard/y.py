--- conflicted
+++ resolved
@@ -53,7 +53,7 @@
             ControlledGate: controlled version of this gate.
         """
         if num_ctrl_qubits == 1:
-            return CyGate()
+            return CYGate()
         return super().control(num_ctrl_qubits=num_ctrl_qubits, label=label)
 
     def inverse(self):
@@ -113,15 +113,9 @@
     """The controlled-Y gate."""
 
     def __init__(self):
-        """Create new CY gate."""
-<<<<<<< HEAD
+        """Create a new CY gate."""
         super().__init__('cy', 2, [], num_ctrl_qubits=1)
-        self.base_gate = YGate
-        self.base_gate_name = 'y'
-=======
-        super().__init__("cy", 2, [], num_ctrl_qubits=1)
         self.base_gate = YGate()
->>>>>>> a8e98668
 
     def _define(self):
         """
@@ -131,7 +125,7 @@
         from qiskit.extensions.standard.s import SdgGate
         from qiskit.extensions.standard.x import CXGate
         definition = []
-        q = QuantumRegister(2, "q")
+        q = QuantumRegister(2, 'q')
         rule = [
             (SdgGate(), [q[1]], []),
             (CXGate(), [q[0], q[1]], []),
@@ -165,11 +159,6 @@
         super().__init__()
 
 
-<<<<<<< HEAD
-def cy(self, ctl, tgt):  # pylint: disable=invalid-name
-    """Apply CY to circuit."""
-    return self.append(CYGate(), [ctl, tgt], [])
-=======
 @deprecate_arguments({'ctl': 'control_qubit',
                       'tgt': 'target_qubit'})
 def cy(self, control_qubit, target_qubit,  # pylint: disable=invalid-name
@@ -192,8 +181,7 @@
             circuit.cy(0,1)
             circuit.draw()
     """
-    return self.append(CyGate(), [control_qubit, target_qubit], [])
->>>>>>> a8e98668
+    return self.append(CYGate(), [control_qubit, target_qubit], [])
 
 
 QuantumCircuit.cy = cy