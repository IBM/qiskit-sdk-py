# -*- coding: utf-8 -*-

# This code is part of Qiskit.
#
# (C) Copyright IBM 2017.
#
# This code is licensed under the Apache License, Version 2.0. You may
# obtain a copy of this license in the LICENSE.txt file in the root directory
# of this source tree or at http://www.apache.org/licenses/LICENSE-2.0.
#
# Any modifications or derivative works of this code must retain this
# copyright notice, and modified files need to carry a notice indicating
# that they have been altered from the originals.

"""
Rotation around the x-axis.
"""
import math
import numpy
from qiskit.circuit import Gate
from qiskit.circuit import ControlledGate
from qiskit.circuit import QuantumCircuit
from qiskit.circuit import QuantumRegister
from qiskit.qasm import pi
from qiskit.util import deprecate_arguments


class RXGate(Gate):
    """The rotation around the x-axis."""

    def __init__(self, theta):
        """Create new rx single qubit gate."""
        super().__init__('rx', 1, [theta])

    def _define(self):
        """
        gate rx(theta) a {r(theta, 0) a;}
        """
        from qiskit.extensions.standard.r import RGate
        definition = []
        q = QuantumRegister(1, 'q')
        rule = [
            (RGate(self.params[0], 0), [q[0]], [])
        ]
        for inst in rule:
            definition.append(inst)
        self.definition = definition

    def control(self, num_ctrl_qubits=1, label=None):
        """Controlled version of this gate.

        Args:
            num_ctrl_qubits (int): number of control qubits.
            label (str or None): An optional label for the gate [Default: None]

        Returns:
            ControlledGate: controlled version of this gate.
        """
        if num_ctrl_qubits == 1:
            return CRXGate(self.params[0])
        return super().control(num_ctrl_qubits=num_ctrl_qubits, label=label)

    def inverse(self):
        """Invert this gate.

        rx(theta)^dagger = rx(-theta)
        """
        return RXGate(-self.params[0])

    def to_matrix(self):
        """Return a numpy.array for the RX gate."""
        cos = math.cos(self.params[0] / 2)
        sin = math.sin(self.params[0] / 2)
        return numpy.array([[cos, -1j * sin],
                            [-1j * sin, cos]], dtype=complex)


<<<<<<< HEAD
def rx(self, theta, q):  # pylint: disable=invalid-name
    """Apply RX to q."""
    return self.append(RXGate(theta), [q], [])
=======
@deprecate_arguments({'q': 'qubit'})
def rx(self, theta, qubit, *, q=None):  # pylint: disable=invalid-name,unused-argument
    """Apply Rx gate with angle theta to a specified qubit (qubit).
    An Rx gate implements a theta radian rotation of the qubit state vector about the
    x axis of the Bloch sphere.

    Examples:

        Circuit Representation:

        .. jupyter-execute::

            from qiskit.circuit import QuantumCircuit, Parameter

            theta = Parameter('θ')
            circuit = QuantumCircuit(1)
            circuit.rx(theta,0)
            circuit.draw()

        Matrix Representation:

        .. jupyter-execute::

            import numpy
            from qiskit.extensions.standard.rx import RXGate
            RXGate(numpy.pi/2).to_matrix()
    """
    return self.append(RXGate(theta), [qubit], [])
>>>>>>> a8e98668


QuantumCircuit.rx = rx


class CRXMeta(type):
    """A metaclass to ensure that CrxGate and CRXGate are of the same type.

    Can be removed when CrxGate gets removed.
    """
    @classmethod
    def __instancecheck__(mcs, inst):
        return type(inst) in {CRXGate, CrxGate}  # pylint: disable=unidiomatic-typecheck


class CRXGate(ControlledGate, metaclass=CRXMeta):
    """The controlled-rx gate."""

    def __init__(self, theta):
        """Create new crx gate."""
        super().__init__('crx', 2, [theta], num_ctrl_qubits=1)
        self.base_gate = RXGate(theta)

    def _define(self):
        """
        gate cu3(theta,phi,lambda) c, t
        { u1(pi/2) t;
          cx c,t;
          u3(-theta/2,0,0) t;
          cx c,t;
          u3(theta/2,-pi/2,0) t;
        }
        """
        from qiskit.extensions.standard.u1 import U1Gate
        from qiskit.extensions.standard.u3 import U3Gate
        from qiskit.extensions.standard.x import CXGate
        definition = []
        q = QuantumRegister(2, 'q')
        rule = [
            (U1Gate(pi / 2), [q[1]], []),
            (CXGate(), [q[0], q[1]], []),
            (U3Gate(-self.params[0] / 2, 0, 0), [q[1]], []),
            (CXGate(), [q[0], q[1]], []),
            (U3Gate(self.params[0] / 2, -pi / 2, 0), [q[1]], [])
        ]
        for inst in rule:
            definition.append(inst)
        self.definition = definition

    def inverse(self):
        """Invert this gate."""
        return CRXGate(-self.params[0])


class CrxGate(CRXGate, metaclass=CRXMeta):
    """The deprecated CRXGate class."""

    def __init__(self, theta):
        import warnings
        warnings.warn('The class CrxGate is deprecated as of 0.12.0, and '
                      'will be removed no earlier than 3 months after that release date. '
                      'You should use the class CRXGate instead.',
                      DeprecationWarning, stacklevel=2)
        super().__init__(theta)


@deprecate_arguments({'ctl': 'control_qubit',
                      'tgt': 'target_qubit'})
def crx(self, theta, control_qubit, target_qubit,
        *, ctl=None, tgt=None):  # pylint: disable=unused-argument
    """Apply crx from ctl to tgt with angle theta."""
<<<<<<< HEAD
    return self.append(CRXGate(theta), [ctl, tgt], [])
=======
    return self.append(CrxGate(theta), [control_qubit, target_qubit], [])
>>>>>>> a8e98668


QuantumCircuit.crx = crx<|MERGE_RESOLUTION|>--- conflicted
+++ resolved
@@ -75,11 +75,6 @@
                             [-1j * sin, cos]], dtype=complex)
 
 
-<<<<<<< HEAD
-def rx(self, theta, q):  # pylint: disable=invalid-name
-    """Apply RX to q."""
-    return self.append(RXGate(theta), [q], [])
-=======
 @deprecate_arguments({'q': 'qubit'})
 def rx(self, theta, qubit, *, q=None):  # pylint: disable=invalid-name,unused-argument
     """Apply Rx gate with angle theta to a specified qubit (qubit).
@@ -108,7 +103,6 @@
             RXGate(numpy.pi/2).to_matrix()
     """
     return self.append(RXGate(theta), [qubit], [])
->>>>>>> a8e98668
 
 
 QuantumCircuit.rx = rx
@@ -180,11 +174,7 @@
 def crx(self, theta, control_qubit, target_qubit,
         *, ctl=None, tgt=None):  # pylint: disable=unused-argument
     """Apply crx from ctl to tgt with angle theta."""
-<<<<<<< HEAD
-    return self.append(CRXGate(theta), [ctl, tgt], [])
-=======
-    return self.append(CrxGate(theta), [control_qubit, target_qubit], [])
->>>>>>> a8e98668
+    return self.append(CRXGate(theta), [control_qubit, target_qubit], [])
 
 
 QuantumCircuit.crx = crx