# -*- coding: utf-8 -*-

# This code is part of Qiskit.
#
# (C) Copyright IBM 2017.
#
# This code is licensed under the Apache License, Version 2.0. You may
# obtain a copy of this license in the LICENSE.txt file in the root directory
# of this source tree or at http://www.apache.org/licenses/LICENSE-2.0.
#
# Any modifications or derivative works of this code must retain this
# copyright notice, and modified files need to carry a notice indicating
# that they have been altered from the originals.

"""
Rotation around the y-axis.
"""
import math
import numpy
from qiskit.circuit import ControlledGate
from qiskit.circuit import Gate
from qiskit.circuit import QuantumCircuit
from qiskit.circuit import QuantumRegister
<<<<<<< HEAD
from qiskit.extensions.standard.cx import CnotGate
from qiskit.extensions.standard.r import RGate
from qiskit.extensions.standard.u3 import U3Gate
=======
>>>>>>> 6c5e91d1
from qiskit.qasm import pi


class RYGate(Gate):
    """rotation around the y-axis."""

    def __init__(self, theta):
        """Create new ry single qubit gate."""
        super().__init__("ry", 1, [theta])

    def _define(self):
        """
        gate ry(theta) a { r(theta, pi/2) a; }
        """
        from qiskit.extensions.standard.r import RGate
        definition = []
        q = QuantumRegister(1, "q")
        rule = [
            (RGate(self.params[0], pi/2), [q[0]], [])
        ]
        for inst in rule:
            definition.append(inst)
        self.definition = definition

    def control(self, num_ctrl_qubits=1, label=None):
        """Controlled version of this gate.

        Args:
            num_ctrl_qubits (int): number of control qubits.
            label (str or None): An optional label for the gate [Default: None]

        Returns:
            ControlledGate: controlled version of this gate.
        """
        if num_ctrl_qubits == 1:
            return CryGate(self.params[0])
        return super().control(num_ctrl_qubits=num_ctrl_qubits, label=label)

    def inverse(self):
        """Invert this gate.

        ry(theta)^dagger = ry(-theta)
        """
        return RYGate(-self.params[0])

    def to_matrix(self):
        """Return a Numpy.array for the RY gate."""
        cos = math.cos(self.params[0] / 2)
        sin = math.sin(self.params[0] / 2)
        return numpy.array([[cos, -sin],
                            [sin, cos]], dtype=complex)


def ry(self, theta, q):  # pylint: disable=invalid-name
    """Apply Ry to q."""
    return self.append(RYGate(theta), [q], [])


QuantumCircuit.ry = ry


class CryGate(ControlledGate):
    """controlled-ry gate."""

    def __init__(self, theta):
        """Create new cry gate."""
        super().__init__("cry", 2, [theta], num_ctrl_qubits=1)
        self.base_gate = RYGate
        self.base_gate_name = "ry"

    def _define(self):
        """
        gate cry(lambda) a,b
        { u3(lambda/2,0,0) b; cx a,b;
          u3(-lambda/2,0,0) b; cx a,b;
        }

        """
        from qiskit.extensions.standard.x import CnotGate
        from qiskit.extensions.standard.u3 import U3Gate
        definition = []
        q = QuantumRegister(2, "q")
        rule = [
            (U3Gate(self.params[0] / 2, 0, 0), [q[1]], []),
            (CnotGate(), [q[0], q[1]], []),
            (U3Gate(-self.params[0] / 2, 0, 0), [q[1]], []),
            (CnotGate(), [q[0], q[1]], [])
        ]
        for inst in rule:
            definition.append(inst)
        self.definition = definition

    def inverse(self):
        """Invert this gate."""
        return CryGate(-self.params[0])


def cry(self, theta, ctl, tgt):
    """Apply cry from ctl to tgt with angle theta."""
    return self.append(CryGate(theta), [ctl, tgt], [])


QuantumCircuit.cry = cry<|MERGE_RESOLUTION|>--- conflicted
+++ resolved
@@ -21,12 +21,6 @@
 from qiskit.circuit import Gate
 from qiskit.circuit import QuantumCircuit
 from qiskit.circuit import QuantumRegister
-<<<<<<< HEAD
-from qiskit.extensions.standard.cx import CnotGate
-from qiskit.extensions.standard.r import RGate
-from qiskit.extensions.standard.u3 import U3Gate
-=======
->>>>>>> 6c5e91d1
 from qiskit.qasm import pi
 
 
