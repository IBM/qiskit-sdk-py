# -*- coding: utf-8 -*-

# This code is part of Qiskit.
#
# (C) Copyright IBM 2017, 2019.
#
# This code is licensed under the Apache License, Version 2.0. You may
# obtain a copy of this license in the LICENSE.txt file in the root directory
# of this source tree or at http://www.apache.org/licenses/LICENSE-2.0.
#
# Any modifications or derivative works of this code must retain this
# copyright notice, and modified files need to carry a notice indicating
# that they have been altered from the originals.

"""
Arbitrary unitary circuit instruction.
"""

from collections import OrderedDict
import numpy

from qiskit.circuit import Gate
from qiskit.circuit import QuantumCircuit
from qiskit.circuit import QuantumRegister
from qiskit.exceptions import QiskitError
from qiskit.extensions.standard import U3Gate
from qiskit.quantum_info.operators.predicates import matrix_equal
from qiskit.quantum_info.operators.predicates import is_unitary_matrix
from qiskit.quantum_info.synthesis.one_qubit_decompose import OneQubitEulerDecomposer
from qiskit.quantum_info.synthesis.two_qubit_decompose import two_qubit_cnot_decompose
from qiskit.extensions.exceptions import ExtensionError

_DECOMPOSER1Q = OneQubitEulerDecomposer('U3')


class UnitaryGate(Gate):
    """Class for representing unitary gates"""

    def __init__(self, data, label=None):
        """Create a gate from a numeric unitary matrix.

        Args:
            data (matrix or Operator): unitary operator.
            label (str): unitary name for backend [Default: None].

        Raises:
            ExtensionError: if input data is not an N-qubit unitary operator.
        """
        if hasattr(data, 'to_matrix'):
            # If input is Gate subclass or some other class object that has
            # a to_matrix method this will call that method.
            data = data.to_matrix()
        elif hasattr(data, 'to_operator'):
            # If input is a BaseOperator subclass this attempts to convert
            # the object to an Operator so that we can extract the underlying
            # numpy matrix from `Operator.data`.
            data = data.to_operator().data
        # Convert to numpy array in case not already an array
        data = numpy.array(data, dtype=complex)
        # Check input is unitary
        if not is_unitary_matrix(data):
            raise ExtensionError("Input matrix is not unitary.")
        # Check input is N-qubit matrix
        input_dim, output_dim = data.shape
        n_qubits = int(numpy.log2(input_dim))
        if input_dim != output_dim or 2**n_qubits != input_dim:
            raise ExtensionError(
                "Input matrix is not an N-qubit operator.")

        self._qasm_name = None
        self._qasm_definition = None
        self._qasm_def_written = False
        # Store instruction params
        super().__init__('unitary', n_qubits, [data], label=label)

    def __eq__(self, other):
        if not isinstance(other, UnitaryGate):
            return False
        if self.label != other.label:
            return False
        # Should we match unitaries as equal if they are equal
        # up to global phase?
        return matrix_equal(self.params[0], other.params[0], ignore_phase=True)

    def to_matrix(self):
        """Return matrix for the unitary."""
        return self.params[0]

    def inverse(self):
        """Return the adjoint of the unitary."""
        return self.adjoint()

    def conjugate(self):
        """Return the conjugate of the unitary."""
        return UnitaryGate(numpy.conj(self.to_matrix()))

    def adjoint(self):
        """Return the adjoint of the unitary."""
        return self.transpose().conjugate()

    def transpose(self):
        """Return the transpose of the unitary."""
        return UnitaryGate(numpy.transpose(self.to_matrix()))

    def _define(self):
        """Calculate a subcircuit that implements this unitary."""
        if self.num_qubits == 1:
            q = QuantumRegister(1, "q")
<<<<<<< HEAD
            theta, phi, lam, _ = OneQubitEulerDecomposer._params_u3(self.to_matrix())
=======
            theta, phi, lam = _DECOMPOSER1Q.angles(self.to_matrix())
>>>>>>> becf84a0
            self.definition = [(U3Gate(theta, phi, lam), [q[0]], [])]
        elif self.num_qubits == 2:
            self.definition = two_qubit_cnot_decompose(self.to_matrix())
        else:
            raise NotImplementedError("Not able to generate a subcircuit for "
                                      "a {}-qubit unitary".format(self.num_qubits))

    def control(self, num_ctrl_qubits=1, label=None, ctrl_state=None):
        r"""Return controlled version of gate

        Args:
            num_ctrl_qubits (int): number of controls to add to gate (default=1)
            label (str): optional gate label
            ctrl_state (int or str or None): The control state in decimal or as a
                bit string (e.g. '1011'). If None, use 2**num_ctrl_qubits-1.

        Returns:
            UnitaryGate: controlled version of gate.

        Raises:
            QiskitError: invalid ctrl_state
        """
        cmat = _compute_control_matrix(self.to_matrix(), num_ctrl_qubits)
        return UnitaryGate(cmat, label=label)

    def qasm(self):
        """ The qasm for a custom unitary gate
        This is achieved by adding a custom gate that corresponds to the definition
        of this gate. It gives the gate a random name if one hasn't been given to it.
        """
        # if this is true then we have written the gate definition already
        # so we only need to write the name
        if self._qasm_def_written:
            return self._qasmif(self._qasm_name)

        # we have worked out the definition before, but haven't written it yet
        # so we need to write definition + name
        if self._qasm_definition:
            self._qasm_def_written = True
            return self._qasm_definition + self._qasmif(self._qasm_name)

        # need to work out the definition and then write it

        # give this unitary a name
        self._qasm_name = self.label if self.label else "unitary" + str(id(self))

        # map from gates in the definition to params in the method
        reg_to_qasm = OrderedDict()
        current_reg = 0

        gates_def = ""
        for gate in self.definition:

            # add regs from this gate to the overall set of params
            for reg in gate[1] + gate[2]:
                if reg not in reg_to_qasm:
                    reg_to_qasm[reg] = 'p' + str(current_reg)
                    current_reg += 1

            curr_gate = "\t%s %s;\n" % (gate[0].qasm(),
                                        ",".join([reg_to_qasm[j]
                                                  for j in gate[1] + gate[2]]))
            gates_def += curr_gate

        # name of gate + params + {definition}
        overall = "gate " + self._qasm_name + \
                  " " + ",".join(reg_to_qasm.values()) + \
                  " {\n" + gates_def + "}\n"

        self._qasm_def_written = True
        self._qasm_definition = overall

        return self._qasm_definition + self._qasmif(self._qasm_name)


def _compute_control_matrix(base_mat, num_ctrl_qubits, ctrl_state=None):
    r"""
    Compute the controlled version of the input matrix with qiskit ordering.
    This function computes the controlled unitary with :math:`n` control qubits
    and :math:`m` target qubits,

    .. math::

        V_n^j(U_{2^m}) = (U_{2^m} \otimes |j\rangle\!\langle j|) +
                         (I_{2^m} \otimes (I_{2^n} - |j\rangle\!\langle j|)).

    where :math:`|j\rangle \in \mathcal{H}^{2^n}` is the control state.

    Args:
        base_mat (ndarray): unitary to be controlled
        num_ctrl_qubits (int): number of controls for new unitary
        ctrl_state (int or str or None): The control state in decimal or as
            a bitstring (e.g. '111'). If None, use 2**num_ctrl_qubits-1.

    Returns:
        ndarray: controlled version of base matrix.

    Raises:
        QiskitError: unrecognized mode or invalid ctrl_state
    """
    num_target = int(numpy.log2(base_mat.shape[0]))
    ctrl_dim = 2**num_ctrl_qubits
    ctrl_grnd = numpy.repeat([[1], [0]], [1, ctrl_dim-1])
    if ctrl_state is None:
        ctrl_state = ctrl_dim - 1
    elif isinstance(ctrl_state, str):
        ctrl_state = int(ctrl_state, 2)
    if isinstance(ctrl_state, int):
        if not 0 <= ctrl_state < ctrl_dim:
            raise QiskitError('Invalid control state value specified.')
    else:
        raise QiskitError('Invalid control state type specified.')
    full_mat_dim = ctrl_dim * base_mat.shape[0]
    full_mat = numpy.zeros((full_mat_dim, full_mat_dim), dtype=base_mat.dtype)
    ctrl_proj = numpy.diag(numpy.roll(ctrl_grnd, ctrl_state))
    full_mat = (numpy.kron(numpy.eye(2**num_target),
                           numpy.eye(ctrl_dim) - ctrl_proj)
                + numpy.kron(base_mat, ctrl_proj))
    return full_mat


def unitary(self, obj, qubits, label=None):
    """Apply u2 to q."""
    if isinstance(qubits, QuantumRegister):
        qubits = qubits[:]
    return self.append(UnitaryGate(obj, label=label), qubits, [])


QuantumCircuit.unitary = unitary<|MERGE_RESOLUTION|>--- conflicted
+++ resolved
@@ -106,11 +106,7 @@
         """Calculate a subcircuit that implements this unitary."""
         if self.num_qubits == 1:
             q = QuantumRegister(1, "q")
-<<<<<<< HEAD
-            theta, phi, lam, _ = OneQubitEulerDecomposer._params_u3(self.to_matrix())
-=======
             theta, phi, lam = _DECOMPOSER1Q.angles(self.to_matrix())
->>>>>>> becf84a0
             self.definition = [(U3Gate(theta, phi, lam), [q[0]], [])]
         elif self.num_qubits == 2:
             self.definition = two_qubit_cnot_decompose(self.to_matrix())
