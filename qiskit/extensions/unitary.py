# -*- coding: utf-8 -*-

# This code is part of Qiskit.
#
# (C) Copyright IBM 2017, 2019.
#
# This code is licensed under the Apache License, Version 2.0. You may
# obtain a copy of this license in the LICENSE.txt file in the root directory
# of this source tree or at http://www.apache.org/licenses/LICENSE-2.0.
#
# Any modifications or derivative works of this code must retain this
# copyright notice, and modified files need to carry a notice indicating
# that they have been altered from the originals.

"""
Arbitrary unitary circuit instruction.
"""

from collections import OrderedDict
import numpy

from qiskit.circuit import Gate, ControlledGate
from qiskit.circuit import QuantumCircuit
from qiskit.circuit import QuantumRegister
from qiskit.circuit._utils import _compute_control_matrix
from qiskit.circuit.library.standard_gates import U3Gate
from qiskit.extensions.quantum_initializer import isometry
from qiskit.quantum_info.operators.predicates import matrix_equal
from qiskit.quantum_info.operators.predicates import is_unitary_matrix
from qiskit.quantum_info.synthesis.one_qubit_decompose import OneQubitEulerDecomposer
from qiskit.quantum_info.synthesis.two_qubit_decompose import two_qubit_cnot_decompose
from qiskit.extensions.exceptions import ExtensionError

_DECOMPOSER1Q = OneQubitEulerDecomposer('U3')


class UnitaryGate(Gate):
    """Class for representing unitary gates"""

    def __init__(self, data, label=None):
        """Create a gate from a numeric unitary matrix.

        Args:
            data (matrix or Operator): unitary operator.
            label (str): unitary name for backend [Default: None].

        Raises:
            ExtensionError: if input data is not an N-qubit unitary operator.
        """
        if hasattr(data, 'to_matrix'):
            # If input is Gate subclass or some other class object that has
            # a to_matrix method this will call that method.
            data = data.to_matrix()
        elif hasattr(data, 'to_operator'):
            # If input is a BaseOperator subclass this attempts to convert
            # the object to an Operator so that we can extract the underlying
            # numpy matrix from `Operator.data`.
            data = data.to_operator().data
        # Convert to numpy array in case not already an array
        data = numpy.array(data, dtype=complex)
        # Check input is unitary
        if not is_unitary_matrix(data):
            raise ExtensionError("Input matrix is not unitary.")
        # Check input is N-qubit matrix
        input_dim, output_dim = data.shape
        num_qubits = int(numpy.log2(input_dim))
        if input_dim != output_dim or 2**num_qubits != input_dim:
            raise ExtensionError(
                "Input matrix is not an N-qubit operator.")

        self._qasm_name = None
        self._qasm_definition = None
        self._qasm_def_written = False
        # Store instruction params
        super().__init__('unitary', num_qubits, [data], label=label)

    def __eq__(self, other):
        if not isinstance(other, UnitaryGate):
            return False
        if self.label != other.label:
            return False
        # Should we match unitaries as equal if they are equal
        # up to global phase?
        return matrix_equal(self.params[0], other.params[0], ignore_phase=True)

    def to_matrix(self):
        """Return matrix for the unitary."""
        return self.params[0]

    def inverse(self):
        """Return the adjoint of the unitary."""
        return self.adjoint()

    def conjugate(self):
        """Return the conjugate of the unitary."""
        return UnitaryGate(numpy.conj(self.to_matrix()))

    def adjoint(self):
        """Return the adjoint of the unitary."""
        return self.transpose().conjugate()

    def transpose(self):
        """Return the transpose of the unitary."""
        return UnitaryGate(numpy.transpose(self.to_matrix()))

    def _define(self):
        """Calculate a subcircuit that implements this unitary."""
        if self.num_qubits == 1:
            q = QuantumRegister(1, "q")
            theta, phi, lam = _DECOMPOSER1Q.angles(self.to_matrix())
            self.definition = [(U3Gate(theta, phi, lam), [q[0]], [])]
        elif self.num_qubits == 2:
            self.definition = two_qubit_cnot_decompose(self.to_matrix()).data
        else:
            q = QuantumRegister(self.num_qubits, "q")
            self.definition = [(isometry.Isometry(self.to_matrix(), 0, 0),
                                q[:], [])]

    def control(self, num_ctrl_qubits=1, label=None, ctrl_state=None):
        r"""Return controlled version of gate

        Args:
            num_ctrl_qubits (int): number of controls to add to gate (default=1)
            label (str): optional gate label
            ctrl_state (int or str or None): The control state in decimal or as a
                bit string (e.g. '1011'). If None, use 2**num_ctrl_qubits-1.

        Returns:
            UnitaryGate: controlled version of gate.

        Raises:
            QiskitError: invalid ctrl_state
        """
        cmat = _compute_control_matrix(self.to_matrix(), num_ctrl_qubits)
        iso = isometry.Isometry(cmat, 0, 0)
<<<<<<< HEAD
        return ControlledGate('c-unitary', num_qubits=self.num_qubits + num_ctrl_qubits,
                              params=cmat, num_ctrl_qubits=num_ctrl_qubits,
                              ctrl_state=ctrl_state, definition=iso.definition, label=label)
=======
        cunitary = ControlledGate('c-unitary', self.num_qubits + num_ctrl_qubits, cmat,
                                  definition=iso.definition, label=label)
        cunitary.base_gate.label = self.label
        return cunitary
>>>>>>> 94184180

    def qasm(self):
        """ The qasm for a custom unitary gate
        This is achieved by adding a custom gate that corresponds to the definition
        of this gate. It gives the gate a random name if one hasn't been given to it.
        """
        # if this is true then we have written the gate definition already
        # so we only need to write the name
        if self._qasm_def_written:
            return self._qasmif(self._qasm_name)

        # we have worked out the definition before, but haven't written it yet
        # so we need to write definition + name
        if self._qasm_definition:
            self._qasm_def_written = True
            return self._qasm_definition + self._qasmif(self._qasm_name)

        # need to work out the definition and then write it

        # give this unitary a name
        self._qasm_name = self.label if self.label else "unitary" + str(id(self))

        # map from gates in the definition to params in the method
        reg_to_qasm = OrderedDict()
        current_reg = 0

        gates_def = ""
        for gate in self.definition:

            # add regs from this gate to the overall set of params
            for reg in gate[1] + gate[2]:
                if reg not in reg_to_qasm:
                    reg_to_qasm[reg] = 'p' + str(current_reg)
                    current_reg += 1

            curr_gate = "\t%s %s;\n" % (gate[0].qasm(),
                                        ",".join([reg_to_qasm[j]
                                                  for j in gate[1] + gate[2]]))
            gates_def += curr_gate

        # name of gate + params + {definition}
        overall = "gate " + self._qasm_name + \
                  " " + ",".join(reg_to_qasm.values()) + \
                  " {\n" + gates_def + "}\n"

        self._qasm_def_written = True
        self._qasm_definition = overall

        return self._qasm_definition + self._qasmif(self._qasm_name)


def unitary(self, obj, qubits, label=None):
    """Apply unitary gate to q."""
    if isinstance(qubits, QuantumRegister):
        qubits = qubits[:]
    return self.append(UnitaryGate(obj, label=label), qubits, [])


QuantumCircuit.unitary = unitary<|MERGE_RESOLUTION|>--- conflicted
+++ resolved
@@ -133,16 +133,11 @@
         """
         cmat = _compute_control_matrix(self.to_matrix(), num_ctrl_qubits)
         iso = isometry.Isometry(cmat, 0, 0)
-<<<<<<< HEAD
-        return ControlledGate('c-unitary', num_qubits=self.num_qubits + num_ctrl_qubits,
+        cunitary = ControlledGate('c-unitary', num_qubits=self.num_qubits + num_ctrl_qubits,
                               params=cmat, num_ctrl_qubits=num_ctrl_qubits,
                               ctrl_state=ctrl_state, definition=iso.definition, label=label)
-=======
-        cunitary = ControlledGate('c-unitary', self.num_qubits + num_ctrl_qubits, cmat,
-                                  definition=iso.definition, label=label)
         cunitary.base_gate.label = self.label
         return cunitary
->>>>>>> 94184180
 
     def qasm(self):
         """ The qasm for a custom unitary gate
