# -*- coding: utf-8 -*-

# This code is part of Qiskit.
#
# (C) Copyright IBM 2019.
#
# This code is licensed under the Apache License, Version 2.0. You may
# obtain a copy of this license in the LICENSE.txt file in the root directory
# of this source tree or at http://www.apache.org/licenses/LICENSE-2.0.
#
# Any modifications or derivative works of this code must retain this
# copyright notice, and modified files need to carry a notice indicating
# that they have been altered from the originals.
"""
Add control to operation if supported.
"""
from typing import Union, Optional

from qiskit.circuit.exceptions import CircuitError
from qiskit.extensions import UnitaryGate
from . import ControlledGate, Gate, QuantumRegister, QuantumCircuit


def add_control(operation: Union[Gate, ControlledGate],
                num_ctrl_qubits: int,
                label: Union[str, None],
                ctrl_state: Union[int, str, None]) -> ControlledGate:
    """For standard gates, if the controlled version already exists in the
    library, it will be returned (e.g. XGate.control() = CnotGate().

    For more generic gates, this method implements the controlled
    version by first decomposing into the ['u1', 'u3', 'cx'] basis, then
    controlling each gate in the decomposition.

    Open controls are implemented by conjugating the control line with
    X gates. Adds num_ctrl_qubits controls to operation.

    This function is meant to be called from the
    :method:`qiskit.circuit.gate.Gate.control()` method.

    Args:
        operation: The operation to be controlled.
        num_ctrl_qubits: The number of controls to add to gate.
        label: An optional gate label.
        ctrl_state: The control state in decimal or as a bitstring
            (e.g. '111'). If specified as a bitstring the length
            must equal num_ctrl_qubits, MSB on left. If None, use
            2**num_ctrl_qubits-1.

    Returns:
        Controlled version of gate.

    """
<<<<<<< HEAD
    import qiskit.circuit.library.standard_gates as standard
=======
    import qiskit.extensions.standard as standard
    if ctrl_state is None:
        ctrl_state = 2**num_ctrl_qubits - 1
>>>>>>> 6a1e8b12
    if isinstance(operation, standard.RZGate) or operation.name == 'rz':
        # num_ctrl_qubits > 1
        # the condition matching 'name' above is to catch a test case,
        # 'TestControlledGate.test_rotation_gates', where the rz gate
        # gets converted to a circuit before becoming a generic Gate object.
        cgate = standard.CRZGate(*operation.params)
        cngate = cgate.control(num_ctrl_qubits - 1)
        cngate.ctrl_state = ctrl_state
        return cngate
    if isinstance(operation, UnitaryGate):
        # attempt decomposition
        operation._define()
    return control(operation, num_ctrl_qubits=num_ctrl_qubits, label=label,
                   ctrl_state=ctrl_state)


def control(operation: Union[Gate, ControlledGate],
            num_ctrl_qubits: Optional[int] = 1,
            label: Optional[Union[None, str]] = None,
            ctrl_state: Optional[Union[None, int, str]] = None) -> ControlledGate:
    """Return controlled version of gate using controlled rotations. This function
    first checks the name of the operation to see if it knows of a method from which
    to generate a controlled version. Currently these are `x`, `rx`, `ry`, and `rz`.
    If a method is not directly known, it calls the unroller to convert to `u1`, `u3`,
    and `cx` gates.

    Args:
        operation: The gate used to create the ControlledGate.
        num_ctrl_qubits: The number of controls to add to gate (default=1).
        label: An optional gate label.
        ctrl_state: The control state in decimal or as
            a bitstring (e.g. '111'). If specified as a bitstring the length
            must equal num_ctrl_qubits, MSB on left. If None, use
            2**num_ctrl_qubits-1.

    Returns:
        Controlled version of gate.

    Raises:
        CircuitError: gate contains non-gate in definition
    """
    from math import pi
    # pylint: disable=cyclic-import
    import qiskit.circuit.controlledgate as controlledgate
    # pylint: disable=unused-import
    import qiskit.circuit.library.standard_gates.multi_control_rotation_gates

    # check args
    if num_ctrl_qubits == 0:
        return operation
    elif num_ctrl_qubits < 0:
        raise CircuitError('number of control qubits must be positive integer')

    q_control = QuantumRegister(num_ctrl_qubits, name='control')
    q_target = QuantumRegister(operation.num_qubits, name='target')
    q_ancillae = None  # TODO: add
    qc = QuantumCircuit(q_control, q_target)

    if operation.name == 'x' or (
            isinstance(operation, controlledgate.ControlledGate) and
            operation.base_gate.name == 'x'):
        qc.mct(q_control[:] + q_target[:-1], q_target[-1], q_ancillae)
    elif operation.name == 'rx':
        qc.mcrx(operation.definition[0][0].params[0], q_control, q_target[0],
                use_basis_gates=True)
    elif operation.name == 'ry':
        qc.mcry(operation.definition[0][0].params[0], q_control, q_target[0],
                q_ancillae, mode='noancilla', use_basis_gates=True)
    elif operation.name == 'rz':
        qc.mcrz(operation.definition[0][0].params[0], q_control, q_target[0],
                use_basis_gates=True)
    else:
        bgate = _unroll_gate(operation, ['u1', 'u3', 'cx'])
        # now we have a bunch of single qubit rotation gates and cx
        for rule in bgate.definition:
            if rule[0].name == 'u3':
                theta, phi, lamb = rule[0].params
                if phi == -pi / 2 and lamb == pi / 2:
                    qc.mcrx(theta, q_control, q_target[rule[1][0].index],
                            use_basis_gates=True)
                elif phi == 0 and lamb == 0:
                    qc.mcry(theta, q_control, q_target[rule[1][0].index],
                            q_ancillae, use_basis_gates=True)
                elif theta == 0 and phi == 0:
                    qc.mcrz(lamb, q_control, q_target[rule[1][0].index],
                            use_basis_gates=True)
                else:
                    qc.mcrz(lamb, q_control, q_target[rule[1][0].index],
                            use_basis_gates=True)
                    qc.mcry(theta, q_control, q_target[rule[1][0].index],
                            q_ancillae, use_basis_gates=True)
                    qc.mcrz(phi, q_control, q_target[rule[1][0].index],
                            use_basis_gates=True)
            elif rule[0].name == 'u1':
                qc.mcu1(rule[0].params[0], q_control, q_target[rule[1][0].index])
            elif rule[0].name == 'cx':
                qc.mct(q_control[:] + [q_target[rule[1][0].index]], q_target[rule[1][1].index],
                       q_ancillae)
            else:
                raise CircuitError('gate contains non-controllable instructions')

    instr = qc.to_instruction()
    if isinstance(operation, controlledgate.ControlledGate):
        new_num_ctrl_qubits = num_ctrl_qubits + operation.num_ctrl_qubits
        new_ctrl_state = operation.ctrl_state << num_ctrl_qubits | ctrl_state
        base_name = operation.base_gate.name
        base_gate = operation.base_gate
    else:
        new_num_ctrl_qubits = num_ctrl_qubits
        new_ctrl_state = ctrl_state
        base_name = operation.name
        base_gate = operation
    # In order to maintain some backward compatibility with gate names this
    # uses a naming convention where if the number of controls is <=2 the gate
    # is named like "cc<base_gate.name>", else it is named like
    # "c<num_ctrl_qubits><base_name>".
    if new_num_ctrl_qubits > 2:
        ctrl_substr = 'c{0:d}'.format(new_num_ctrl_qubits)
    else:
        ctrl_substr = ('{0}' * new_num_ctrl_qubits).format('c')
    new_name = '{0}{1}'.format(ctrl_substr, base_name)
    cgate = controlledgate.ControlledGate(new_name,
                                          instr.num_qubits,
                                          operation.params,
                                          label=label,
                                          num_ctrl_qubits=new_num_ctrl_qubits,
                                          definition=instr.definition,
                                          ctrl_state=new_ctrl_state)
    cgate.base_gate = base_gate
    return cgate


def _gate_to_circuit(operation):
    qr = QuantumRegister(operation.num_qubits)
    qc = QuantumCircuit(qr, name=operation.name)
    if hasattr(operation, 'definition') and operation.definition:
        for rule in operation.definition:
            if rule[0].name in {'id', 'barrier', 'measure', 'snapshot'}:
                raise CircuitError('Cannot make controlled gate with {} instruction'.format(
                    rule[0].name))
            qc.append(rule[0], qargs=[qr[bit.index] for bit in rule[1]], cargs=[])
    else:
        qc.append(operation, qargs=qr, cargs=[])
    return qc


def _unroll_gate(operation, basis_gates):
    from qiskit.converters.circuit_to_dag import circuit_to_dag
    from qiskit.converters.dag_to_circuit import dag_to_circuit
    from qiskit.transpiler.passes import Unroller
    unroller = Unroller(basis_gates)
    dag = circuit_to_dag(_gate_to_circuit(operation))
    qc = dag_to_circuit(unroller.run(dag))
    return qc.to_gate()<|MERGE_RESOLUTION|>--- conflicted
+++ resolved
@@ -2,7 +2,7 @@
 
 # This code is part of Qiskit.
 #
-# (C) Copyright IBM 2019.
+# (C) Copyright IBM 2017, 2019.
 #
 # This code is licensed under the Apache License, Version 2.0. You may
 # obtain a copy of this license in the LICENSE.txt file in the root directory
@@ -11,9 +11,9 @@
 # Any modifications or derivative works of this code must retain this
 # copyright notice, and modified files need to carry a notice indicating
 # that they have been altered from the originals.
-"""
-Add control to operation if supported.
-"""
+
+"""Add control to operation if supported."""
+
 from typing import Union, Optional
 
 from qiskit.circuit.exceptions import CircuitError
@@ -51,13 +51,9 @@
         Controlled version of gate.
 
     """
-<<<<<<< HEAD
     import qiskit.circuit.library.standard_gates as standard
-=======
-    import qiskit.extensions.standard as standard
     if ctrl_state is None:
         ctrl_state = 2**num_ctrl_qubits - 1
->>>>>>> 6a1e8b12
     if isinstance(operation, standard.RZGate) or operation.name == 'rz':
         # num_ctrl_qubits > 1
         # the condition matching 'name' above is to catch a test case,
