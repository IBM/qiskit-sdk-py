# -*- coding: utf-8 -*-

# This code is part of Qiskit.
#
# (C) Copyright IBM 2019.
#
# This code is licensed under the Apache License, Version 2.0. You may
# obtain a copy of this license in the LICENSE.txt file in the root directory
# of this source tree or at http://www.apache.org/licenses/LICENSE-2.0.
#
# Any modifications or derivative works of this code must retain this
# copyright notice, and modified files need to carry a notice indicating
# that they have been altered from the originals.
"""
Add control to operation if supported.
"""
from typing import Union, Optional

from qiskit.circuit.exceptions import CircuitError
from qiskit.extensions import UnitaryGate
from qiskit.extensions.standard import XGate, RXGate, RYGate, RZGate, U1Gate, U3Gate
from . import ControlledGate, Gate, QuantumRegister, QuantumCircuit


def add_control(operation: Union[Gate, ControlledGate],
                num_ctrl_qubits: int,
                label: Union[str, None],
                ctrl_state: Union[int, str, None]) -> ControlledGate:
    """For standard gates, if the controlled version already exists in the
    library, it will be returned (e.g. XGate.control() = CnotGate().

    For more generic gates, this method implements the controlled
    version by first decomposing into the ['u1', 'u3', 'cx'] basis, then
    controlling each gate in the decomposition.

    Open controls are implemented by conjugating the control line with
    X gates. Adds num_ctrl_qubits controls to operation.

    Args:
        operation: Operation for which control will be added.
        num_ctrl_qubits: The number of controls to add to gate (default=1).
        label: Optional gate label.
        ctrl_state (int or str or None): The control state in decimal or as
            a bitstring (e.g. '111'). If specified as a bitstring the length
            must equal num_ctrl_qubits, MSB on left. If None, use
            2**num_ctrl_qubits-1.

    Returns:
        Controlled version of gate.

    """
    import qiskit.extensions.standard as standard
    if isinstance(operation, standard.RZGate) or operation.name == 'rz':
        # num_ctrl_qubits > 1
        # the condition matching 'name' above is to catch a test case,
        # 'TestControlledGate.test_rotation_gates', where the rz gate
        # gets converted to a circuit before becoming a generic Gate object.
        cgate = standard.CRZGate(*operation.params)
        return cgate.control(num_ctrl_qubits - 1)
    if isinstance(operation, UnitaryGate):
        # attempt decomposition
        operation._define()
    return control(operation, num_ctrl_qubits=num_ctrl_qubits, label=label,
                   ctrl_state=ctrl_state)


def control(operation: Union[Gate, ControlledGate],
            num_ctrl_qubits: Optional[int] = 1,
            label: Optional[Union[None, str]] = None,
            ctrl_state: Optional[Union[None, int, str]] = None) -> ControlledGate:
    """Return controlled version of gate using controlled rotations

    Args:
        operation: gate to create ControlledGate from
        num_ctrl_qubits: number of controls to add to gate (default=1)
        label: optional gate label
        ctrl_state: The control state in decimal or as
            a bitstring (e.g. '111'). If specified as a bitstring the length
            must equal num_ctrl_qubits, MSB on left. If None, use
            2**num_ctrl_qubits-1.

    Returns:
        Controlled version of gate.

    Raises:
        CircuitError: gate contains non-gate in definition
    """
    # pylint: disable=cyclic-import
    import qiskit.circuit.controlledgate as controlledgate
    # pylint: disable=unused-import
    import qiskit.extensions.standard.multi_control_rotation_gates
    import qiskit.extensions.standard.multi_control_toffoli_gate
    import qiskit.extensions.standard.multi_control_u1_gate

    q_control = QuantumRegister(num_ctrl_qubits, name='control')
    q_target = QuantumRegister(operation.num_qubits, name='target')
    q_ancillae = None  # TODO: add
    qc = QuantumCircuit(q_control, q_target)

    if isinstance(operation, XGate) or (
            isinstance(operation, controlledgate.ControlledGate) and
            isinstance(operation.base_gate, XGate)):
        qc.mct(q_control[:] + q_target[:-1],
               q_target[-1],
               None,
               mode='noancilla')
    elif isinstance(operation, RXGate):
        qc.mcrx(operation.definition[0][0].params[0], q_control, q_target[0],
                use_basis_gates=True)
    elif isinstance(operation, RYGate):
        qc.mcry(operation.definition[0][0].params[0], q_control, q_target[0],
                q_ancillae, use_basis_gates=True)
    elif isinstance(operation, RZGate):
        qc.mcrz(operation.definition[0][0].params[0], q_control, q_target[0],
                use_basis_gates=True)
    elif isinstance(operation, U1Gate):
        qc.mcu1(operation.definition[0][0].params[2], q_control, q_target[0])
    elif isinstance(operation, U3Gate):
        theta, phi, lamb = operation.params
        _apply_mcu3(qc, theta, phi, lamb, q_control, q_target[0], q_ancillae)
    else:
        bgate = _unroll_gate(operation, ['u1', 'u3', 'cx'])
        # now we have a bunch of single qubit rotation gates and cx
        for rule in bgate.definition:
            if rule[0].name == 'u3':
                theta, phi, lamb = rule[0].params
<<<<<<< HEAD
                _apply_mcu3(qc, theta, phi, lamb, q_control, q_target[rule[1][0].index],
                            q_ancillae)
=======
                if phi == -pi / 2 and lamb == pi / 2:
                    qc.mcrx(theta, q_control, q_target[rule[1][0].index],
                            use_basis_gates=True)
                elif phi == 0 and lamb == 0:
                    qc.mcry(theta, q_control, q_target[rule[1][0].index],
                            q_ancillae, mode='noancilla', use_basis_gates=True)
                elif theta == 0 and phi == 0:
                    qc.mcrz(lamb, q_control, q_target[rule[1][0].index],
                            use_basis_gates=True)
                else:
                    qc.mcrz(lamb, q_control, q_target[rule[1][0].index],
                            use_basis_gates=True)
                    qc.mcry(theta, q_control, q_target[rule[1][0].index],
                            q_ancillae, use_basis_gates=True)
                    qc.mcrz(phi, q_control, q_target[rule[1][0].index],
                            use_basis_gates=True)
>>>>>>> 0ccee5dd
            elif rule[0].name == 'u1':
                qc.mcu1(rule[0].params[0], q_control, q_target[rule[1][0].index])
            elif rule[0].name == 'cx':
                qc.mct(q_control[:] + [q_target[rule[1][0].index]],
                       q_target[rule[1][1].index],
                       None,
                       mode='noancilla')
            else:
                raise CircuitError('gate contains non-controllable instructions')
    instr = qc.to_instruction()
    if isinstance(operation, controlledgate.ControlledGate):
        new_num_ctrl_qubits = num_ctrl_qubits + operation.num_ctrl_qubits
        base_name = operation.base_gate.name
        base_gate = operation.base_gate
    else:
        new_num_ctrl_qubits = num_ctrl_qubits
        base_name = operation.name
        base_gate = operation
    # In order to maintain some backward compatibility with gate names this
    # uses a naming convention where if the number of controls is <=2 the gate
    # is named like "cc<base_gate.name>", else it is named like
    # "c<num_ctrl_qubits><base_name>".
    if new_num_ctrl_qubits > 2:
        ctrl_substr = 'c{0:d}'.format(new_num_ctrl_qubits)
    else:
        ctrl_substr = ('{0}' * new_num_ctrl_qubits).format('c')
    new_name = '{0}{1}'.format(ctrl_substr, base_name)
    cgate = controlledgate.ControlledGate(new_name,
                                          instr.num_qubits,
                                          operation.params,
                                          label=label,
                                          num_ctrl_qubits=new_num_ctrl_qubits,
                                          definition=instr.definition,
                                          ctrl_state=ctrl_state)
    cgate.base_gate = base_gate
    return cgate


def _gate_to_circuit(operation):
    qr = QuantumRegister(operation.num_qubits)
    qc = QuantumCircuit(qr, name=operation.name)
    if hasattr(operation, 'definition') and operation.definition:
        for rule in operation.definition:
            if rule[0].name in {'id', 'barrier', 'measure', 'snapshot'}:
                raise CircuitError('Cannot make controlled gate with {} instruction'.format(
                    rule[0].name))
            qc.append(rule[0], qargs=[qr[bit.index] for bit in rule[1]], cargs=[])
    else:
        qc.append(operation, qargs=qr, cargs=[])
    return qc


def _unroll_gate(operation, basis_gates):
    from qiskit.converters.circuit_to_dag import circuit_to_dag
    from qiskit.converters.dag_to_circuit import dag_to_circuit
    from qiskit.transpiler.passes import Unroller
    unroller = Unroller(basis_gates)
    dag = circuit_to_dag(_gate_to_circuit(operation))
    qc = dag_to_circuit(unroller.run(dag))
    return qc.to_gate()


def _apply_mcu3(circuit, theta, phi, lamb, q_controls, q_target, q_ancillae):
    from math import pi

    if phi == -pi/2 and lamb == pi/2:
        circuit.mcrx(theta, q_controls, q_target, use_basis_gates=True)
    elif phi == 0 and lamb == 0:
        circuit.mcry(theta, q_controls, q_target,
                     q_ancillae, mode='noancilla', use_basis_gates=True)
    elif theta == 0 and phi == 0:
        circuit.mcrz(lamb, q_controls, q_target, use_basis_gates=True)
    else:
        circuit.mcrz(lamb, q_controls, q_target, use_basis_gates=True)
        circuit.mcry(theta, q_controls, q_target,
                     q_ancillae, mode='noancilla', use_basis_gates=True)
        circuit.mcrz(phi, q_controls, q_target, use_basis_gates=True)<|MERGE_RESOLUTION|>--- conflicted
+++ resolved
@@ -124,27 +124,8 @@
         for rule in bgate.definition:
             if rule[0].name == 'u3':
                 theta, phi, lamb = rule[0].params
-<<<<<<< HEAD
                 _apply_mcu3(qc, theta, phi, lamb, q_control, q_target[rule[1][0].index],
                             q_ancillae)
-=======
-                if phi == -pi / 2 and lamb == pi / 2:
-                    qc.mcrx(theta, q_control, q_target[rule[1][0].index],
-                            use_basis_gates=True)
-                elif phi == 0 and lamb == 0:
-                    qc.mcry(theta, q_control, q_target[rule[1][0].index],
-                            q_ancillae, mode='noancilla', use_basis_gates=True)
-                elif theta == 0 and phi == 0:
-                    qc.mcrz(lamb, q_control, q_target[rule[1][0].index],
-                            use_basis_gates=True)
-                else:
-                    qc.mcrz(lamb, q_control, q_target[rule[1][0].index],
-                            use_basis_gates=True)
-                    qc.mcry(theta, q_control, q_target[rule[1][0].index],
-                            q_ancillae, use_basis_gates=True)
-                    qc.mcrz(phi, q_control, q_target[rule[1][0].index],
-                            use_basis_gates=True)
->>>>>>> 0ccee5dd
             elif rule[0].name == 'u1':
                 qc.mcu1(rule[0].params[0], q_control, q_target[rule[1][0].index])
             elif rule[0].name == 'cx':
@@ -210,7 +191,7 @@
 def _apply_mcu3(circuit, theta, phi, lamb, q_controls, q_target, q_ancillae):
     from math import pi
 
-    if phi == -pi/2 and lamb == pi/2:
+    if phi == -pi / 2 and lamb == pi / 2:
         circuit.mcrx(theta, q_controls, q_target, use_basis_gates=True)
     elif phi == 0 and lamb == 0:
         circuit.mcry(theta, q_controls, q_target,
