# -*- coding: utf-8 -*-

# This code is part of Qiskit.
#
# (C) Copyright IBM 2019.
#
# This code is licensed under the Apache License, Version 2.0. You may
# obtain a copy of this license in the LICENSE.txt file in the root directory
# of this source tree or at http://www.apache.org/licenses/LICENSE-2.0.
#
# Any modifications or derivative works of this code must retain this
# copyright notice, and modified files need to carry a notice indicating
# that they have been altered from the originals.

"""
Controlled unitary gate.
"""
from qiskit.circuit.exceptions import CircuitError
from .gate import Gate
from . import QuantumRegister


class ControlledGate(Gate):
    """Controlled unitary gate."""

    def __init__(self, name, num_qubits, params, label=None, num_ctrl_qubits=1,
                 definition=None, ctrl_state=None):
        """Create a controlled gate.

        Attributes:
            num_ctrl_qubits (int): The number of control qubits.

        Args:
            name (str): The Qobj name of the gate.
            num_qubits (int): The number of qubits the gate acts on.
            params (list): A list of parameters.
            label (str or None): An optional label for the gate [Default: None]
            num_ctrl_qubits (int): Number of control qubits.
            definition (list): list of gate rules for implementing this gate.
            ctrl_state (int or str or None): The control state in decimal or as
                a bitstring (e.g. '111'). If specified as a bitstring the length
                must equal num_ctrl_qubits, MSB on left. If None, use
                2**num_ctrl_qubits-1.
        Raises:
            CircuitError: num_ctrl_qubits >= num_qubits
            CircuitError: ctrl_state < 0 or ctrl_state > 2**num_ctrl_qubits.
        """
        super().__init__(name, num_qubits, params, label=label)
        if num_ctrl_qubits < num_qubits:
            self.num_ctrl_qubits = num_ctrl_qubits
        else:
            raise CircuitError('number of control qubits must be less than the number of qubits')
        if definition:
            self.definition = definition
            if len(definition) == 1:
                base_gate = definition[0][0]
                if isinstance(base_gate, ControlledGate):
                    self.base_gate = base_gate.base_gate
                else:
                    self.base_gate = base_gate
        self._ctrl_state = None
        self.ctrl_state = ctrl_state

    @property
    def definition(self):
        """Return definition in terms of other basic gates. If the gate has
        open controls, as determined from `self.ctrl_state`, the returned
        definition is conjugated with X without changing the internal
        `_definition`.
        """
        if not self._definition:
            self._define()
        # pylint: disable=cyclic-import
        from qiskit.extensions.standard import XGate, CXGate
        bit_ctrl_state = bin(self.ctrl_state)[2:].zfill(self.num_ctrl_qubits)
        # hacky way to get register assuming single register
        if self._definition:
            qreg = self._definition[0][1][0].register
            definition = self._definition
        elif isinstance(self, CXGate):
            qreg = QuantumRegister(self.num_qubits, 'q')
<<<<<<< HEAD
            self._definition = [(self, [qreg[0], qreg[1]], [])]
        else:
            return self._definition
=======
            definition = [(self, [qreg[0], qreg[1]], [])]
>>>>>>> a8dcbe11
        open_rules = []
        for qind, val in enumerate(bit_ctrl_state[::-1]):
            if val == '0':
                open_rules.append([XGate(), [qreg[qind]], []])
        if open_rules:
            return open_rules + definition + open_rules
        else:
            return self._definition

    @definition.setter
    def definition(self, excited_def):
        """Set controlled gate definition with closed controls."""
        super(Gate, self.__class__).definition.fset(self, excited_def)

    @property
    def ctrl_state(self):
        """Return the control state of the gate as a decimal integer."""
        return self._ctrl_state

    @ctrl_state.setter
    def ctrl_state(self, ctrl_state):
        """Set the control state of this gate.

        Args:
            ctrl_state (int or str or None): The control state of the gate.

        Raises:
            CircuitError: ctrl_state is invalid.
        """
        if isinstance(ctrl_state, str):
            try:
                assert len(ctrl_state) == self.num_ctrl_qubits
                ctrl_state = int(ctrl_state, 2)
            except ValueError:
                raise CircuitError('invalid control bit string: ' + ctrl_state)
            except AssertionError:
                raise CircuitError('invalid control bit string: length != '
                                   'num_ctrl_qubits')
        if isinstance(ctrl_state, int):
            if 0 <= ctrl_state < 2**self.num_ctrl_qubits:
                self._ctrl_state = ctrl_state
            else:
                raise CircuitError('invalid control state specification')
        elif ctrl_state is None:
            self._ctrl_state = 2**self.num_ctrl_qubits - 1
        else:
            raise CircuitError('invalid control state specification')

    def __eq__(self, other):
        return (isinstance(other, ControlledGate) and
                self.num_ctrl_qubits == other.num_ctrl_qubits and
                self.ctrl_state == other.ctrl_state and
                self.base_gate == other.base_gate and
                self.num_qubits == other.num_qubits and
                self.num_clbits == other.num_clbits and
                self.definition == other.definition)

    def inverse(self):
        """Invert this gate by calling inverse on the base gate."""
        return self.base_gate.inverse().control(self.num_ctrl_qubits)<|MERGE_RESOLUTION|>--- conflicted
+++ resolved
@@ -79,13 +79,9 @@
             definition = self._definition
         elif isinstance(self, CXGate):
             qreg = QuantumRegister(self.num_qubits, 'q')
-<<<<<<< HEAD
-            self._definition = [(self, [qreg[0], qreg[1]], [])]
+            definition = [(self, [qreg[0], qreg[1]], [])]
         else:
             return self._definition
-=======
-            definition = [(self, [qreg[0], qreg[1]], [])]
->>>>>>> a8dcbe11
         open_rules = []
         for qind, val in enumerate(bit_ctrl_state[::-1]):
             if val == '0':
