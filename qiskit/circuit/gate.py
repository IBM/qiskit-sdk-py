# -*- coding: utf-8 -*-

# This code is part of Qiskit.
#
# (C) Copyright IBM 2017.
#
# This code is licensed under the Apache License, Version 2.0. You may
# obtain a copy of this license in the LICENSE.txt file in the root directory
# of this source tree or at http://www.apache.org/licenses/LICENSE-2.0.
#
# Any modifications or derivative works of this code must retain this
# copyright notice, and modified files need to carry a notice indicating
# that they have been altered from the originals.

"""Unitary gate."""
<<<<<<< HEAD
=======

import numpy as np
from scipy.linalg import schur

>>>>>>> 654c3a92
from qiskit.exceptions import QiskitError
from .instruction import Instruction


class Gate(Instruction):
    """Unitary gate."""

    def __init__(self, name, num_qubits, params, label=None):
        """Create a new gate.

        Args:
            name (str): the Qobj name of the gate
            num_qubits (int): the number of qubits the gate acts on.
            params (list): a list of parameters.
            label (str or None): An optional label for the gate [Default: None]
        """
        self._label = label
        self.definition = None
        super().__init__(name, num_qubits, 0, params)

    def to_matrix(self):
        """Return a Numpy.array for the gate unitary matrix.

        Raises:
            QiskitError: If a Gate subclass does not implement this method an
                exception will be raised when this base class method is called.
        """
        raise QiskitError("to_matrix not defined for this {}".format(type(self)))

    def power(self, exponent):
        """Creates a unitary gate as `gate^exponent`.

        Args:
            exponent (float): Gate^exponent

        Returns:
            UnitaryGate: To which `to_matrix` is self.to_matrix^exponent.

        Raises:
            QiskitError: If Gate is not unitary
        """
        from qiskit.extensions.unitary import UnitaryGate  # pylint: disable=cyclic-import
        # Should be diagonalized because it's a unitary.
        decomposition, unitary = schur(self.to_matrix(), output='complex')
        # Raise the diagonal entries to the specified power
        decomposition_power = list()

        decomposition_diagonal = decomposition.diagonal()
        # assert off-diagonal are 0
        if not np.allclose(np.diag(decomposition_diagonal), decomposition):
            raise QiskitError('The matrix is not diagonal')

        for element in decomposition_diagonal:
            decomposition_power.append(pow(element, exponent))
        # Then reconstruct the resulting gate.
        unitary_power = unitary @ np.diag(decomposition_power) @ unitary.conj().T
        return UnitaryGate(unitary_power, label='%s^%s' % (self.name, exponent))

    def _return_repeat(self, exponent):
        return Gate(name="%s*%s" % (self.name, exponent), num_qubits=self.num_qubits,
                    params=self.params)

    def assemble(self):
        """Assemble a QasmQobjInstruction"""
        instruction = super().assemble()
        if self.label:
            instruction.label = self.label
        return instruction

    @property
    def label(self):
        """Return gate label"""
        return self._label

    @label.setter
    def label(self, name):
        """Set gate label to name

        Args:
            name (str or None): label to assign unitary

        Raises:
            TypeError: name is not string or None.
        """
        if isinstance(name, (str, type(None))):
            self._label = name
        else:
            raise TypeError('label expects a string or None')

    def q_if(self, num_ctrl_qubits=1, label=None):
        """Return controlled version of gate

        Args:
            num_ctrl_qubits (int): number of controls to add to gate (default=1)
            label (str): optional gate label

        Returns:
            ControlledGate: controlled version of gate. This default algorithm
                uses num_ctrl_qubits-1 ancillae qubits so returns a gate of size
                num_qubits + 2*num_ctrl_qubits - 1.

        Raises:
            QiskitError: unrecognized mode
        """
        # pylint: disable=cyclic-import
        from .add_control import add_control
        return add_control(self, num_ctrl_qubits, label)

    @staticmethod
    def _broadcast_single_argument(qarg):
        """Expands a single argument.

        For example: [q[0], q[1]] -> [q[0]], [q[1]]
        """
        # [q[0], q[1]] -> [q[0]]
        #              -> [q[1]]
        for arg0 in qarg:
            yield [arg0], []

    @staticmethod
    def _broadcast_2_arguments(qarg0, qarg1):
        if len(qarg0) == len(qarg1):
            # [[q[0], q[1]], [r[0], r[1]]] -> [q[0], r[0]]
            #                              -> [q[1], r[1]]
            for arg0, arg1 in zip(qarg0, qarg1):
                yield [arg0, arg1], []
        elif len(qarg0) == 1:
            # [[q[0]], [r[0], r[1]]] -> [q[0], r[0]]
            #                        -> [q[0], r[1]]
            for arg1 in qarg1:
                yield [qarg0[0], arg1], []
        elif len(qarg1) == 1:
            # [[q[0], q[1]], [r[0]]] -> [q[0], r[0]]
            #                        -> [q[1], r[0]]
            for arg0 in qarg0:
                yield [arg0, qarg1[0]], []
        else:
            raise QiskitError('Not sure how to combine these two qubit arguments:\n %s\n %s' %
                              (qarg0, qarg1))

    @staticmethod
    def _broadcast_3_or_more_args(qargs):
        if all(len(qarg) == len(qargs[0]) for qarg in qargs):
            for arg in zip(*qargs):
                yield list(arg), []
        else:
            raise QiskitError(
                'Not sure how to combine these qubit arguments:\n %s\n' % qargs)

    def broadcast_arguments(self, qargs, cargs):
        """Validation and handling of the arguments and its relationship.

        For example:
        `cx([q[0],q[1]], q[2])` means `cx(q[0], q[2]); cx(q[1], q[2])`. This method
        yields the arguments in the right grouping. In the given example::

            in: [[q[0],q[1]], q[2]],[]
            outs: [q[0], q[2]], []
                  [q[1], q[2]], []

        The general broadcasting rules are:
         * If len(qargs) == 1::

                [q[0], q[1]] -> [q[0]],[q[1]]

         * If len(qargs) == 2::

                [[q[0], q[1]], [r[0], r[1]]] -> [q[0], r[0]], [q[1], r[1]]
                [[q[0]], [r[0], r[1]]]       -> [q[0], r[0]], [q[0], r[1]]
                [[q[0], q[1]], [r[0]]]       -> [q[0], r[0]], [q[1], r[0]]

         * If len(qargs) >= 3::

                [q[0], q[1]], [r[0], r[1]],  ...] -> [q[0], r[0], ...], [q[1], r[1], ...]

        Args:
            qargs (List): List of quantum bit arguments.
            cargs (List): List of classical bit arguments.

        Returns:
            Tuple(List, List): A tuple with single arguments.

        Raises:
            QiskitError: If the input is not valid. For example, the number of
                arguments does not match the gate expectation.
        """
        if len(qargs) != self.num_qubits or cargs:
            raise QiskitError(
                'The amount of qubit/clbit arguments does not match the gate expectation.')

        if any([not qarg for qarg in qargs]):
            raise QiskitError('One or more of the arguments are empty')

        if len(qargs) == 1:
            return Gate._broadcast_single_argument(qargs[0])
        elif len(qargs) == 2:
            return Gate._broadcast_2_arguments(qargs[0], qargs[1])
        elif len(qargs) >= 3:
            return Gate._broadcast_3_or_more_args(qargs)
        else:
            raise QiskitError('This gate cannot handle %i arguments' % len(qargs))<|MERGE_RESOLUTION|>--- conflicted
+++ resolved
@@ -13,13 +13,10 @@
 # that they have been altered from the originals.
 
 """Unitary gate."""
-<<<<<<< HEAD
-=======
 
 import numpy as np
 from scipy.linalg import schur
 
->>>>>>> 654c3a92
 from qiskit.exceptions import QiskitError
 from .instruction import Instruction
 
