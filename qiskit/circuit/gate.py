--- conflicted
+++ resolved
@@ -73,10 +73,7 @@
             CircuitError: If a Gate subclass does not implement this method an
                 exception will be raised when this base class method is called.
         """
-<<<<<<< HEAD
         # pylint: disable=assignment-from-none
-=======
->>>>>>> becf84a0
         mat = self._matrix_definition()
         if mat is None:
             raise CircuitError("to_matrix not defined for this {}".format(type(self)))
