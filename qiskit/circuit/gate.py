# -*- coding: utf-8 -*-

# This code is part of Qiskit.
#
# (C) Copyright IBM 2017.
#
# This code is licensed under the Apache License, Version 2.0. You may
# obtain a copy of this license in the LICENSE.txt file in the root directory
# of this source tree or at http://www.apache.org/licenses/LICENSE-2.0.
#
# Any modifications or derivative works of this code must retain this
# copyright notice, and modified files need to carry a notice indicating
# that they have been altered from the originals.

"""Unitary gate."""

import numpy as np
from scipy.linalg import schur

from qiskit.exceptions import QiskitError
from .instruction import Instruction


class Gate(Instruction):
    """Unitary gate."""

    def __init__(self, name, num_qubits, params, label=None):
        """Create a new gate.

        Args:
            name (str): the Qobj name of the gate
            num_qubits (int): the number of qubits the gate acts on.
            params (list): a list of parameters.
            label (str or None): An optional label for the gate [Default: None]
        """
        self._label = label
        super().__init__(name, num_qubits, 0, params)

    def to_matrix(self):
        """Return a Numpy.array for the gate unitary matrix.

        Raises:
            QiskitError: If a Gate subclass does not implement this method an
                exception will be raised when this base class method is called.
        """
        raise QiskitError("to_matrix not defined for this {}".format(type(self)))

<<<<<<< HEAD
    def power(self, exponent):
        """Creates a unitary gate as `gate^exponent`.

        Args:
            exponent (float): Gate^exponent

        Returns:
            UnitaryGate: To which `to_matrix` is self.to_matrix^exponent.
        """
        from qiskit.extensions.unitary import UnitaryGate  # pylint: disable=cyclic-import
        # Should be diagonalized because it's a unitary.
        decomposition, unitary = schur(self.to_matrix(), output='complex')
        # Raise the diagonal entries to the specified power
        decomposition_power = list()
        for element in decomposition.diagonal():  # assert off-diagonal are 0
            decomposition_power.append(pow(element, exponent))
        # Then reconstruct the resulting gate.
        unitary_power = unitary @ np.diag(decomposition_power) @ unitary.conj().T
        return UnitaryGate(unitary_power, label='%s^%s' % (self.name, exponent))
=======
    def _return_repeat(self, exponent):
        return Gate(name="%s*%s" % (self.name, exponent), num_qubits=self.num_qubits,
                    params=self.params)
>>>>>>> 5aaf6e7b

    def assemble(self):
        """Assemble a QasmQobjInstruction"""
        instruction = super().assemble()
        if self.label:
            instruction.label = self.label
        return instruction

    @property
    def label(self):
        """Return gate label"""
        return self._label

    @label.setter
    def label(self, name):
        """Set gate label to name

        Args:
            name (str or None): label to assign unitary

        Raises:
            TypeError: name is not string or None.
        """
        if isinstance(name, (str, type(None))):
            self._label = name
        else:
            raise TypeError('label expects a string or None')

    @staticmethod
    def _broadcast_single_argument(qarg):
        """Expands a single argument.

        For example: [q[0], q[1]] -> [q[0]], [q[1]]
        """
        # [q[0], q[1]] -> [q[0]]
        #              -> [q[1]]
        for arg0 in qarg:
            yield [arg0], []

    @staticmethod
    def _broadcast_2_arguments(qarg0, qarg1):
        if len(qarg0) == len(qarg1):
            # [[q[0], q[1]], [r[0], r[1]]] -> [q[0], r[0]]
            #                              -> [q[1], r[1]]
            for arg0, arg1 in zip(qarg0, qarg1):
                yield [arg0, arg1], []
        elif len(qarg0) == 1:
            # [[q[0]], [r[0], r[1]]] -> [q[0], r[0]]
            #                        -> [q[0], r[1]]
            for arg1 in qarg1:
                yield [qarg0[0], arg1], []
        elif len(qarg1) == 1:
            # [[q[0], q[1]], [r[0]]] -> [q[0], r[0]]
            #                        -> [q[1], r[0]]
            for arg0 in qarg0:
                yield [arg0, qarg1[0]], []
        else:
            raise QiskitError('Not sure how to combine these two qubit arguments:\n %s\n %s' %
                              (qarg0, qarg1))

    @staticmethod
    def _broadcast_3_or_more_args(qargs):
        if all(len(qarg) == len(qargs[0]) for qarg in qargs):
            for arg in zip(*qargs):
                yield list(arg), []
        else:
            raise QiskitError(
                'Not sure how to combine these qubit arguments:\n %s\n' % qargs)

    def broadcast_arguments(self, qargs, cargs):
        """Validation and handling of the arguments and its relationship.

        For example:
        `cx([q[0],q[1]], q[2])` means `cx(q[0], q[2]); cx(q[1], q[2])`. This method
        yields the arguments in the right grouping. In the given example::

            in: [[q[0],q[1]], q[2]],[]
            outs: [q[0], q[2]], []
                  [q[1], q[2]], []

        The general broadcasting rules are:
         * If len(qargs) == 1::

                [q[0], q[1]] -> [q[0]],[q[1]]

         * If len(qargs) == 2::

                [[q[0], q[1]], [r[0], r[1]]] -> [q[0], r[0]], [q[1], r[1]]
                [[q[0]], [r[0], r[1]]]       -> [q[0], r[0]], [q[0], r[1]]
                [[q[0], q[1]], [r[0]]]       -> [q[0], r[0]], [q[1], r[0]]

         * If len(qargs) >= 3::

                [q[0], q[1]], [r[0], r[1]],  ...] -> [q[0], r[0], ...], [q[1], r[1], ...]

        Args:
            qargs (List): List of quantum bit arguments.
            cargs (List): List of classical bit arguments.

        Returns:
            Tuple(List, List): A tuple with single arguments.

        Raises:
            QiskitError: If the input is not valid. For example, the number of
                arguments does not match the gate expectation.
        """
        if len(qargs) != self.num_qubits or cargs:
            raise QiskitError(
                'The amount of qubit/clbit arguments does not match the gate expectation.')

        if any([not qarg for qarg in qargs]):
            raise QiskitError('One or more of the arguments are empty')

        if len(qargs) == 1:
            return Gate._broadcast_single_argument(qargs[0])
        elif len(qargs) == 2:
            return Gate._broadcast_2_arguments(qargs[0], qargs[1])
        elif len(qargs) >= 3:
            return Gate._broadcast_3_or_more_args(qargs)
        else:
            raise QiskitError('This gate cannot handle %i arguments' % len(qargs))<|MERGE_RESOLUTION|>--- conflicted
+++ resolved
@@ -45,7 +45,6 @@
         """
         raise QiskitError("to_matrix not defined for this {}".format(type(self)))
 
-<<<<<<< HEAD
     def power(self, exponent):
         """Creates a unitary gate as `gate^exponent`.
 
@@ -65,11 +64,10 @@
         # Then reconstruct the resulting gate.
         unitary_power = unitary @ np.diag(decomposition_power) @ unitary.conj().T
         return UnitaryGate(unitary_power, label='%s^%s' % (self.name, exponent))
-=======
+
     def _return_repeat(self, exponent):
         return Gate(name="%s*%s" % (self.name, exponent), num_qubits=self.num_qubits,
                     params=self.params)
->>>>>>> 5aaf6e7b
 
     def assemble(self):
         """Assemble a QasmQobjInstruction"""
