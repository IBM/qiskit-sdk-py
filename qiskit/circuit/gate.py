--- conflicted
+++ resolved
@@ -249,16 +249,9 @@
         if isinstance(parameter, ParameterExpression):
             if len(parameter.parameters) > 0:
                 return parameter  # expression has free parameters, we cannot validate it
-<<<<<<< HEAD
             if not parameter.is_real():
                 msg = "Bound parameter expression is complex in gate {}".format(self.name)
                 raise CircuitError(msg)
-=======
-            if not parameter._symbol_expr.is_real:
-                raise CircuitError(
-                    "Bound parameter expression is complex in gate {}".format(self.name)
-                )
->>>>>>> 2eee5661
             return parameter  # per default assume parameters must be real when bound
         if isinstance(parameter, (int, float)):
             return parameter
