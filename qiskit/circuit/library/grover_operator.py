--- conflicted
+++ resolved
@@ -166,22 +166,13 @@
                  name: str = 'Q') -> None:
         r"""
         Args:
-<<<<<<< HEAD
             oracle: The phase oracle implementing a reflection about the bad state. Note that this
                 is not a bitflip oracle, see the docstring for more information.
             state_preparation: The operator preparing the good and bad state.
                 For Grover's algorithm, this is a n-qubit Hadamard gate and for amplitude
                 amplification or estimation the operator :math:`\mathcal{A}`.
             zero_reflection: The reflection about the zero state, :math:`\mathcal{S}_0`.
-            reflection_qubits: Qubits on which the the zero reflection act on.
-=======
-            oracle: The oracle implementing a reflection about the bad state.
-            state_in: The operator preparing the good and bad state. For Grover's algorithm,
-                this is a n-qubit Hadamard gate and for Amplitude Amplification or Estimation
-                the operator A.
-            zero_reflection: The reflection about the zero state.
             reflection_qubits: Qubits on which the zero reflection acts on.
->>>>>>> 2df926f6
             insert_barriers: Whether barriers should be inserted between the reflections and A.
             mcx_mode: The mode to use for building the default zero reflection.
             name: The name of the circuit.
