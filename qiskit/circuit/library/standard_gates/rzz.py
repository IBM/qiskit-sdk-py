--- conflicted
+++ resolved
@@ -86,11 +86,6 @@
         super().__init__('rzz', 2, [theta])
 
     def _define(self):
-<<<<<<< HEAD
-        """Calculate a subcircuit that implements this unitary."""
-        circ = self.decompositions[0]
-        self.definition = circ.to_gate().definition
-=======
         """
         gate rzz(theta) a, b { cx a, b; u1(theta) b; cx a, b; }
         """
@@ -107,7 +102,6 @@
         ]
         qc.data = rules
         self.definition = qc
->>>>>>> c977819b
 
     def inverse(self):
         """Return inverse RZZ gate (i.e. with the negative rotation angle)."""
