# -*- coding: utf-8 -*-

# This code is part of Qiskit.
#
# (C) Copyright IBM 2017, 2020.
#
# This code is licensed under the Apache License, Version 2.0. You may
# obtain a copy of this license in the LICENSE.txt file in the root directory
# of this source tree or at http://www.apache.org/licenses/LICENSE-2.0.
#
# Any modifications or derivative works of this code must retain this
# copyright notice, and modified files need to carry a notice indicating
# that they have been altered from the originals.

"""Quantum Volume model circuit."""

from typing import Optional

import numpy as np
from qiskit.quantum_info.random import random_unitary
from qiskit.circuit import QuantumCircuit
from qiskit.circuit.library.generalized_gates.permutation import Permutation


class QuantumVolume(QuantumCircuit):
    """A quantum volume model circuit.

    The model circuits are random instances of circuits used to measure
    the Quantum Volume metric, as introduced in [1].

    The model circuits consist of layers of Haar random
    elements of SU(4) applied between corresponding pairs
    of qubits in a random bipartition.

    **Reference Circuit:**

    .. jupyter-execute::
        :hide-code:

        from qiskit.circuit.library import QuantumVolume
        import qiskit.tools.jupyter
        circuit = QuantumVolume(5, 6, seed=10)
        circuit.draw('mpl')

    **Expanded Circuit:**

    .. jupyter-execute::
        :hide-code:

        from qiskit.circuit.library import QuantumVolume
        import qiskit.tools.jupyter
        circuit = QuantumVolume(5, 6, seed=10, classical_permutation=False)
        %circuit_library_info circuit.decompose()

    **References:**

    [1] A. Cross et al. Validating quantum computers using
    randomized model circuits, Phys. Rev. A 100, 032328 (2019).
    [`arXiv:1811.12926 <https://arxiv.org/abs/1811.12926>`_]
    """

    def __init__(self,
                 num_qubits: int,
                 depth: Optional[int] = None,
                 seed: Optional[int] = None,
                 classical_permutation: bool = True) -> None:
        """Create quantum volume model circuit of size num_qubits x depth.

        Args:
            num_qubits: number of active qubits in model circuit.
            depth: layers of SU(4) operations in model circuit.
            seed: randomization seed.
            classical_permutation: use classical permutations at every layer,
                rather than quantum.
        """
        depth = depth or num_qubits  # how many layers of SU(4)
        width = int(np.floor(num_qubits/2))  # how many SU(4)s fit in each layer
<<<<<<< HEAD
        rng = np.random.default_rng(seed)

=======

        if seed is None:
            rng_set = np.random.RandomState()
            seed = rng_set.randint(low=1, high=1000)

        name = "quantum_volume_" + str([num_qubits, depth, seed]).replace(' ', '')

        super().__init__(num_qubits, name=name)

        rng = np.random.default_rng(seed)

>>>>>>> 0e760cec
        unitary_seeds = rng.integers(low=1, high=1000, size=[depth, width])

        # For each layer, generate a permutation of qubits
        # Then generate and apply a Haar-random SU(4) to each pair
        inner = QuantumCircuit(num_qubits)
        perm_0 = list(range(num_qubits))
        for d in range(depth):
            perm = rng.permutation(perm_0)
            if not classical_permutation:
                layer_perm = Permutation(num_qubits, perm)
                inner.compose(layer_perm, inplace=True)
            for w in range(width):
                seed_u = unitary_seeds[d][w]
                su4 = random_unitary(4, seed=seed_u).to_instruction()
                su4.label = 'su4_' + str(seed_u)
                if classical_permutation:
                    physical_qubits = int(perm[2*w]), int(perm[2*w+1])
                    inner.compose(su4, [physical_qubits[0], physical_qubits[1]], inplace=True)
                else:
                    inner.compose(su4, [2*w, 2*w+1], inplace=True)
        inner.label = name
        self.append(inner, self.qubits)<|MERGE_RESOLUTION|>--- conflicted
+++ resolved
@@ -75,10 +75,6 @@
         """
         depth = depth or num_qubits  # how many layers of SU(4)
         width = int(np.floor(num_qubits/2))  # how many SU(4)s fit in each layer
-<<<<<<< HEAD
-        rng = np.random.default_rng(seed)
-
-=======
 
         if seed is None:
             rng_set = np.random.RandomState()
@@ -90,7 +86,6 @@
 
         rng = np.random.default_rng(seed)
 
->>>>>>> 0e760cec
         unitary_seeds = rng.integers(low=1, high=1000, size=[depth, width])
 
         # For each layer, generate a permutation of qubits
