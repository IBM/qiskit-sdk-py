--- conflicted
+++ resolved
@@ -35,7 +35,6 @@
 
     The AND gate without special flags equals the multi-controlled-X gate:
 
-<<<<<<< HEAD
         if pattern is not None:
             if sorted(pattern) != list(range(num_qubits)):
                 raise CircuitError("Permutation pattern must be some "
@@ -45,10 +44,9 @@
             rng = np.random.default_rng(seed)
             pattern = np.arange(num_qubits)
             rng.shuffle(pattern)
-=======
-    .. jupyter-execute::
-        :hide-code:
->>>>>>> 2d4c755a
+
+    .. jupyter-execute::
+        :hide-code:
 
         from qiskit.circuit.library import AND
         import qiskit.tools.jupyter
@@ -79,30 +77,9 @@
             flags: A list of +1/0/-1 marking negations or omisiions of qubits.
             mcx_mode: The mode to be used to implement the multi-controlled X gate.
         """
-<<<<<<< HEAD
-        super().__init__(num_qubits, name="xor")
-
-        if amount is not None:
-            if len(bin(amount)[2:]) > num_qubits:
-                raise CircuitError("Bits in 'amount' exceed circuit width")
-        else:
-            rng = np.random.default_rng(seed)
-            amount = rng.integers(0, 2**num_qubits)
-
-        for i in range(num_qubits):
-            bit = amount & 1
-            amount = amount >> 1
-            if bit == 1:
-                self.x(i)
-
-
-class InnerProduct(QuantumCircuit):
-    """An n_qubit circuit that computes the inner product of two registers."""
-=======
         # store num_variables_qubits and flags
         self.num_variable_qubits = num_variable_qubits
         self.flags = flags
->>>>>>> 2d4c755a
 
         # add registers
         qr_variable = QuantumRegister(num_variable_qubits, name='variable')
