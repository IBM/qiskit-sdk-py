--- conflicted
+++ resolved
@@ -288,9 +288,6 @@
         if len(cargs) == len(qargs):
             for qarg, carg in zip(qargs, cargs):
                 yield qarg, carg
-<<<<<<< HEAD
-=======
         elif not cargs and len(qargs) == 1:
             for qarg in qargs[0]:
                 yield [qarg],[]
->>>>>>> be580dcf
