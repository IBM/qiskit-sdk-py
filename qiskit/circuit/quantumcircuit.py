# -*- coding: utf-8 -*-

# This code is part of Qiskit.
#
# (C) Copyright IBM 2017.
#
# This code is licensed under the Apache License, Version 2.0. You may
# obtain a copy of this license in the LICENSE.txt file in the root directory
# of this source tree or at http://www.apache.org/licenses/LICENSE-2.0.
#
# Any modifications or derivative works of this code must retain this
# copyright notice, and modified files need to carry a notice indicating
# that they have been altered from the originals.

"""Quantum circuit object."""

import copy
import itertools
import sys
import warnings
import multiprocessing as mp
from collections import OrderedDict
import numpy as np
from qiskit.util import is_main_process
from qiskit.util import deprecate_arguments
from qiskit.circuit.instruction import Instruction
from qiskit.qasm.qasm import Qasm
from qiskit.circuit.exceptions import CircuitError
from .parameterexpression import ParameterExpression
from .quantumregister import QuantumRegister, Qubit
from .classicalregister import ClassicalRegister, Clbit
from .parametertable import ParameterTable
from .parametervector import ParameterVector
from .instructionset import InstructionSet
from .register import Register
from .bit import Bit
from .quantumcircuitdata import QuantumCircuitData

try:
    import pygments
    from pygments.formatters import Terminal256Formatter  # pylint: disable=no-name-in-module
    from qiskit.qasm.pygments import OpenQASMLexer  # pylint: disable=ungrouped-imports
    from qiskit.qasm.pygments import QasmTerminalStyle  # pylint: disable=ungrouped-imports
    HAS_PYGMENTS = True
except Exception:  # pylint: disable=broad-except
    HAS_PYGMENTS = False


class QuantumCircuit:
    """Create a new circuit.

    A circuit is a list of instructions bound to some registers.

    Args:
        regs: list(:class:`Register`) or list(``int``) The registers to be
            included in the circuit.

                * If a list of :class:`Register` objects, represents the :class:`QuantumRegister`
                  and/or :class:`ClassicalRegister` objects to include in the circuit.

                For example:

                * ``QuantumCircuit(QuantumRegister(4))``
                * ``QuantumCircuit(QuantumRegister(4), ClassicalRegister(3))``
                * ``QuantumCircuit(QuantumRegister(4, 'qr0'), QuantumRegister(2, 'qr1'))``

                * If a list of ``int``, the amount of qubits and/or classical bits to include in
                  the circuit. It can either be a single int for just the number of quantum bits,
                  or 2 ints for the number of quantum bits and classical bits, respectively.

                For example:

                * ``QuantumCircuit(4) # A QuantumCircuit with 4 qubits``
                * ``QuantumCircuit(4, 3) # A QuantumCircuit with 4 qubits and 3 classical bits``


        name (str): the name of the quantum circuit. If not set, an
            automatically generated string will be assigned.

    Raises:
        CircuitError: if the circuit name, if given, is not valid.

    Examples:

        Construct a simple Bell state circuit.

        .. jupyter-execute::

            from qiskit import QuantumCircuit

            qc = QuantumCircuit(2, 2)
            qc.h(0)
            qc.cx(0, 1)
            qc.measure([0, 1], [0, 1])
            qc.draw()

        Construct a 5-qubit GHZ circuit.

        .. jupyter-execute::

            from qiskit import QuantumCircuit

            qc = QuantumCircuit(5)
            qc.h(0)
            qc.cx(0, range(1, 5))
            qc.measure_all()

        Construct a 4-qubit Berstein-Vazirani circuit using registers.

        .. jupyter-execute::

            from qiskit import QuantumRegister, ClassicalRegister, QuantumCircuit

            qr = QuantumRegister(3, 'q')
            anc = QuantumRegister(1, 'ancilla')
            cr = ClassicalRegister(3, 'c')
            qc = QuantumCircuit(qr, anc, cr)

            qc.x(anc[0])
            qc.h(anc[0])
            qc.h(qr[0:3])
            qc.cx(qr[0:3], anc[0])
            qc.h(qr[0:3])
            qc.barrier(qr)
            qc.measure(qr, cr)

            qc.draw()
    """
    instances = 0
    prefix = 'circuit'

    # Class variable OPENQASM header
    header = "OPENQASM 2.0;"
    extension_lib = "include \"qelib1.inc\";"

    def __init__(self, *regs, name=None):
        if any([not isinstance(reg, (QuantumRegister, ClassicalRegister)) for reg in regs]):
            try:
                regs = tuple(int(reg) for reg in regs)
            except Exception:
                raise CircuitError("Circuit args must be Registers or be castable to an int" +
                                   "(%s '%s' was provided)"
                                   % ([type(reg).__name__ for reg in regs], regs))
        if name is None:
            name = self.cls_prefix() + str(self.cls_instances())
            if sys.platform != "win32" and not is_main_process():
                name += '-{}'.format(mp.current_process().pid)
        self._increment_instances()

        if not isinstance(name, str):
            raise CircuitError("The circuit name should be a string "
                               "(or None to auto-generate a name).")

        self.name = name

        # Data contains a list of instructions and their contexts,
        # in the order they were applied.
        self._data = []

        # This is a map of registers bound to this circuit, by name.
        self.qregs = []
        self.cregs = []
        self.add_register(*regs)

        # Parameter table tracks instructions with variable parameters.
        self._parameter_table = ParameterTable()

        self._layout = None

    @property
    def data(self):
        """Return the circuit data (instructions and context).

        Returns:
            QuantumCircuitData: a list-like object containing the tuples for the circuit's data.

            Each tuple is in the format ``(instruction, qargs, cargs)``, where instruction is an
            Instruction (or subclass) object, qargs is a list of Qubit objects, and cargs is a
            list of Clbit objects.
        """
        return QuantumCircuitData(self)

    @data.setter
    def data(self, data_input):
        """Sets the circuit data from a list of instructions and context.

        Args:
            data_input (list): A list of instructions with context
                in the format (instruction, qargs, cargs), where Instruction
                is an Instruction (or subclass) object, qargs is a list of
                Qubit objects, and cargs is a list of Clbit objects.
        """

        # If data_input is QuantumCircuitData(self), clearing self._data
        # below will also empty data_input, so make a shallow copy first.
        data_input = data_input.copy()
        self._data = []
        self._parameter_table = ParameterTable()

        for inst, qargs, cargs in data_input:
            self.append(inst, qargs, cargs)

    def __str__(self):
        return str(self.draw(output='text'))

    def __eq__(self, other):
        # TODO: remove the DAG from this function
        from qiskit.converters import circuit_to_dag
        return circuit_to_dag(self) == circuit_to_dag(other)

    @classmethod
    def _increment_instances(cls):
        cls.instances += 1

    @classmethod
    def cls_instances(cls):
        """Return the current number of instances of this class,
        useful for auto naming."""
        return cls.instances

    @classmethod
    def cls_prefix(cls):
        """Return the prefix to use for auto naming."""
        return cls.prefix

    def has_register(self, register):
        """
        Test if this circuit has the register r.

        Args:
            register (Register): a quantum or classical register.

        Returns:
            bool: True if the register is contained in this circuit.
        """
        has_reg = False
        if (isinstance(register, QuantumRegister) and
                register in self.qregs):
            has_reg = True
        elif (isinstance(register, ClassicalRegister) and
              register in self.cregs):
            has_reg = True
        return has_reg

    def mirror(self):
        """Mirror the circuit by reversing the instructions.

        This is done by recursively mirroring all instructions.
        It does not invert any gate.

        Returns:
            QuantumCircuit: the mirrored circuit
        """
        reverse_circ = QuantumCircuit(*self.qregs, *self.cregs,
                                      name=self.name + '_mirror')

        for inst, qargs, cargs in reversed(self.data):
            reverse_circ._append(inst.mirror(), qargs, cargs)
        return reverse_circ

    def inverse(self):
        """Invert this circuit.

        This is done by recursively inverting all gates.

        Returns:
            QuantumCircuit: the inverted circuit

        Raises:
            CircuitError: if the circuit cannot be inverted.
        """
        inverse_circ = QuantumCircuit(*self.qregs, *self.cregs,
                                      name=self.name + '_dg')

        for inst, qargs, cargs in reversed(self._data):
            inverse_circ._append(inst.inverse(), qargs, cargs)
        return inverse_circ

    def repeat(self, reps):
        """Repeat this circuit ``reps`` times.

        Args:
            reps (int): How often this circuit should be repeated.

        Returns:
            QuantumCircuit: A circuit containing ``reps`` repetitions of this circuit.
        """
        repeated_circ = QuantumCircuit(*self.qregs, *self.cregs,
                                       name=self.name + '**{}'.format(reps))

        # benefit of appending instructions: decomposing shows the subparts, i.e. the power
        # is actually `reps` times this circuit, and it is currently much faster than `compose`.
        if reps > 0:
            inst = self.to_instruction()
            for _ in range(reps):
                repeated_circ.append(inst, self.qubits, self.clbits)

        return repeated_circ

    def combine(self, rhs):
        """Append rhs to self if self contains compatible registers.

        Two circuits are compatible if they contain the same registers
        or if they contain different registers with unique names. The
        returned circuit will contain all unique registers between both
        circuits.

        Return self + rhs as a new object.

        Args:
            rhs (QuantumCircuit): The quantum circuit to append to the right hand side.

        Returns:
            QuantumCircuit: Returns a new QuantumCircuit object

        Raises:
            QiskitError: if the rhs circuit is not compatible
        """
        # Check registers in LHS are compatible with RHS
        self._check_compatible_regs(rhs)

        # Make new circuit with combined registers
        combined_qregs = copy.deepcopy(self.qregs)
        combined_cregs = copy.deepcopy(self.cregs)

        for element in rhs.qregs:
            if element not in self.qregs:
                combined_qregs.append(element)
        for element in rhs.cregs:
            if element not in self.cregs:
                combined_cregs.append(element)
        circuit = QuantumCircuit(*combined_qregs, *combined_cregs)
        for instruction_context in itertools.chain(self.data, rhs.data):
            circuit._append(*instruction_context)
        return circuit

    def extend(self, rhs):
        """Append QuantumCircuit to the right hand side if it contains compatible registers.

        Two circuits are compatible if they contain the same registers
        or if they contain different registers with unique names. The
        returned circuit will contain all unique registers between both
        circuits.

        Modify and return self.

        Args:
            rhs (QuantumCircuit): The quantum circuit to append to the right hand side.

        Returns:
            QuantumCircuit: Returns this QuantumCircuit object (which has been modified)

        Raises:
            QiskitError: if the rhs circuit is not compatible
        """
        # Check registers in LHS are compatible with RHS
        self._check_compatible_regs(rhs)

        # Add new registers
        for element in rhs.qregs:
            if element not in self.qregs:
                self.qregs.append(element)
        for element in rhs.cregs:
            if element not in self.cregs:
                self.cregs.append(element)

        # Copy the circuit data if rhs and self are the same, otherwise the data of rhs is
        # appended to both self and rhs resulting in an infinite loop
        data = rhs.data.copy() if rhs is self else rhs.data

        # Add new gates
        for instruction_context in data:
            self._append(*instruction_context)
        return self

    def compose(self, other, qubits=None, clbits=None, front=False, inplace=False):
        """Compose circuit with ``other`` circuit or instruction, optionally permuting wires.

        ``other`` can be narrower or of equal width to ``self``.

        Args:
            other (qiskit.circuit.Instruction or QuantumCircuit or BaseOperator):
                (sub)circuit to compose onto self.
            qubits (list[Qubit|int]): qubits of self to compose onto.
            clbits (list[Clbit|int]): clbits of self to compose onto.
            front (bool): If True, front composition will be performed (not implemented yet).
            inplace (bool): If True, modify the object. Otherwise return composed circuit.

        Returns:
            QuantumCircuit: the composed circuit (returns None if inplace==True).

        Raises:
            CircuitError: if composing on the front.
            QiskitError: if ``other`` is wider or there are duplicate edge mappings.

        Examples:

            >>> lhs.compose(rhs, qubits=[3, 2], inplace=True)

            .. parsed-literal::

                            ┌───┐                   ┌─────┐                ┌───┐
                lqr_1_0: ───┤ H ├───    rqr_0: ──■──┤ Tdg ├    lqr_1_0: ───┤ H ├───────────────
                            ├───┤              ┌─┴─┐└─────┘                ├───┤
                lqr_1_1: ───┤ X ├───    rqr_1: ┤ X ├───────    lqr_1_1: ───┤ X ├───────────────
                         ┌──┴───┴──┐           └───┘                    ┌──┴───┴──┐┌───┐
                lqr_1_2: ┤ U1(0.1) ├  +                     =  lqr_1_2: ┤ U1(0.1) ├┤ X ├───────
                         └─────────┘                                    └─────────┘└─┬─┘┌─────┐
                lqr_2_0: ─────■─────                           lqr_2_0: ─────■───────■──┤ Tdg ├
                            ┌─┴─┐                                          ┌─┴─┐        └─────┘
                lqr_2_1: ───┤ X ├───                           lqr_2_1: ───┤ X ├───────────────
                            └───┘                                          └───┘
                lcr_0: 0 ═══════════                           lcr_0: 0 ═══════════════════════

                lcr_1: 0 ═══════════                           lcr_1: 0 ═══════════════════════

        """
        if front:
            raise CircuitError("Front composition of QuantumCircuit not supported yet.")

        if isinstance(other, QuantumCircuit):
            from qiskit.converters.circuit_to_dag import circuit_to_dag
            from qiskit.converters.dag_to_circuit import dag_to_circuit

            dag_self = circuit_to_dag(self)
            dag_other = circuit_to_dag(other)
            dag_self.compose(dag_other, qubits=qubits, clbits=clbits, front=front)
            composed_circuit = dag_to_circuit(dag_self)
            if inplace:  # FIXME: this is just a hack for inplace to work. Still copies.
                self.__dict__.update(composed_circuit.__dict__)
                return None
            else:
                return composed_circuit

        else:  # fall back to append which accepts Instruction and BaseOperator
            if inplace:
                self.append(other, qargs=qubits, cargs=clbits)
                return None
            else:
                new_circuit = self.copy()
                new_circuit.append(other, qargs=qubits, cargs=clbits)
                return new_circuit

    @property
    def qubits(self):
        """
        Returns a list of quantum bits in the order that the registers were added.
        """
        return [qbit for qreg in self.qregs for qbit in qreg]

    @property
    def clbits(self):
        """
        Returns a list of classical bits in the order that the registers were added.
        """
        return [cbit for creg in self.cregs for cbit in creg]

    def __add__(self, rhs):
        """Overload + to implement self.combine."""
        return self.combine(rhs)

    def __iadd__(self, rhs):
        """Overload += to implement self.extend."""
        return self.extend(rhs)

    def __len__(self):
        """Return number of operations in circuit."""
        return len(self._data)

    def __getitem__(self, item):
        """Return indexed operation."""
        return self._data[item]

    @staticmethod
    def cast(value, _type):
        """Best effort to cast value to type. Otherwise, returns the value."""
        try:
            return _type(value)
        except (ValueError, TypeError):
            return value

    @staticmethod
    def _bit_argument_conversion(bit_representation, in_array):
        ret = None
        try:
            if isinstance(bit_representation, Bit):
                # circuit.h(qr[0]) -> circuit.h([qr[0]])
                ret = [bit_representation]
            elif isinstance(bit_representation, Register):
                # circuit.h(qr) -> circuit.h([qr[0], qr[1]])
                ret = bit_representation[:]
            elif isinstance(QuantumCircuit.cast(bit_representation, int), int):
                # circuit.h(0) -> circuit.h([qr[0]])
                ret = [in_array[bit_representation]]
            elif isinstance(bit_representation, slice):
                # circuit.h(slice(0,2)) -> circuit.h([qr[0], qr[1]])
                ret = in_array[bit_representation]
            elif isinstance(bit_representation, list) and \
                    all(isinstance(bit, Bit) for bit in bit_representation):
                # circuit.h([qr[0], qr[1]]) -> circuit.h([qr[0], qr[1]])
                ret = bit_representation
            elif isinstance(QuantumCircuit.cast(bit_representation, list), (range, list)):
                # circuit.h([0, 1])     -> circuit.h([qr[0], qr[1]])
                # circuit.h(range(0,2)) -> circuit.h([qr[0], qr[1]])
                # circuit.h([qr[0],1])  -> circuit.h([qr[0], qr[1]])
                ret = [index if isinstance(index, Bit) else in_array[
                    index] for index in bit_representation]
            else:
                raise CircuitError('Not able to expand a %s (%s)' % (bit_representation,
                                                                     type(bit_representation)))
        except IndexError:
            raise CircuitError('Index out of range.')
        except TypeError:
            raise CircuitError('Type error handling %s (%s)' % (bit_representation,
                                                                type(bit_representation)))
        return ret

    def qbit_argument_conversion(self, qubit_representation):
        """
        Converts several qubit representations (such as indexes, range, etc.)
        into a list of qubits.

        Args:
            qubit_representation (Object): representation to expand

        Returns:
            List(tuple): Where each tuple is a qubit.
        """
        return QuantumCircuit._bit_argument_conversion(qubit_representation, self.qubits)

    def cbit_argument_conversion(self, clbit_representation):
        """
        Converts several classical bit representations (such as indexes, range, etc.)
        into a list of classical bits.

        Args:
            clbit_representation (Object): representation to expand

        Returns:
            List(tuple): Where each tuple is a classical bit.
        """
        return QuantumCircuit._bit_argument_conversion(clbit_representation, self.clbits)

    def append(self, instruction, qargs=None, cargs=None):
        """Append one or more instructions to the end of the circuit, modifying
        the circuit in place. Expands qargs and cargs.

        Args:
            instruction (qiskit.circuit.Instruction): Instruction instance to append
            qargs (list(argument)): qubits to attach instruction to
            cargs (list(argument)): clbits to attach instruction to

        Returns:
            qiskit.circuit.Instruction: a handle to the instruction that was just added

        """
        # Convert input to Instruction
        if not isinstance(instruction, Instruction) and hasattr(instruction, 'to_instruction'):
            instruction = instruction.to_instruction()

        expanded_qargs = [self.qbit_argument_conversion(qarg) for qarg in qargs or []]
        expanded_cargs = [self.cbit_argument_conversion(carg) for carg in cargs or []]

        instructions = InstructionSet()
        for (qarg, carg) in instruction.broadcast_arguments(expanded_qargs, expanded_cargs):
            instructions.add(self._append(instruction, qarg, carg), qarg, carg)
        return instructions

    def _append(self, instruction, qargs, cargs):
        """Append an instruction to the end of the circuit, modifying
        the circuit in place.

        Args:
            instruction (Instruction or Operator): Instruction instance to append
            qargs (list(tuple)): qubits to attach instruction to
            cargs (list(tuple)): clbits to attach instruction to

        Returns:
            Instruction: a handle to the instruction that was just added

        Raises:
            CircuitError: if the gate is of a different shape than the wires
                it is being attached to.
        """
        if not isinstance(instruction, Instruction):
            raise CircuitError('object is not an Instruction.')

        # do some compatibility checks
        self._check_dups(qargs)
        self._check_qargs(qargs)
        self._check_cargs(cargs)

        # add the instruction onto the given wires
        instruction_context = instruction, qargs, cargs
        self._data.append(instruction_context)

        self._update_parameter_table(instruction)

        return instruction

    def _update_parameter_table(self, instruction):
        for param_index, param in enumerate(instruction.params):
            if isinstance(param, ParameterExpression):
                current_parameters = self._parameter_table

                for parameter in param.parameters:
                    if parameter in current_parameters:
                        if not self._check_dup_param_spec(self._parameter_table[parameter],
                                                          instruction, param_index):
                            self._parameter_table[parameter].append((instruction, param_index))
                    else:
                        if parameter.name in self._parameter_table.get_names():
                            raise CircuitError(
                                'Name conflict on adding parameter: {}'.format(parameter.name))
                        self._parameter_table[parameter] = [(instruction, param_index)]

        return instruction

    def _check_dup_param_spec(self, parameter_spec_list, instruction, param_index):
        for spec in parameter_spec_list:
            if spec[0] is instruction and spec[1] == param_index:
                return True
        return False

    def add_register(self, *regs):
        """Add registers."""
        if not regs:
            return

        if any([isinstance(reg, int) for reg in regs]):
            # QuantumCircuit defined without registers
            if len(regs) == 1 and isinstance(regs[0], int):
                # QuantumCircuit with anonymous quantum wires e.g. QuantumCircuit(2)
                regs = (QuantumRegister(regs[0], 'q'),)
            elif len(regs) == 2 and all([isinstance(reg, int) for reg in regs]):
                # QuantumCircuit with anonymous wires e.g. QuantumCircuit(2, 3)
                regs = (QuantumRegister(regs[0], 'q'), ClassicalRegister(regs[1], 'c'))
            else:
                raise CircuitError("QuantumCircuit parameters can be Registers or Integers."
                                   " If Integers, up to 2 arguments. QuantumCircuit was called"
                                   " with %s." % (regs,))

        for register in regs:
            if register.name in [reg.name for reg in self.qregs + self.cregs]:
                raise CircuitError("register name \"%s\" already exists"
                                   % register.name)
            if isinstance(register, QuantumRegister):
                self.qregs.append(register)
            elif isinstance(register, ClassicalRegister):
                self.cregs.append(register)
            else:
                raise CircuitError("expected a register")

    def _check_dups(self, qubits):
        """Raise exception if list of qubits contains duplicates."""
        squbits = set(qubits)
        if len(squbits) != len(qubits):
            raise CircuitError("duplicate qubit arguments")

    def _check_qargs(self, qargs):
        """Raise exception if a qarg is not in this circuit or bad format."""
        if not all(isinstance(i, Qubit) for i in qargs):
            raise CircuitError("qarg is not a Qubit")
        if not all(self.has_register(i.register) for i in qargs):
            raise CircuitError("register not in this circuit")

    def _check_cargs(self, cargs):
        """Raise exception if clbit is not in this circuit or bad format."""
        if not all(isinstance(i, Clbit) for i in cargs):
            raise CircuitError("carg is not a Clbit")
        if not all(self.has_register(i.register) for i in cargs):
            raise CircuitError("register not in this circuit")

    def to_instruction(self, parameter_map=None):
        """Create an Instruction out of this circuit.

        Args:
            parameter_map(dict): For parameterized circuits, a mapping from
               parameters in the circuit to parameters to be used in the
               instruction. If None, existing circuit parameters will also
               parameterize the instruction.

        Returns:
            qiskit.circuit.Instruction: a composite instruction encapsulating this circuit
            (can be decomposed back)
        """
        from qiskit.converters.circuit_to_instruction import circuit_to_instruction
        return circuit_to_instruction(self, parameter_map)

    def to_gate(self, parameter_map=None):
        """Create a Gate out of this circuit.

        Args:
            parameter_map(dict): For parameterized circuits, a mapping from
               parameters in the circuit to parameters to be used in the
               gate. If None, existing circuit parameters will also
               parameterize the gate.

        Returns:
            Gate: a composite gate encapsulating this circuit
            (can be decomposed back)
        """
        from qiskit.converters.circuit_to_gate import circuit_to_gate
        return circuit_to_gate(self, parameter_map)

    def decompose(self):
        """Call a decomposition pass on this circuit,
        to decompose one level (shallow decompose).

        Returns:
            QuantumCircuit: a circuit one level decomposed
        """
        from qiskit.transpiler.passes.basis.decompose import Decompose
        from qiskit.converters.circuit_to_dag import circuit_to_dag
        from qiskit.converters.dag_to_circuit import dag_to_circuit
        pass_ = Decompose()
        decomposed_dag = pass_.run(circuit_to_dag(self))
        return dag_to_circuit(decomposed_dag)

    def _check_compatible_regs(self, rhs):
        """Raise exception if the circuits are defined on incompatible registers"""
        list1 = self.qregs + self.cregs
        list2 = rhs.qregs + rhs.cregs
        for element1 in list1:
            for element2 in list2:
                if element2.name == element1.name:
                    if element1 != element2:
                        raise CircuitError("circuits are not compatible")

    def qasm(self, formatted=False, filename=None):
        """Return OpenQASM string.

        Parameters:
            formatted (bool): Return formatted Qasm string.
            filename (str): Save Qasm to file with name 'filename'.

        Returns:
            str: If formatted=False.

        Raises:
            ImportError: If pygments is not installed and ``formatted`` is
                ``True``.
        """
        string_temp = self.header + "\n"
        string_temp += self.extension_lib + "\n"
        for register in self.qregs:
            string_temp += register.qasm() + "\n"
        for register in self.cregs:
            string_temp += register.qasm() + "\n"
        unitary_gates = []
        for instruction, qargs, cargs in self._data:
            if instruction.name == 'measure':
                qubit = qargs[0]
                clbit = cargs[0]
                string_temp += "%s %s[%d] -> %s[%d];\n" % (instruction.qasm(),
                                                           qubit.register.name, qubit.index,
                                                           clbit.register.name, clbit.index)
            else:
                string_temp += "%s %s;\n" % (instruction.qasm(),
                                             ",".join(["%s[%d]" % (j.register.name, j.index)
                                                       for j in qargs + cargs]))
            if instruction.name == 'unitary':
                unitary_gates.append(instruction)

        # this resets them, so if another call to qasm() is made the gate def is added again
        for gate in unitary_gates:
            gate._qasm_def_written = False

        if filename:
            with open(filename, 'w+') as file:
                file.write(string_temp)
            file.close()

        if formatted:
            if not HAS_PYGMENTS:
                raise ImportError("To use the formatted output pygments>2.4 "
                                  "must be installed. To install pygments run "
                                  '"pip install pygments".')
            code = pygments.highlight(string_temp,
                                      OpenQASMLexer(),
                                      Terminal256Formatter(style=QasmTerminalStyle))
            print(code)
            return None
        else:
            return string_temp

    def draw(self, output=None, scale=0.7, filename=None, style=None,
             interactive=False, line_length=None, plot_barriers=True,
             reverse_bits=False, justify=None, vertical_compression='medium', idle_wires=True,
             with_layout=True, fold=None, ax=None, initial_state=False, cregbundle=False):
        """Draw the quantum circuit.

        **text**: ASCII art TextDrawing that can be printed in the console.

        **latex**: high-quality images compiled via LaTeX.

        **latex_source**: raw uncompiled LaTeX output.

        **matplotlib**: images with color rendered purely in Python.

        Args:
            output (str): Select the output method to use for drawing the
                circuit. Valid choices are ``text``, ``latex``,
                ``latex_source``, or ``mpl``. By default the `'text`' drawer is
                used unless a user config file has an alternative backend set
                as the default. If the output kwarg is set, that backend
                will always be used over the default in a user config file.
            scale (float): scale of image to draw (shrink if < 1)
            filename (str): file path to save image to
            style (dict or str): dictionary of style or file name of style
                file. This option is only used by the ``mpl`` output type. If a
                str is passed in that is the path to a json file which contains
                a dictionary of style, then that will be opened, parsed, and used
                as the input dict. See: :ref:`Style Dict Doc <style-dict-circ-doc>` for more
                information on the contents.

            interactive (bool): when set true show the circuit in a new window
                (for `mpl` this depends on the matplotlib backend being used
                supporting this). Note when used with either the `text` or the
                `latex_source` output type this has no effect and will be
                silently ignored.
            line_length (int): Deprecated; see `fold` which supersedes this
                option. Sets the length of the lines generated by `text` output
                type. This is useful when the drawing does not fit in the console.
                If None (default), it will try to guess the console width using
                ``shutil.get_terminal_size()``. However, if you're running in
                jupyter, the default line length is set to 80 characters. If you
                don't want pagination at all, set ``line_length=-1``.
            reverse_bits (bool): When set to True, reverse the bit order inside
                registers for the output visualization.
            plot_barriers (bool): Enable/disable drawing barriers in the output
                circuit. Defaults to True.
            justify (string): Options are ``left``, ``right`` or
                ``none``. If anything else is supplied it defaults to left
                justified. It refers to where gates should be placed in the
                output circuit if there is an option. ``none`` results in
                each gate being placed in its own column.
            vertical_compression (string): ``high``, ``medium`` or ``low``. It
                merges the lines generated by the ``text`` output so the
                drawing will take less vertical room.  Default is ``medium``.
                Only used by the ``text`` output, will be silently ignored
                otherwise.
            idle_wires (bool): Include idle wires (wires with no circuit
                elements) in output visualization. Default is True.
            with_layout (bool): Include layout information, with labels on the
                physical layout. Default is True.
            fold (int): Sets pagination. It can be disabled using -1.
                In `text`, sets the length of the lines. This is useful when the
                drawing does not fit in the console. If None (default), it will
                try to guess the console width using ``shutil.
                get_terminal_size()``. However, if running in jupyter, the
                default line length is set to 80 characters. In ``mpl`` is the
                number of (visual) layers before folding. Default is 25.
            ax (matplotlib.axes.Axes): An optional Axes object to be used for
                the visualization output. If none is specified, a new matplotlib
                Figure will be created and used. Additionally, if specified,
                there will be no returned Figure since it is redundant. This is
                only used when the ``output`` kwarg is set to use the ``mpl``
                backend. It will be silently ignored with all other outputs.
            initial_state (bool): Optional. Adds ``|0>`` in the beginning of the wire.
                Only used by the ``text``, ``latex`` and ``latex_source`` outputs.
                Default: ``False``.
<<<<<<< HEAD
            cregbundle (bool): Optional. If set True bundle classical registers. Only used by
                the ``text`` output. Default: ``False``.
=======
            cregbundle (bool): Optional. If set True bundle classical registers. Not used by
                the ``matplotlib`` output. Default: ``False``.
>>>>>>> 63449c4d

        Returns:
            :class:`PIL.Image` or :class:`matplotlib.figure` or :class:`str` or
            :class:`TextDrawing`:

            * `PIL.Image` (output='latex')
                an in-memory representation of the image of the circuit
                diagram.
            * `matplotlib.figure.Figure` (output='mpl')
                a matplotlib figure object for the circuit diagram.
            * `str` (output='latex_source')
                The LaTeX source code for visualizing the circuit diagram.
            * `TextDrawing` (output='text')
                A drawing that can be printed as ASCII art.

        Raises:
            VisualizationError: when an invalid output method is selected
            ImportError: when the output methods require non-installed
                libraries

        .. _style-dict-circ-doc:

        **Style Dict Details**

        The style dict kwarg contains numerous options that define the style of
        the output circuit visualization. The style dict is only used by the
        ``mpl`` output. The options available in the style dict are defined
        below:

        Args:
            textcolor (str): The color code to use for text. Defaults to
                `'#000000'`
            subtextcolor (str): The color code to use for subtext. Defaults to
                `'#000000'`
            linecolor (str): The color code to use for lines. Defaults to
                `'#000000'`
            creglinecolor (str): The color code to use for classical register
                lines. Defaults to `'#778899'`
            gatetextcolor (str): The color code to use for gate text. Defaults
                to `'#000000'`
            gatefacecolor (str): The color code to use for gates. Defaults to
                `'#ffffff'`
            barrierfacecolor (str): The color code to use for barriers.
                Defaults to `'#bdbdbd'`
            backgroundcolor (str): The color code to use for the background.
                Defaults to `'#ffffff'`
            fontsize (int): The font size to use for text. Defaults to 13.
            subfontsize (int): The font size to use for subtext. Defaults to 8.
            displaytext (dict): A dictionary of the text to use for each
                element type in the output visualization. The default values
                are::

                    {
                        'id': 'id',
                        'u0': 'U_0',
                        'u1': 'U_1',
                        'u2': 'U_2',
                        'u3': 'U_3',
                        'x': 'X',
                        'y': 'Y',
                        'z': 'Z',
                        'h': 'H',
                        's': 'S',
                        'sdg': 'S^\\dagger',
                        't': 'T',
                        'tdg': 'T^\\dagger',
                        'rx': 'R_x',
                        'ry': 'R_y',
                        'rz': 'R_z',
                        'reset': '\\left|0\\right\\rangle'
                    }

                You must specify all the necessary values if using this. There
                is no provision for passing an incomplete dict in.
            displaycolor (dict): The color codes to use for each circuit
                element. The default values are::

                    {
                        'id': '#F0E442',
                        'u0': '#E7AB3B',
                        'u1': '#E7AB3B',
                        'u2': '#E7AB3B',
                        'u3': '#E7AB3B',
                        'x': '#58C698',
                        'y': '#58C698',
                        'z': '#58C698',
                        'h': '#70B7EB',
                        's': '#E0722D',
                        'sdg': '#E0722D',
                        't': '#E0722D',
                        'tdg': '#E0722D',
                        'rx': '#ffffff',
                        'ry': '#ffffff',
                        'rz': '#ffffff',
                        'reset': '#D188B4',
                        'target': '#70B7EB',
                        'meas': '#D188B4'
                    }

               Also, just like  `displaytext` there is no provision for an
               incomplete dict passed in.

            latexdrawerstyle (bool): When set to True, enable LaTeX mode, which
                will draw gates like the `latex` output modes.
            usepiformat (bool): When set to True, use radians for output.
            fold (int): The number of circuit elements to fold the circuit at.
                Defaults to 20.
            cregbundle (bool): If set True, bundle classical registers
            showindex (bool): If set True, draw an index.
            compress (bool): If set True, draw a compressed circuit.
            figwidth (int): The maximum width (in inches) for the output figure.
            dpi (int): The DPI to use for the output image. Defaults to 150.
            margin (list): A list of margin values to adjust spacing around
                output image. Takes a list of 4 ints:
                [x left, x right, y bottom, y top].
            creglinestyle (str): The style of line to use for classical
                registers. Choices are `'solid'`, `'doublet'`, or any valid
                matplotlib `linestyle` kwarg value. Defaults to `doublet`
        """

        # pylint: disable=cyclic-import
        from qiskit.visualization import circuit_drawer
        if isinstance(output, (int, float, np.number)):
            warnings.warn("Setting 'scale' as the first argument is deprecated. "
                          "Use scale=%s instead." % output,
                          DeprecationWarning)
            scale = output
            output = None

        return circuit_drawer(self, scale=scale,
                              filename=filename, style=style,
                              output=output,
                              interactive=interactive,
                              line_length=line_length,
                              plot_barriers=plot_barriers,
                              reverse_bits=reverse_bits,
                              justify=justify,
                              vertical_compression=vertical_compression,
                              idle_wires=idle_wires,
                              with_layout=with_layout,
                              fold=fold,
                              ax=ax,
                              initial_state=initial_state,
                              cregbundle=cregbundle)

    def size(self):
        """Returns total number of gate operations in circuit.

        Returns:
            int: Total number of gate operations.
        """
        gate_ops = 0
        for instr, _, _ in self._data:
            if instr.name not in ['barrier', 'snapshot']:
                gate_ops += 1
        return gate_ops

    def depth(self):
        """Return circuit depth (i.e., length of critical path).
        This does not include compiler or simulator directives
        such as 'barrier' or 'snapshot'.

        Returns:
            int: Depth of circuit.

        Notes:
            The circuit depth and the DAG depth need not be the
            same.
        """
        # Labels the registers by ints
        # and then the qubit position in
        # a register is given by reg_int+qubit_num
        reg_offset = 0
        reg_map = {}
        for reg in self.qregs + self.cregs:
            reg_map[reg.name] = reg_offset
            reg_offset += reg.size

        # If no registers return 0
        if reg_offset == 0:
            return 0

        # A list that holds the height of each qubit
        # and classical bit.
        op_stack = [0] * reg_offset
        # Here we are playing a modified version of
        # Tetris where we stack gates, but multi-qubit
        # gates, or measurements have a block for each
        # qubit or cbit that are connected by a virtual
        # line so that they all stacked at the same depth.
        # Conditional gates act on all cbits in the register
        # they are conditioned on.
        # We treat barriers or snapshots different as
        # They are transpiler and simulator directives.
        # The max stack height is the circuit depth.
        for instr, qargs, cargs in self._data:
            levels = []
            reg_ints = []
            # If count then add one to stack heights
            count = True
            if instr.name in ['barrier', 'snapshot']:
                count = False
            for ind, reg in enumerate(qargs + cargs):
                # Add to the stacks of the qubits and
                # cbits used in the gate.
                reg_ints.append(reg_map[reg.register.name] + reg.index)
                if count:
                    levels.append(op_stack[reg_ints[ind]] + 1)
                else:
                    levels.append(op_stack[reg_ints[ind]])
            # Assuming here that there is no conditional
            # snapshots or barriers ever.
            if instr.condition:
                # Controls operate over all bits in the
                # classical register they use.
                cint = reg_map[instr.condition[0].name]
                for off in range(instr.condition[0].size):
                    if cint + off not in reg_ints:
                        reg_ints.append(cint + off)
                        levels.append(op_stack[cint + off] + 1)

            max_level = max(levels)
            for ind in reg_ints:
                op_stack[ind] = max_level

        return max(op_stack)

    def width(self):
        """Return number of qubits plus clbits in circuit.

        Returns:
            int: Width of circuit.

        """
        return sum(reg.size for reg in self.qregs + self.cregs)

    @property
    def num_qubits(self):
        """Return number of qubits."""
        qubits = 0
        for reg in self.qregs:
            qubits += reg.size
        return qubits

    @property
    def n_qubits(self):
        """Deprecated, use ``num_qubits`` instead. Return number of qubits."""
        warnings.warn('The QuantumCircuit.n_qubits method is deprecated as of 0.13.0, and '
                      'will be removed no earlier than 3 months after that release date. '
                      'You should use the QuantumCircuit.num_qubits method instead.',
                      DeprecationWarning, stacklevel=2)
        return self.num_qubits

    @property
    def num_clbits(self):
        """Return number of classical bits."""
        return sum(len(reg) for reg in self.cregs)

    def count_ops(self):
        """Count each operation kind in the circuit.

        Returns:
            OrderedDict: a breakdown of how many operations of each kind, sorted by amount.
        """
        count_ops = {}
        for instr, _, _ in self._data:
            count_ops[instr.name] = count_ops.get(instr.name, 0) + 1
        return OrderedDict(sorted(count_ops.items(), key=lambda kv: kv[1], reverse=True))

    def num_nonlocal_gates(self):
        """Return number of non-local gates (i.e. involving 2+ qubits).

        Conditional nonlocal gates are also included.
        """
        multi_qubit_gates = 0
        for instr, _, _ in self._data:
            if instr.num_qubits > 1:
                multi_qubit_gates += 1
        return multi_qubit_gates

    def num_connected_components(self, unitary_only=False):
        """How many non-entangled subcircuits can the circuit be factored to.

        Args:
            unitary_only (bool): Compute only unitary part of graph.

        Returns:
            int: Number of connected components in circuit.
        """
        # Convert registers to ints (as done in depth).
        reg_offset = 0
        reg_map = {}

        if unitary_only:
            regs = self.qregs
        else:
            regs = self.qregs + self.cregs

        for reg in regs:
            reg_map[reg.name] = reg_offset
            reg_offset += reg.size
        # Start with each qubit or cbit being its own subgraph.
        sub_graphs = [[bit] for bit in range(reg_offset)]

        num_sub_graphs = len(sub_graphs)

        # Here we are traversing the gates and looking to see
        # which of the sub_graphs the gate joins together.
        for instr, qargs, cargs in self._data:
            if unitary_only:
                args = qargs
                num_qargs = len(args)
            else:
                args = qargs + cargs
                num_qargs = len(args) + (1 if instr.condition else 0)

            if num_qargs >= 2 and instr.name not in ['barrier', 'snapshot']:
                graphs_touched = []
                num_touched = 0
                # Controls necessarily join all the cbits in the
                # register that they use.
                if instr.condition and not unitary_only:
                    creg = instr.condition[0]
                    creg_int = reg_map[creg.name]
                    for coff in range(creg.size):
                        temp_int = creg_int + coff
                        for k in range(num_sub_graphs):
                            if temp_int in sub_graphs[k]:
                                graphs_touched.append(k)
                                num_touched += 1
                                break

                for item in args:
                    reg_int = reg_map[item.register.name] + item.index
                    for k in range(num_sub_graphs):
                        if reg_int in sub_graphs[k]:
                            if k not in graphs_touched:
                                graphs_touched.append(k)
                                num_touched += 1
                                break

                # If the gate touches more than one subgraph
                # join those graphs together and return
                # reduced number of subgraphs
                if num_touched > 1:
                    connections = []
                    for idx in graphs_touched:
                        connections.extend(sub_graphs[idx])
                    _sub_graphs = []
                    for idx in range(num_sub_graphs):
                        if idx not in graphs_touched:
                            _sub_graphs.append(sub_graphs[idx])
                    _sub_graphs.append(connections)
                    sub_graphs = _sub_graphs
                    num_sub_graphs -= (num_touched - 1)
            # Cannot go lower than one so break
            if num_sub_graphs == 1:
                break
        return num_sub_graphs

    def num_unitary_factors(self):
        """Computes the number of tensor factors in the unitary
        (quantum) part of the circuit only.
        """
        return self.num_connected_components(unitary_only=True)

    def num_tensor_factors(self):
        """Computes the number of tensor factors in the unitary
        (quantum) part of the circuit only.

        Notes:
            This is here for backwards compatibility, and will be
            removed in a future release of Qiskit. You should call
            `num_unitary_factors` instead.
        """
        return self.num_unitary_factors()

    def copy(self, name=None):
        """Copy the circuit.

        Args:
          name (str): name to be given to the copied circuit. If None, then the name stays the same

        Returns:
          QuantumCircuit: a deepcopy of the current circuit, with the specified name
        """

        cpy = copy.copy(self)
        # copy registers correctly, in copy.copy they are only copied via reference
        cpy.qregs = self.qregs.copy()
        cpy.cregs = self.cregs.copy()

        instr_instances = {id(instr): instr
                           for instr, _, __ in self._data}

        instr_copies = {id_: instr.copy()
                        for id_, instr in instr_instances.items()}

        cpy._parameter_table = ParameterTable({
            param: [(instr_copies[id(instr)], param_index)
                    for instr, param_index in self._parameter_table[param]]
            for param in self._parameter_table
        })

        cpy._data = [(instr_copies[id(inst)], qargs.copy(), cargs.copy())
                     for inst, qargs, cargs in self._data]

        if name:
            cpy.name = name
        return cpy

    def _create_creg(self, length, name):
        """ Creates a creg, checking if ClassicalRegister with same name exists
        """
        if name in [creg.name for creg in self.cregs]:
            save_prefix = ClassicalRegister.prefix
            ClassicalRegister.prefix = name
            new_creg = ClassicalRegister(length)
            ClassicalRegister.prefix = save_prefix
        else:
            new_creg = ClassicalRegister(length, name)
        return new_creg

    def measure_active(self, inplace=True):
        """Adds measurement to all non-idle qubits. Creates a new ClassicalRegister with
        a size equal to the number of non-idle qubits being measured.

        Returns a new circuit with measurements if `inplace=False`.

        Parameters:
            inplace (bool): All measurements inplace or return new circuit.

        Returns:
            QuantumCircuit: Returns circuit with measurements when `inplace = False`.
        """
        from qiskit.converters.circuit_to_dag import circuit_to_dag
        if inplace:
            circ = self
        else:
            circ = self.copy()
        dag = circuit_to_dag(circ)
        qubits_to_measure = [qubit for qubit in circ.qubits if qubit not in dag.idle_wires()]
        new_creg = circ._create_creg(len(qubits_to_measure), 'measure')
        circ.add_register(new_creg)
        circ.barrier()
        circ.measure(qubits_to_measure, new_creg)

        if not inplace:
            return circ
        else:
            return None

    def measure_all(self, inplace=True):
        """Adds measurement to all qubits. Creates a new ClassicalRegister with a
        size equal to the number of qubits being measured.

        Returns a new circuit with measurements if `inplace=False`.

        Parameters:
            inplace (bool): All measurements inplace or return new circuit.

        Returns:
            QuantumCircuit: Returns circuit with measurements when `inplace = False`.
        """
        if inplace:
            circ = self
        else:
            circ = self.copy()

        new_creg = circ._create_creg(len(circ.qubits), 'meas')
        circ.add_register(new_creg)
        circ.barrier()
        circ.measure(circ.qubits, new_creg)

        if not inplace:
            return circ
        else:
            return None

    def remove_final_measurements(self, inplace=True):
        """Removes final measurement on all qubits if they are present.
        Deletes the ClassicalRegister that was used to store the values from these measurements
        if it is idle.

        Returns a new circuit without measurements if `inplace=False`.

        Parameters:
            inplace (bool): All measurements removed inplace or return new circuit.

        Returns:
            QuantumCircuit: Returns circuit with measurements removed when `inplace = False`.
        """
        # pylint: disable=cyclic-import
        from qiskit.transpiler.passes import RemoveFinalMeasurements
        from qiskit.converters import circuit_to_dag

        if inplace:
            circ = self
        else:
            circ = self.copy()

        dag = circuit_to_dag(circ)
        remove_final_meas = RemoveFinalMeasurements()
        new_dag = remove_final_meas.run(dag)

        # Set circ cregs and instructions to match the new DAGCircuit's
        circ.data.clear()
        circ.cregs = list(new_dag.cregs.values())

        for node in new_dag.topological_op_nodes():
            qubits = []
            for qubit in node.qargs:
                qubits.append(new_dag.qregs[qubit.register.name][qubit.index])

            clbits = []
            for clbit in node.cargs:
                clbits.append(new_dag.cregs[clbit.register.name][clbit.index])

            # Get arguments for classical condition (if any)
            inst = node.op.copy()
            inst.condition = node.condition
            circ.append(inst, qubits, clbits)

        if not inplace:
            return circ
        else:
            return None

    @staticmethod
    def from_qasm_file(path):
        """Take in a QASM file and generate a QuantumCircuit object.

        Args:
          path (str): Path to the file for a QASM program
        Return:
          QuantumCircuit: The QuantumCircuit object for the input QASM
        """
        qasm = Qasm(filename=path)
        return _circuit_from_qasm(qasm)

    @staticmethod
    def from_qasm_str(qasm_str):
        """Take in a QASM string and generate a QuantumCircuit object.

        Args:
          qasm_str (str): A QASM program string
        Return:
          QuantumCircuit: The QuantumCircuit object for the input QASM
        """
        qasm = Qasm(data=qasm_str)
        return _circuit_from_qasm(qasm)

    @property
    def parameters(self):
        """Convenience function to get the parameters defined in the parameter table."""
        return self._parameter_table.get_keys()

    @property
    def num_parameters(self):
        """Convenience function to get the number of parameter objects in the circuit."""
        return len(self.parameters)

    def assign_parameters(self, param_dict, inplace=False):
        """Assign parameters to new parameters or values.

        The keys of the parameter dictionary must be Parameter instances in the current circuit. The
        values of the dictionary can either be numeric values or new parameter objects.
        The values can be assigned to the current circuit object or to a copy of it.

        Args:
            param_dict (dict): A dictionary specifying the mapping from ``current_parameter``
                to ``new_parameter``, where ``new_parameter`` can be a new parameter object
                or a numeric value.
            inplace (bool): If False, a copy of the circuit with the bound parameters is
                returned. If True the circuit instance itself is modified.

        Raises:
            CircuitError: If param_dict contains parameters not present in the circuit

        Returns:
            optional(QuantumCircuit): A copy of the circuit with bound parameters, if
                ``inplace`` is True, otherwise None.

        Examples:

            >>> from qiskit.circuit import QuantumCircuit, Parameter
            >>> circuit = QuantumCircuit(2)
            >>> params = [Parameter('A'), Parameter('B'), Parameter('C')]
            >>> circuit.ry(params[0], 0)
            >>> circuit.crx(params[1], 0, 1)
            >>> circuit.draw()
                    ┌───────┐
            q_0: |0>┤ Ry(A) ├────■────
                    └───────┘┌───┴───┐
            q_1: |0>─────────┤ Rx(B) ├
                             └───────┘
            >>> circuit.assign_parameters({params[0]: params[2]}, inplace=True)
            >>> circuit.draw()
                    ┌───────┐
            q_0: |0>┤ Ry(C) ├────■────
                    └───────┘┌───┴───┐
            q_1: |0>─────────┤ Rx(B) ├
                             └───────┘
            >>> bound_circuit = circuit.assign_parameters({params[1]: 1, params[2]: 2})
            >>> bound_circuit.draw()
                    ┌───────┐
            q_0: |0>┤ Ry(2) ├────■────
                    └───────┘┌───┴───┐
            q_1: |0>─────────┤ Rx(1) ├
                             └───────┘
            >>> bound_circuit.parameters  # this one has no free parameters anymore
            set()
            >>> circuit.parameters  # the original one is still parameterized
            {Parameter(A), Parameter(C)}
        """
        # replace in self or in a copy depending on the value of in_place
        bound_circuit = self if inplace else self.copy()

        # unroll the parameter dictionary (needed if e.g. it contains a ParameterVector)
        unrolled_param_dict = self._unroll_param_dict(param_dict)

        # check that only existing parameters are in the parameter dictionary
        if unrolled_param_dict.keys() > self._parameter_table.keys():
            raise CircuitError('Cannot bind parameters ({}) not present in the circuit.'.format(
                [str(p) for p in param_dict.keys() - self._parameter_table]))

        # replace the parameters with a new Parameter ("substitute") or numeric value ("bind")
        for parameter, value in unrolled_param_dict.items():
            if isinstance(value, ParameterExpression):
                bound_circuit._substitute_parameter(parameter, value)
            else:
                bound_circuit._bind_parameter(parameter, value)
                del bound_circuit._parameter_table[parameter]  # clear evaluated expressions

        return None if inplace else bound_circuit

    def bind_parameters(self, value_dict):
        """Assign numeric parameters to values yielding a new circuit.

        To assign new Parameter objects or bind the values in-place, without yielding a new
        circuit, use the assign_parameters method.

        Args:
            value_dict (dict): {parameter: value, ...}

        Raises:
            CircuitError: If value_dict contains parameters not present in the circuit
            TypeError: If value_dict contains a ParameterExpression in the values.

        Returns:
            QuantumCircuit: copy of self with assignment substitution.
        """
        bound_circuit = self.copy()

        # unroll the parameter dictionary (needed if e.g. it contains a ParameterVector)
        unrolled_value_dict = self._unroll_param_dict(value_dict)

        # check that only existing parameters are in the parameter dictionary
        if len(unrolled_value_dict) > len(self._parameter_table):
            raise CircuitError('Cannot bind parameters ({}) not present in the circuit.'.format(
                [str(p) for p in value_dict.keys() - self._parameter_table.keys()]))

        # replace the parameters with a new Parameter ("substitute") or numeric value ("bind")
        for parameter, value in unrolled_value_dict.items():
            bound_circuit._bind_parameter(parameter, value)
            del bound_circuit._parameter_table[parameter]  # clear evaluated expressions

        return bound_circuit

    def _unroll_param_dict(self, value_dict):
        unrolled_value_dict = {}
        for (param, value) in value_dict.items():
            if isinstance(param, ParameterExpression):
                unrolled_value_dict[param] = value
            if isinstance(param, ParameterVector):
                if not len(param) == len(value):
                    raise CircuitError('ParameterVector {} has length {}, which '
                                       'differs from value list {} of '
                                       'len {}'.format(param, len(param), value, len(value)))
                unrolled_value_dict.update(zip(param, value))
        return unrolled_value_dict

    def _bind_parameter(self, parameter, value):
        """Assigns a parameter value to matching instructions in-place."""
        for (instr, param_index) in self._parameter_table[parameter]:
            instr.params[param_index] = instr.params[param_index].bind({parameter: value})

            # For instructions which have already been defined (e.g. composite
            # instructions), search the definition for instances of the
            # parameter which also need to be bound.
            self._rebind_definition(instr, parameter, value)

    def _substitute_parameter(self, old_parameter, new_parameter_expr):
        """Substitute an existing parameter in all circuit instructions and the parameter table."""
        for instr, param_index in self._parameter_table[old_parameter]:
            new_param = instr.params[param_index].subs({old_parameter: new_parameter_expr})
            instr.params[param_index] = new_param
            self._rebind_definition(instr, old_parameter, new_parameter_expr)

        entry = self._parameter_table.pop(old_parameter)
        for new_parameter in new_parameter_expr.parameters:
            self._parameter_table[new_parameter] = entry

    def _rebind_definition(self, instruction, parameter, value):
        if instruction._definition:
            for op, _, _ in instruction._definition:
                for idx, param in enumerate(op.params):
                    if isinstance(param, ParameterExpression) and parameter in param.parameters:
                        if isinstance(value, ParameterExpression):
                            op.params[idx] = param.subs({parameter: value})
                        else:
                            op.params[idx] = param.bind({parameter: value})
                        self._rebind_definition(op, parameter, value)

    def barrier(self, *qargs):
        """Apply :class:`~qiskit.circuit.Barrier`. If qargs is None, applies to all."""
        from .barrier import Barrier
        qubits = []

        if not qargs:  # None
            for qreg in self.qregs:
                for j in range(qreg.size):
                    qubits.append(qreg[j])

        for qarg in qargs:
            if isinstance(qarg, QuantumRegister):
                qubits.extend([qarg[j] for j in range(qarg.size)])
            elif isinstance(qarg, list):
                qubits.extend(qarg)
            elif isinstance(qarg, range):
                qubits.extend(list(qarg))
            elif isinstance(qarg, slice):
                qubits.extend(self.qubits[qarg])
            else:
                qubits.append(qarg)

        return self.append(Barrier(len(qubits)), qubits, [])

    @deprecate_arguments({'q': 'qubit'})
    def h(self, qubit, *, q=None):  # pylint: disable=invalid-name,unused-argument
        """Apply :class:`~qiskit.circuit.library.HGate`."""
        from .library.standard_gates.h import HGate
        return self.append(HGate(), [qubit], [])

    @deprecate_arguments({'ctl': 'control_qubit', 'tgt': 'target_qubit'})
    def ch(self, control_qubit, target_qubit,  # pylint: disable=invalid-name
           *, label=None, ctrl_state=None, ctl=None, tgt=None):  # pylint: disable=unused-argument
        """Apply :class:`~qiskit.circuit.library.CHGate`."""
        from .library.standard_gates.h import CHGate
        return self.append(CHGate(label=label, ctrl_state=ctrl_state),
                           [control_qubit, target_qubit], [])

    @deprecate_arguments({'q': 'qubit'})
    def i(self, qubit, *, q=None):  # pylint: disable=unused-argument
        """Apply :class:`~qiskit.circuit.library.IGate`."""
        from .library.standard_gates.i import IGate
        return self.append(IGate(), [qubit], [])

    @deprecate_arguments({'q': 'qubit'})
    def id(self, qubit, *, q=None):  # pylint: disable=invalid-name,unused-argument
        """Apply :class:`~qiskit.circuit.library.IGate`."""
        return self.i(qubit)

    @deprecate_arguments({'q': 'qubit'})
    def iden(self, qubit, *, q=None):  # pylint: disable=unused-argument
        """Deprecated identity gate."""
        warnings.warn('The QuantumCircuit.iden() method is deprecated as of 0.14.0, and '
                      'will be removed no earlier than 3 months after that release date. '
                      'You should use the QuantumCircuit.i() method instead.',
                      DeprecationWarning, stacklevel=2)
        return self.i(qubit)

    def ms(self, theta, qubits):  # pylint: disable=invalid-name
        """Apply :class:`~qiskit.circuit.library.MSGate`."""
        from .library.standard_gates.ms import MSGate
        return self.append(MSGate(len(qubits), theta), qubits)

    @deprecate_arguments({'q': 'qubit'})
    def r(self, theta, phi, qubit, *, q=None):  # pylint: disable=invalid-name,unused-argument
        """Apply :class:`~qiskit.circuit.library.RGate`."""
        from .library.standard_gates.r import RGate
        return self.append(RGate(theta, phi), [qubit], [])

    def rccx(self, control_qubit1, control_qubit2, target_qubit):
        """Apply :class:`~qiskit.circuit.library.RCCXGate`."""
        from .library.standard_gates.x import RCCXGate
        return self.append(RCCXGate(), [control_qubit1, control_qubit2, target_qubit], [])

    def rcccx(self, control_qubit1, control_qubit2, control_qubit3, target_qubit):
        """Apply :class:`~qiskit.circuit.library.RC3XGate`."""
        from .library.standard_gates.x import RC3XGate
        return self.append(RC3XGate(),
                           [control_qubit1, control_qubit2, control_qubit3, target_qubit],
                           [])

    @deprecate_arguments({'q': 'qubit'})
    # pylint: disable=invalid-name,unused-argument
    def rx(self, theta, qubit, *, label=None, q=None):
        """Apply :class:`~qiskit.circuit.library.RXGate`."""
        from .library.standard_gates.rx import RXGate
        return self.append(RXGate(theta, label=label), [qubit], [])

    @deprecate_arguments({'ctl': 'control_qubit',
                          'tgt': 'target_qubit'})
    def crx(self, theta, control_qubit, target_qubit, *, label=None, ctrl_state=None,
            ctl=None, tgt=None):  # pylint: disable=unused-argument
        """Apply :class:`~qiskit.circuit.library.CRXGate`."""
        from .library.standard_gates.rx import CRXGate
        return self.append(CRXGate(theta, label=label, ctrl_state=ctrl_state),
                           [control_qubit, target_qubit], [])

    def rxx(self, theta, qubit1, qubit2):
        """Apply :class:`~qiskit.circuit.library.RXXGate`."""
        from .library.standard_gates.rxx import RXXGate
        return self.append(RXXGate(theta), [qubit1, qubit2], [])

    # pylint: disable=invalid-name,unused-argument
    @deprecate_arguments({'q': 'qubit'})
    def ry(self, theta, qubit, *, label=None, q=None):
        """Apply :class:`~qiskit.circuit.library.RYGate`."""
        from .library.standard_gates.ry import RYGate
        return self.append(RYGate(theta, label=label), [qubit], [])

    @deprecate_arguments({'ctl': 'control_qubit',
                          'tgt': 'target_qubit'})
    def cry(self, theta, control_qubit, target_qubit, *, label=None, ctrl_state=None,
            ctl=None, tgt=None):  # pylint: disable=unused-argument
        """Apply :class:`~qiskit.circuit.library.CRYGate`."""
        from .library.standard_gates.ry import CRYGate
        return self.append(CRYGate(theta, label=label, ctrl_state=ctrl_state),
                           [control_qubit, target_qubit], [])

    def ryy(self, theta, qubit1, qubit2):
        """Apply :class:`~qiskit.circuit.library.RYYGate`."""
        from .library.standard_gates.ryy import RYYGate
        return self.append(RYYGate(theta), [qubit1, qubit2], [])

    @deprecate_arguments({'q': 'qubit'})
    def rz(self, phi, qubit, *, q=None):  # pylint: disable=invalid-name,unused-argument
        """Apply :class:`~qiskit.circuit.library.RZGate`."""
        from .library.standard_gates.rz import RZGate
        return self.append(RZGate(phi), [qubit], [])

    @deprecate_arguments({'ctl': 'control_qubit', 'tgt': 'target_qubit'})
    def crz(self, theta, control_qubit, target_qubit, *, label=None, ctrl_state=None,
            ctl=None, tgt=None):  # pylint: disable=unused-argument
        """Apply :class:`~qiskit.circuit.library.CRZGate`."""
        from .library.standard_gates.rz import CRZGate
        return self.append(CRZGate(theta, label=label, ctrl_state=ctrl_state),
                           [control_qubit, target_qubit], [])

    def rzx(self, theta, qubit1, qubit2):
        """Apply :class:`~qiskit.circuit.library.RZXGate`."""
        from .library.standard_gates.rzx import RZXGate
        return self.append(RZXGate(theta), [qubit1, qubit2], [])

    def rzz(self, theta, qubit1, qubit2):
        """Apply :class:`~qiskit.circuit.library.RZZGate`."""
        from .library.standard_gates.rzz import RZZGate
        return self.append(RZZGate(theta), [qubit1, qubit2], [])

    @deprecate_arguments({'q': 'qubit'})
    def s(self, qubit, *, q=None):  # pylint: disable=invalid-name,unused-argument
        """Apply :class:`~qiskit.circuit.library.SGate`."""
        from .library.standard_gates.s import SGate
        return self.append(SGate(), [qubit], [])

    @deprecate_arguments({'q': 'qubit'})
    def sdg(self, qubit, *, q=None):  # pylint: disable=unused-argument
        """Apply :class:`~qiskit.circuit.library.SdgGate`."""
        from .library.standard_gates.s import SdgGate
        return self.append(SdgGate(), [qubit], [])

    def swap(self, qubit1, qubit2):
        """Apply :class:`~qiskit.circuit.library.SwapGate`."""
        from .library.standard_gates.swap import SwapGate
        return self.append(SwapGate(), [qubit1, qubit2], [])

    def iswap(self, qubit1, qubit2):
        """Apply :class:`~qiskit.circuit.library.iSwapGate`."""
        from .library.standard_gates.iswap import iSwapGate
        return self.append(iSwapGate(), [qubit1, qubit2], [])

    @deprecate_arguments({'ctl': 'control_qubit',
                          'tgt1': 'target_qubit1',
                          'tgt2': 'target_qubit2'})
    def cswap(self, control_qubit, target_qubit1, target_qubit2, *, label=None, ctrl_state=None,
              ctl=None, tgt1=None, tgt2=None):  # pylint: disable=unused-argument
        """Apply :class:`~qiskit.circuit.library.CSwapGate`."""
        from .library.standard_gates.swap import CSwapGate
        return self.append(CSwapGate(label=label, ctrl_state=ctrl_state),
                           [control_qubit, target_qubit1, target_qubit2], [])

    @deprecate_arguments({'ctl': 'control_qubit',
                          'tgt1': 'target_qubit1',
                          'tgt2': 'target_qubit2'})
    def fredkin(self, control_qubit, target_qubit1, target_qubit2,
                *, ctl=None, tgt1=None, tgt2=None):  # pylint: disable=unused-argument
        """Apply :class:`~qiskit.circuit.library.CSwapGate`."""
        return self.cswap(control_qubit, target_qubit1, target_qubit2)

    @deprecate_arguments({'q': 'qubit'})
    def t(self, qubit, *, q=None):  # pylint: disable=invalid-name,unused-argument
        """Apply :class:`~qiskit.circuit.library.TGate`."""
        from .library.standard_gates.t import TGate
        return self.append(TGate(), [qubit], [])

    @deprecate_arguments({'q': 'qubit'})
    def tdg(self, qubit, *, q=None):  # pylint: disable=unused-argument
        """Apply :class:`~qiskit.circuit.library.TdgGate`."""
        from .library.standard_gates.t import TdgGate
        return self.append(TdgGate(), [qubit], [])

    @deprecate_arguments({'q': 'qubit'})
    def u1(self, theta, qubit, *, q=None):  # pylint: disable=invalid-name,unused-argument
        """Apply :class:`~qiskit.circuit.library.U1Gate`."""
        from .library.standard_gates.u1 import U1Gate
        return self.append(U1Gate(theta), [qubit], [])

    @deprecate_arguments({'ctl': 'control_qubit',
                          'tgt': 'target_qubit'})
    def cu1(self, theta, control_qubit, target_qubit, *, label=None, ctrl_state=None,
            ctl=None, tgt=None):  # pylint: disable=unused-argument
        """Apply :class:`~qiskit.circuit.library.CU1Gate`."""
        from .library.standard_gates.u1 import CU1Gate
        return self.append(CU1Gate(theta, label=label, ctrl_state=ctrl_state),
                           [control_qubit, target_qubit], [])

    def mcu1(self, lam, control_qubits, target_qubit):
        """Apply :class:`~qiskit.circuit.library.MCU1Gate`."""
        from .library.standard_gates.u1 import MCU1Gate
        num_ctrl_qubits = len(control_qubits)
        return self.append(MCU1Gate(lam, num_ctrl_qubits), control_qubits[:] + [target_qubit], [])

    @deprecate_arguments({'q': 'qubit'})
    def u2(self, phi, lam, qubit, *, q=None):  # pylint: disable=invalid-name,unused-argument
        """Apply :class:`~qiskit.circuit.library.U2Gate`."""
        from .library.standard_gates.u2 import U2Gate
        return self.append(U2Gate(phi, lam), [qubit], [])

    @deprecate_arguments({'q': 'qubit'})
    def u3(self, theta, phi, lam, qubit, *, q=None):  # pylint: disable=invalid-name,unused-argument
        """Apply :class:`~qiskit.circuit.library.U3Gate`."""
        from .library.standard_gates.u3 import U3Gate
        return self.append(U3Gate(theta, phi, lam), [qubit], [])

    @deprecate_arguments({'ctl': 'control_qubit',
                          'tgt': 'target_qubit'})
    def cu3(self, theta, phi, lam, control_qubit, target_qubit, *, label=None, ctrl_state=None,
            ctl=None, tgt=None):  # pylint: disable=unused-argument
        """Apply :class:`~qiskit.circuit.library.CU3Gate`."""
        from .library.standard_gates.u3 import CU3Gate
        return self.append(CU3Gate(theta, phi, lam, label=label, ctrl_state=ctrl_state),
                           [control_qubit, target_qubit], [])

    @deprecate_arguments({'q': 'qubit'})
    def x(self, qubit, *, label=None, ctrl_state=None, q=None):  # pylint: disable=unused-argument
        """Apply :class:`~qiskit.circuit.library.XGate`."""
        from .library.standard_gates.x import XGate
        return self.append(XGate(label=label), [qubit], [])

    @deprecate_arguments({'ctl': 'control_qubit',
                          'tgt': 'target_qubit'})
    def cx(self, control_qubit, target_qubit, *, label=None, ctrl_state=None,
           ctl=None, tgt=None):  # pylint: disable=unused-argument
        """Apply :class:`~qiskit.circuit.library.CXGate`."""
        from .library.standard_gates.x import CXGate
        return self.append(CXGate(label=label, ctrl_state=ctrl_state),
                           [control_qubit, target_qubit], [])

    @deprecate_arguments({'ctl': 'control_qubit',
                          'tgt': 'target_qubit'})
    def cnot(self, control_qubit, target_qubit, *, label=None, ctrl_state=None,
             ctl=None, tgt=None):  # pylint: disable=unused-argument
        """Apply :class:`~qiskit.circuit.library.CXGate`."""
        self.cx(control_qubit, target_qubit, ctl=ctl, tgt=tgt)

    def dcx(self, qubit1, qubit2):
        """Apply :class:`~qiskit.circuit.library.DCXGate`."""
        from .library.standard_gates.dcx import DCXGate
        return self.append(DCXGate(), [qubit1, qubit2], [])

    @deprecate_arguments({'ctl1': 'control_qubit1',
                          'ctl2': 'control_qubit2',
                          'tgt': 'target_qubit'})
    def ccx(self, control_qubit1, control_qubit2, target_qubit,
            *, ctl1=None, ctl2=None, tgt=None):  # pylint: disable=unused-argument
        """Apply :class:`~qiskit.circuit.library.CCXGate`."""
        from .library.standard_gates.x import CCXGate
        return self.append(CCXGate(),
                           [control_qubit1, control_qubit2, target_qubit], [])

    @deprecate_arguments({'ctl1': 'control_qubit1',
                          'ctl2': 'control_qubit2',
                          'tgt': 'target_qubit'})
    def toffoli(self, control_qubit1, control_qubit2, target_qubit,
                *, ctl1=None, ctl2=None, tgt=None):  # pylint: disable=unused-argument
        """Apply :class:`~qiskit.circuit.library.CCXGate`."""
        self.ccx(control_qubit1, control_qubit2, target_qubit)

    def mcx(self, control_qubits, target_qubit, ancilla_qubits=None, mode='noancilla'):
        """Apply :class:`~qiskit.circuit.library.MCXGate`.

        The multi-cX gate can be implemented using different techniques, which use different numbers
        of ancilla qubits and have varying circuit depth. These modes are:
        - 'no-ancilla': Requires 0 ancilla qubits.
        - 'recursion': Requires 1 ancilla qubit if more than 4 controls are used, otherwise 0.
        - 'v-chain': Requires 2 less ancillas than the number of control qubits.
        - 'v-chain-dirty': Same as for the clean ancillas (but the circuit will be longer).
        """
        from .library.standard_gates.x import MCXGrayCode, MCXRecursive, MCXVChain
        num_ctrl_qubits = len(control_qubits)

        available_implementations = {
            'noancilla': MCXGrayCode(num_ctrl_qubits),
            'recursion': MCXRecursive(num_ctrl_qubits),
            'v-chain': MCXVChain(num_ctrl_qubits, False),
            'v-chain-dirty': MCXVChain(num_ctrl_qubits, dirty_ancillas=True),
            # outdated, previous names
            'advanced': MCXRecursive(num_ctrl_qubits),
            'basic': MCXVChain(num_ctrl_qubits, dirty_ancillas=False),
            'basic-dirty-ancilla': MCXVChain(num_ctrl_qubits, dirty_ancillas=True)
        }

        # check ancilla input
        if ancilla_qubits:
            _ = self.qbit_argument_conversion(ancilla_qubits)

        try:
            gate = available_implementations[mode]
        except KeyError:
            all_modes = list(available_implementations.keys())
            raise ValueError('Unsupported mode ({}) selected, choose one of {}'.format(mode,
                                                                                       all_modes))

        if hasattr(gate, 'num_ancilla_qubits') and gate.num_ancilla_qubits > 0:
            required = gate.num_ancilla_qubits
            if ancilla_qubits is None:
                raise AttributeError('No ancillas provided, but {} are needed!'.format(required))

            # convert ancilla qubits to a list if they were passed as int or qubit
            if not hasattr(ancilla_qubits, '__len__'):
                ancilla_qubits = [ancilla_qubits]

            if len(ancilla_qubits) < required:
                actually = len(ancilla_qubits)
                raise ValueError('At least {} ancillas required, but {} given.'.format(required,
                                                                                       actually))
            # size down if too many ancillas were provided
            ancilla_qubits = ancilla_qubits[:required]
        else:
            ancilla_qubits = []

        return self.append(gate, control_qubits[:] + [target_qubit] + ancilla_qubits[:], [])

    def mct(self, control_qubits, target_qubit, ancilla_qubits=None, mode='noancilla'):
        """Apply :class:`~qiskit.circuit.library.MCXGate`."""
        return self.mcx(control_qubits, target_qubit, ancilla_qubits, mode)

    @deprecate_arguments({'q': 'qubit'})
    def y(self, qubit, *, q=None):  # pylint: disable=unused-argument
        """Apply :class:`~qiskit.circuit.library.YGate`."""
        from .library.standard_gates.y import YGate
        return self.append(YGate(), [qubit], [])

    @deprecate_arguments({'ctl': 'control_qubit',
                          'tgt': 'target_qubit'})
    def cy(self, control_qubit, target_qubit, *, label=None, ctrl_state=None,
           ctl=None, tgt=None):  # pylint: disable=unused-argument
        """Apply :class:`~qiskit.circuit.library.CYGate`."""
        from .library.standard_gates.y import CYGate
        return self.append(CYGate(label=label, ctrl_state=ctrl_state),
                           [control_qubit, target_qubit], [])

    @deprecate_arguments({'q': 'qubit'})
    def z(self, qubit, *, q=None):  # pylint: disable=unused-argument
        """Apply :class:`~qiskit.circuit.library.ZGate`."""
        from .library.standard_gates.z import ZGate
        return self.append(ZGate(), [qubit], [])

    @deprecate_arguments({'ctl': 'control_qubit',
                          'tgt': 'target_qubit'})
    def cz(self, control_qubit, target_qubit, *, label=None, ctrl_state=None,
           ctl=None, tgt=None):  # pylint: disable=unused-argument
        """Apply :class:`~qiskit.circuit.library.CZGate`."""
        from .library.standard_gates.z import CZGate
        return self.append(CZGate(label=label, ctrl_state=ctrl_state),
                           [control_qubit, target_qubit], [])


def _circuit_from_qasm(qasm):
    # pylint: disable=cyclic-import
    from qiskit.converters import ast_to_dag
    from qiskit.converters import dag_to_circuit
    ast = qasm.parse()
    dag = ast_to_dag(ast)
    return dag_to_circuit(dag)<|MERGE_RESOLUTION|>--- conflicted
+++ resolved
@@ -860,13 +860,8 @@
             initial_state (bool): Optional. Adds ``|0>`` in the beginning of the wire.
                 Only used by the ``text``, ``latex`` and ``latex_source`` outputs.
                 Default: ``False``.
-<<<<<<< HEAD
-            cregbundle (bool): Optional. If set True bundle classical registers. Only used by
-                the ``text`` output. Default: ``False``.
-=======
             cregbundle (bool): Optional. If set True bundle classical registers. Not used by
                 the ``matplotlib`` output. Default: ``False``.
->>>>>>> 63449c4d
 
         Returns:
             :class:`PIL.Image` or :class:`matplotlib.figure` or :class:`str` or
