# This code is part of Qiskit.
#
# (C) Copyright IBM 2017.
#
# This code is licensed under the Apache License, Version 2.0. You may
# obtain a copy of this license in the LICENSE.txt file in the root directory
# of this source tree or at http://www.apache.org/licenses/LICENSE-2.0.
#
# Any modifications or derivative works of this code must retain this
# copyright notice, and modified files need to carry a notice indicating
# that they have been altered from the originals.

"""Quantum circuit object."""

import copy
import itertools
import sys
import warnings
import numbers
import multiprocessing as mp
from collections import OrderedDict, defaultdict
from typing import Union
import numpy as np
from qiskit.exceptions import QiskitError
from qiskit.util import is_main_process
from qiskit.circuit.instruction import Instruction
from qiskit.circuit.gate import Gate
from qiskit.circuit.parameter import Parameter
from qiskit.qasm.qasm import Qasm
from qiskit.circuit.exceptions import CircuitError
from .parameterexpression import ParameterExpression
from .quantumregister import QuantumRegister, Qubit, AncillaRegister
from .classicalregister import ClassicalRegister, Clbit
from .parametertable import ParameterTable
from .parametervector import ParameterVector
from .instructionset import InstructionSet
from .register import Register
from .bit import Bit
from .quantumcircuitdata import QuantumCircuitData
from .delay import Delay

try:
    import pygments
    from pygments.formatters import Terminal256Formatter  # pylint: disable=no-name-in-module
    from qiskit.qasm.pygments import OpenQASMLexer  # pylint: disable=ungrouped-imports
    from qiskit.qasm.pygments import QasmTerminalStyle  # pylint: disable=ungrouped-imports
    HAS_PYGMENTS = True
except Exception:  # pylint: disable=broad-except
    HAS_PYGMENTS = False


class QuantumCircuit:
    """Create a new circuit.

    A circuit is a list of instructions bound to some registers.

    Args:
        regs: list(:class:`Register`) or list(``int``) The registers to be
            included in the circuit.

                * If a list of :class:`Register` objects, represents the :class:`QuantumRegister`
                  and/or :class:`ClassicalRegister` objects to include in the circuit.

                For example:

                * ``QuantumCircuit(QuantumRegister(4))``
                * ``QuantumCircuit(QuantumRegister(4), ClassicalRegister(3))``
                * ``QuantumCircuit(QuantumRegister(4, 'qr0'), QuantumRegister(2, 'qr1'))``

                * If a list of ``int``, the amount of qubits and/or classical bits to include in
                  the circuit. It can either be a single int for just the number of quantum bits,
                  or 2 ints for the number of quantum bits and classical bits, respectively.

                For example:

                * ``QuantumCircuit(4) # A QuantumCircuit with 4 qubits``
                * ``QuantumCircuit(4, 3) # A QuantumCircuit with 4 qubits and 3 classical bits``


        name (str): the name of the quantum circuit. If not set, an
            automatically generated string will be assigned.
        global_phase (float): The global phase of the circuit in radians.

    Raises:
        CircuitError: if the circuit name, if given, is not valid.

    Examples:

        Construct a simple Bell state circuit.

        .. jupyter-execute::

            from qiskit import QuantumCircuit

            qc = QuantumCircuit(2, 2)
            qc.h(0)
            qc.cx(0, 1)
            qc.measure([0, 1], [0, 1])
            qc.draw()

        Construct a 5-qubit GHZ circuit.

        .. jupyter-execute::

            from qiskit import QuantumCircuit

            qc = QuantumCircuit(5)
            qc.h(0)
            qc.cx(0, range(1, 5))
            qc.measure_all()

        Construct a 4-qubit Berstein-Vazirani circuit using registers.

        .. jupyter-execute::

            from qiskit import QuantumRegister, ClassicalRegister, QuantumCircuit

            qr = QuantumRegister(3, 'q')
            anc = QuantumRegister(1, 'ancilla')
            cr = ClassicalRegister(3, 'c')
            qc = QuantumCircuit(qr, anc, cr)

            qc.x(anc[0])
            qc.h(anc[0])
            qc.h(qr[0:3])
            qc.cx(qr[0:3], anc[0])
            qc.h(qr[0:3])
            qc.barrier(qr)
            qc.measure(qr, cr)

            qc.draw()
    """
    instances = 0
    prefix = 'circuit'

    # Class variable OPENQASM header
    header = "OPENQASM 2.0;"
    extension_lib = "include \"qelib1.inc\";"

    def __init__(self, *regs, name=None, global_phase=0):
        if any([not isinstance(reg, (QuantumRegister, ClassicalRegister)) for reg in regs]):
            # check if inputs are integers, but also allow e.g. 2.0

            try:
                valid_reg_size = all(reg == int(reg) for reg in regs)
            except (ValueError, TypeError):
                valid_reg_size = False

            if not valid_reg_size:
                raise CircuitError("Circuit args must be Registers or integers. (%s '%s' was "
                                   "provided)" % ([type(reg).__name__ for reg in regs], regs))

            regs = tuple(int(reg) for reg in regs)  # cast to int

        if name is None:
            name = self.cls_prefix() + str(self.cls_instances())
<<<<<<< HEAD
            # pylint: disable=not-callable
            # (known pylint bug: https://github.com/PyCQA/pylint/issues/1699)
            if sys.platform != "win32":
                if isinstance(mp.current_process(),
                              (mp.context.ForkProcess, mp.context.SpawnProcess)):
                    name += '-{}'.format(mp.current_process().pid)
                elif sys.version_info[0] == 3 \
                    and (sys.version_info[1] == 5 or sys.version_info[1] == 6) \
                        and mp.current_process().name != 'MainProcess':
                    # It seems condition of if-statement doesn't work in python 3.5 and 3.6
                    # because processes created by "ProcessPoolExecutor" are not
                    # mp.context.ForkProcess or mp.context.SpawnProcess. As a workaround,
                    # "name" of the process is checked instead.
                    name += '-{}'.format(mp.current_process().pid)
            else:
=======
            if sys.platform != "win32" and not is_main_process():
>>>>>>> 8c40b025
                name += '-{}'.format(mp.current_process().pid)
        self._increment_instances()

        if not isinstance(name, str):
            raise CircuitError("The circuit name should be a string "
                               "(or None to auto-generate a name).")

        self.name = name

        # Data contains a list of instructions and their contexts,
        # in the order they were applied.
        self._data = []

        # This is a map of registers bound to this circuit, by name.
        self.qregs = []
        self.cregs = []
        self._qubits = []
        self._clbits = []
        self._ancillas = []
        self._calibrations = defaultdict(dict)
        self.add_register(*regs)

        # Parameter table tracks instructions with variable parameters.
        self._parameter_table = ParameterTable()

        self._layout = None
        self._global_phase = 0
        self.global_phase = global_phase

        self.duration = None
        self.unit = 'dt'

    @property
    def data(self):
        """Return the circuit data (instructions and context).

        Returns:
            QuantumCircuitData: a list-like object containing the tuples for the circuit's data.

            Each tuple is in the format ``(instruction, qargs, cargs)``, where instruction is an
            Instruction (or subclass) object, qargs is a list of Qubit objects, and cargs is a
            list of Clbit objects.
        """
        return QuantumCircuitData(self)

    @property
    def calibrations(self):
        """Return calibration dictionary.

        The custom pulse definition of a given gate is of the form
            {'gate_name': {(qubits, params): schedule}}
        """
        return dict(self._calibrations)

    @calibrations.setter
    def calibrations(self, calibrations):
        """Set the circuit calibration data from a dictionary of calibration definition.

        Args:
            calibrations (dict): A dictionary of input in the format
                {'gate_name': {(qubits, gate_params): schedule}}
        """
        self._calibrations = calibrations

    @data.setter
    def data(self, data_input):
        """Sets the circuit data from a list of instructions and context.

        Args:
            data_input (list): A list of instructions with context
                in the format (instruction, qargs, cargs), where Instruction
                is an Instruction (or subclass) object, qargs is a list of
                Qubit objects, and cargs is a list of Clbit objects.
        """

        # If data_input is QuantumCircuitData(self), clearing self._data
        # below will also empty data_input, so make a shallow copy first.
        data_input = data_input.copy()
        self._data = []
        self._parameter_table = ParameterTable()

        for inst, qargs, cargs in data_input:
            self.append(inst, qargs, cargs)

    def __str__(self):
        return str(self.draw(output='text'))

    def __eq__(self, other):
        if not isinstance(other, QuantumCircuit):
            return False

        # TODO: remove the DAG from this function
        from qiskit.converters import circuit_to_dag
        return circuit_to_dag(self) == circuit_to_dag(other)

    @classmethod
    def _increment_instances(cls):
        cls.instances += 1

    @classmethod
    def cls_instances(cls):
        """Return the current number of instances of this class,
        useful for auto naming."""
        return cls.instances

    @classmethod
    def cls_prefix(cls):
        """Return the prefix to use for auto naming."""
        return cls.prefix

    def has_register(self, register):
        """
        Test if this circuit has the register r.

        Args:
            register (Register): a quantum or classical register.

        Returns:
            bool: True if the register is contained in this circuit.
        """
        has_reg = False
        if (isinstance(register, QuantumRegister) and
                register in self.qregs):
            has_reg = True
        elif (isinstance(register, ClassicalRegister) and
              register in self.cregs):
            has_reg = True
        return has_reg

    def reverse_ops(self):
        """Reverse the circuit by reversing the order of instructions.

        This is done by recursively reversing all instructions.
        It does not invert (adjoint) any gate.

        Returns:
            QuantumCircuit: the reversed circuit.

        Examples:

            input:
                 ┌───┐
            q_0: ┤ H ├─────■──────
                 └───┘┌────┴─────┐
            q_1: ─────┤ RX(1.57) ├
                      └──────────┘

            output:
                             ┌───┐
            q_0: ─────■──────┤ H ├
                 ┌────┴─────┐└───┘
            q_1: ┤ RX(1.57) ├─────
                 └──────────┘
        """
        reverse_circ = QuantumCircuit(*self.qregs, *self.cregs,
                                      name=self.name + '_reverse')

        for inst, qargs, cargs in reversed(self.data):
            reverse_circ._append(inst.reverse_ops(), qargs, cargs)

        reverse_circ.duration = self.duration
        reverse_circ.unit = self.unit
        return reverse_circ

    def reverse_bits(self):
        """Return a circuit with the opposite order of wires.

        The circuit is "vertically" flipped. If a circuit is
        defined over multiple registers, the resulting circuit will have
        the same registers but with their order flipped.

        This method is useful for converting a circuit written in little-endian
        convention to the big-endian equivalent, and vice versa.

        Returns:
            QuantumCircuit: the circuit with reversed bit order.

        Examples:

            input:
                 ┌───┐
            q_0: ┤ H ├─────■──────
                 └───┘┌────┴─────┐
            q_1: ─────┤ RX(1.57) ├
                      └──────────┘

            output:
                      ┌──────────┐
            q_0: ─────┤ RX(1.57) ├
                 ┌───┐└────┬─────┘
            q_1: ┤ H ├─────■──────
                 └───┘
        """
        circ = QuantumCircuit(*reversed(self.qregs), *reversed(self.cregs),
                              name=self.name)
        num_qubits = self.num_qubits
        num_clbits = self.num_clbits
        old_qubits = self.qubits
        old_clbits = self.clbits
        new_qubits = circ.qubits
        new_clbits = circ.clbits

        for inst, qargs, cargs in self.data:
            new_qargs = [new_qubits[num_qubits - old_qubits.index(q) - 1] for q in qargs]
            new_cargs = [new_clbits[num_clbits - old_clbits.index(c) - 1] for c in cargs]
            circ._append(inst, new_qargs, new_cargs)
        return circ

    def inverse(self):
        """Invert (take adjoint of) this circuit.

        This is done by recursively inverting all gates.

        Returns:
            QuantumCircuit: the inverted circuit

        Raises:
            CircuitError: if the circuit cannot be inverted.

        Examples:

            input:
                 ┌───┐
            q_0: ┤ H ├─────■──────
                 └───┘┌────┴─────┐
            q_1: ─────┤ RX(1.57) ├
                      └──────────┘

            output:
                              ┌───┐
            q_0: ──────■──────┤ H ├
                 ┌─────┴─────┐└───┘
            q_1: ┤ RX(-1.57) ├─────
                 └───────────┘
        """
        inverse_circ = QuantumCircuit(*self.qregs, *self.cregs,
                                      name=self.name + '_dg', global_phase=-self.global_phase)

        for inst, qargs, cargs in reversed(self._data):
            inverse_circ._append(inst.inverse(), qargs, cargs)
        return inverse_circ

    def repeat(self, reps):
        """Repeat this circuit ``reps`` times.

        Args:
            reps (int): How often this circuit should be repeated.

        Returns:
            QuantumCircuit: A circuit containing ``reps`` repetitions of this circuit.
        """
        repeated_circ = QuantumCircuit(*self.qregs, *self.cregs,
                                       name=self.name + '**{}'.format(reps),
                                       global_phase=reps * self.global_phase)

        # benefit of appending instructions: decomposing shows the subparts, i.e. the power
        # is actually `reps` times this circuit, and it is currently much faster than `compose`.
        if reps > 0:
            try:  # try to append as gate if possible to not disallow to_gate
                inst = self.to_gate()
            except QiskitError:
                inst = self.to_instruction()
            for _ in range(reps):
                repeated_circ._append(inst, self.qubits, self.clbits)

        return repeated_circ

    def power(self, power, matrix_power=False):
        """Raise this circuit to the power of ``power``.

        If ``power`` is a positive integer and ``matrix_power`` is ``False``, this implementation
        defaults to calling ``repeat``. Otherwise, if the circuit is unitary, the matrix is
        computed to calculate the matrix power.

        Args:
            power (int): The power to raise this circuit to.
            matrix_power (bool): If True, the circuit is converted to a matrix and then the
                matrix power is computed. If False, and ``power`` is a positive integer,
                the implementation defaults to ``repeat``.

        Raises:
            CircuitError: If the circuit needs to be converted to a gate but it is not unitary.

        Returns:
            QuantumCircuit: A circuit implementing this circuit raised to the power of ``power``.
        """
        if power >= 0 and isinstance(power, numbers.Integral) and not matrix_power:
            return self.repeat(power)

        # attempt conversion to gate
        if len(self.parameters) > 0:
            raise CircuitError('Cannot raise a parameterized circuit to a non-positive power '
                               'or matrix-power, please bind the free parameters: '
                               '{}'.format(self.parameters))

        try:
            gate = self.to_gate()
        except QiskitError:
            raise CircuitError('The circuit contains non-unitary operations and cannot be '
                               'controlled. Note that no qiskit.circuit.Instruction objects may '
                               'be in the circuit for this operation.')

        power_circuit = QuantumCircuit(*self.qregs, *self.cregs)
        power_circuit.append(gate.power(power), list(range(gate.num_qubits)))
        return power_circuit

    def control(self, num_ctrl_qubits=1, label=None, ctrl_state=None):
        """Control this circuit on ``num_ctrl_qubits`` qubits.

        Args:
            num_ctrl_qubits (int): The number of control qubits.
            label (str): An optional label to give the controlled operation for visualization.
            ctrl_state (str or int): The control state in decimal or as a bitstring
                (e.g. '111'). If None, use ``2**num_ctrl_qubits - 1``.

        Returns:
            QuantumCircuit: The controlled version of this circuit.

        Raises:
            CircuitError: If the circuit contains a non-unitary operation and cannot be controlled.
        """
        try:
            gate = self.to_gate()
        except QiskitError:
            raise CircuitError('The circuit contains non-unitary operations and cannot be '
                               'controlled. Note that no qiskit.circuit.Instruction objects may '
                               'be in the circuit for this operation.')

        controlled_gate = gate.control(num_ctrl_qubits, label, ctrl_state)
        control_qreg = QuantumRegister(num_ctrl_qubits)
        controlled_circ = QuantumCircuit(control_qreg, *self.qregs,
                                         name='c_{}'.format(self.name))
        controlled_circ.append(controlled_gate, controlled_circ.qubits)

        return controlled_circ

    def combine(self, rhs):
        """Append rhs to self if self contains compatible registers.

        Two circuits are compatible if they contain the same registers
        or if they contain different registers with unique names. The
        returned circuit will contain all unique registers between both
        circuits.

        Return self + rhs as a new object.

        Args:
            rhs (QuantumCircuit): The quantum circuit to append to the right hand side.

        Returns:
            QuantumCircuit: Returns a new QuantumCircuit object

        Raises:
            QiskitError: if the rhs circuit is not compatible
        """
        # Check registers in LHS are compatible with RHS
        self._check_compatible_regs(rhs)

        # Make new circuit with combined registers
        combined_qregs = copy.deepcopy(self.qregs)
        combined_cregs = copy.deepcopy(self.cregs)

        for element in rhs.qregs:
            if element not in self.qregs:
                combined_qregs.append(element)
        for element in rhs.cregs:
            if element not in self.cregs:
                combined_cregs.append(element)
        circuit = QuantumCircuit(*combined_qregs, *combined_cregs)
        for instruction_context in itertools.chain(self.data, rhs.data):
            circuit._append(*instruction_context)
        circuit.global_phase = self.global_phase + rhs.global_phase
        return circuit

    def extend(self, rhs):
        """Append QuantumCircuit to the right hand side if it contains compatible registers.

        Two circuits are compatible if they contain the same registers
        or if they contain different registers with unique names. The
        returned circuit will contain all unique registers between both
        circuits.

        Modify and return self.

        Args:
            rhs (QuantumCircuit): The quantum circuit to append to the right hand side.

        Returns:
            QuantumCircuit: Returns this QuantumCircuit object (which has been modified)

        Raises:
            QiskitError: if the rhs circuit is not compatible
        """
        # Check registers in LHS are compatible with RHS
        self._check_compatible_regs(rhs)

        # Add new registers
        for element in rhs.qregs:
            if element not in self.qregs:
                self.qregs.append(element)
                self._qubits += element[:]
        for element in rhs.cregs:
            if element not in self.cregs:
                self.cregs.append(element)
                self._clbits += element[:]

        # Copy the circuit data if rhs and self are the same, otherwise the data of rhs is
        # appended to both self and rhs resulting in an infinite loop
        data = rhs.data.copy() if rhs is self else rhs.data

        # Add new gates
        for instruction_context in data:
            self._append(*instruction_context)
        self.global_phase += rhs.global_phase
        return self

    def compose(self, other, qubits=None, clbits=None, front=False, inplace=False):
        """Compose circuit with ``other`` circuit or instruction, optionally permuting wires.

        ``other`` can be narrower or of equal width to ``self``.

        Args:
            other (qiskit.circuit.Instruction or QuantumCircuit or BaseOperator):
                (sub)circuit to compose onto self.
            qubits (list[Qubit|int]): qubits of self to compose onto.
            clbits (list[Clbit|int]): clbits of self to compose onto.
            front (bool): If True, front composition will be performed (not implemented yet).
            inplace (bool): If True, modify the object. Otherwise return composed circuit.

        Returns:
            QuantumCircuit: the composed circuit (returns None if inplace==True).

        Raises:
            CircuitError: if composing on the front.
            QiskitError: if ``other`` is wider or there are duplicate edge mappings.

        Examples::

            lhs.compose(rhs, qubits=[3, 2], inplace=True)

            .. parsed-literal::

                            ┌───┐                   ┌─────┐                ┌───┐
                lqr_1_0: ───┤ H ├───    rqr_0: ──■──┤ Tdg ├    lqr_1_0: ───┤ H ├───────────────
                            ├───┤              ┌─┴─┐└─────┘                ├───┤
                lqr_1_1: ───┤ X ├───    rqr_1: ┤ X ├───────    lqr_1_1: ───┤ X ├───────────────
                         ┌──┴───┴──┐           └───┘                    ┌──┴───┴──┐┌───┐
                lqr_1_2: ┤ U1(0.1) ├  +                     =  lqr_1_2: ┤ U1(0.1) ├┤ X ├───────
                         └─────────┘                                    └─────────┘└─┬─┘┌─────┐
                lqr_2_0: ─────■─────                           lqr_2_0: ─────■───────■──┤ Tdg ├
                            ┌─┴─┐                                          ┌─┴─┐        └─────┘
                lqr_2_1: ───┤ X ├───                           lqr_2_1: ───┤ X ├───────────────
                            └───┘                                          └───┘
                lcr_0: 0 ═══════════                           lcr_0: 0 ═══════════════════════

                lcr_1: 0 ═══════════                           lcr_1: 0 ═══════════════════════

        """

        if inplace:
            dest = self
        else:
            dest = self.copy()

        if not isinstance(other, QuantumCircuit):
            if front:
                dest.data.insert(0, (other, qubits, clbits))
            else:
                dest.append(other, qargs=qubits, cargs=clbits)

            if inplace:
                return None
            return dest

        instrs = other.data

        if other.num_qubits > self.num_qubits or \
           other.num_clbits > self.num_clbits:
            raise CircuitError("Trying to compose with another QuantumCircuit "
                               "which has more 'in' edges.")

        # number of qubits and clbits must match number in circuit or None
        identity_qubit_map = dict(zip(other.qubits, self.qubits))
        identity_clbit_map = dict(zip(other.clbits, self.clbits))

        if qubits is None:
            qubit_map = identity_qubit_map
        elif len(qubits) != len(other.qubits):
            raise CircuitError("Number of items in qubits parameter does not"
                               " match number of qubits in the circuit.")
        else:
            qubit_map = {other.qubits[i]: (self.qubits[q] if isinstance(q, int) else q)
                         for i, q in enumerate(qubits)}
        if clbits is None:
            clbit_map = identity_clbit_map
        elif len(clbits) != len(other.clbits):
            raise CircuitError("Number of items in clbits parameter does not"
                               " match number of clbits in the circuit.")
        else:
            clbit_map = {other.clbits[i]: (self.clbits[c] if isinstance(c, int) else c)
                         for i, c in enumerate(clbits)}

        edge_map = {**qubit_map, **clbit_map} or {**identity_qubit_map, **identity_clbit_map}

        mapped_instrs = []
        for instr, qargs, cargs in instrs:
            n_qargs = [edge_map[qarg] for qarg in qargs]
            n_cargs = [edge_map[carg] for carg in cargs]
            n_instr = instr.copy()

            if instr.condition is not None:
                from qiskit.dagcircuit import DAGCircuit  # pylint: disable=cyclic-import
                n_instr.condition = DAGCircuit._map_condition(edge_map, instr.condition)

            mapped_instrs.append((n_instr, n_qargs, n_cargs))

        if front:
            dest._data = mapped_instrs + dest._data
        else:
            dest._data += mapped_instrs

        for instr, _, _ in mapped_instrs:
            dest._update_parameter_table(instr)
        dest._calibrations.update(other.calibrations)

        dest.global_phase += other.global_phase

        if inplace:
            return None

        return dest

    @property
    def qubits(self):
        """
        Returns a list of quantum bits in the order that the registers were added.
        """
        return self._qubits

    @property
    def clbits(self):
        """
        Returns a list of classical bits in the order that the registers were added.
        """
        return self._clbits

    @property
    def ancillas(self):
        """
        Returns a list of ancilla bits in the order that the registers were added.
        """
        return self._ancillas

    def __add__(self, rhs):
        """Overload + to implement self.combine."""
        return self.combine(rhs)

    def __iadd__(self, rhs):
        """Overload += to implement self.extend."""
        return self.extend(rhs)

    def __len__(self):
        """Return number of operations in circuit."""
        return len(self._data)

    def __getitem__(self, item):
        """Return indexed operation."""
        return self._data[item]

    @staticmethod
    def cast(value, _type):
        """Best effort to cast value to type. Otherwise, returns the value."""
        try:
            return _type(value)
        except (ValueError, TypeError):
            return value

    @staticmethod
    def _bit_argument_conversion(bit_representation, in_array):
        ret = None
        try:
            if isinstance(bit_representation, Bit):
                # circuit.h(qr[0]) -> circuit.h([qr[0]])
                ret = [bit_representation]
            elif isinstance(bit_representation, Register):
                # circuit.h(qr) -> circuit.h([qr[0], qr[1]])
                ret = bit_representation[:]
            elif isinstance(QuantumCircuit.cast(bit_representation, int), int):
                # circuit.h(0) -> circuit.h([qr[0]])
                ret = [in_array[bit_representation]]
            elif isinstance(bit_representation, slice):
                # circuit.h(slice(0,2)) -> circuit.h([qr[0], qr[1]])
                ret = in_array[bit_representation]
            elif isinstance(bit_representation, list) and \
                    all(isinstance(bit, Bit) for bit in bit_representation):
                # circuit.h([qr[0], qr[1]]) -> circuit.h([qr[0], qr[1]])
                ret = bit_representation
            elif isinstance(QuantumCircuit.cast(bit_representation, list), (range, list)):
                # circuit.h([0, 1])     -> circuit.h([qr[0], qr[1]])
                # circuit.h(range(0,2)) -> circuit.h([qr[0], qr[1]])
                # circuit.h([qr[0],1])  -> circuit.h([qr[0], qr[1]])
                ret = [index if isinstance(index, Bit) else in_array[
                    index] for index in bit_representation]
            else:
                raise CircuitError('Not able to expand a %s (%s)' % (bit_representation,
                                                                     type(bit_representation)))
        except IndexError:
            raise CircuitError('Index out of range.')
        except TypeError:
            raise CircuitError('Type error handling %s (%s)' % (bit_representation,
                                                                type(bit_representation)))
        return ret

    def qbit_argument_conversion(self, qubit_representation):
        """
        Converts several qubit representations (such as indexes, range, etc.)
        into a list of qubits.

        Args:
            qubit_representation (Object): representation to expand

        Returns:
            List(tuple): Where each tuple is a qubit.
        """
        return QuantumCircuit._bit_argument_conversion(qubit_representation, self.qubits)

    def cbit_argument_conversion(self, clbit_representation):
        """
        Converts several classical bit representations (such as indexes, range, etc.)
        into a list of classical bits.

        Args:
            clbit_representation (Object): representation to expand

        Returns:
            List(tuple): Where each tuple is a classical bit.
        """
        return QuantumCircuit._bit_argument_conversion(clbit_representation, self.clbits)

    def append(self, instruction, qargs=None, cargs=None):
        """Append one or more instructions to the end of the circuit, modifying
        the circuit in place. Expands qargs and cargs.

        Args:
            instruction (qiskit.circuit.Instruction): Instruction instance to append
            qargs (list(argument)): qubits to attach instruction to
            cargs (list(argument)): clbits to attach instruction to

        Returns:
            qiskit.circuit.Instruction: a handle to the instruction that was just added

        Raises:
            CircuitError: if object passed is a subclass of Instruction
            CircuitError: if object passed is neither subclass nor an instance of Instruction
        """
        # Convert input to instruction
        if not isinstance(instruction, Instruction) and not hasattr(instruction, 'to_instruction'):
            if issubclass(instruction, Instruction):
                raise CircuitError('Object is a subclass of Instruction, please add () to '
                                   'pass an instance of this object.')

            raise CircuitError('Object to append must be an Instruction or '
                               'have a to_instruction() method.')
        if not isinstance(instruction, Instruction) and hasattr(instruction, "to_instruction"):
            instruction = instruction.to_instruction()

        # Make copy of parameterized gate instances
        if hasattr(instruction, 'params'):
            is_parameter = any([isinstance(param, Parameter) for param in instruction.params])
            if is_parameter:
                instruction = copy.deepcopy(instruction)

        expanded_qargs = [self.qbit_argument_conversion(qarg) for qarg in qargs or []]
        expanded_cargs = [self.cbit_argument_conversion(carg) for carg in cargs or []]

        instructions = InstructionSet()
        for (qarg, carg) in instruction.broadcast_arguments(expanded_qargs, expanded_cargs):
            instructions.add(self._append(instruction, qarg, carg), qarg, carg)
        return instructions

    def _append(self, instruction, qargs, cargs):
        """Append an instruction to the end of the circuit, modifying
        the circuit in place.

        Args:
            instruction (Instruction or Operator): Instruction instance to append
            qargs (list(tuple)): qubits to attach instruction to
            cargs (list(tuple)): clbits to attach instruction to

        Returns:
            Instruction: a handle to the instruction that was just added

        Raises:
            CircuitError: if the gate is of a different shape than the wires
                it is being attached to.
        """
        if not isinstance(instruction, Instruction):
            raise CircuitError('object is not an Instruction.')

        # do some compatibility checks
        self._check_dups(qargs)
        self._check_qargs(qargs)
        self._check_cargs(cargs)

        # add the instruction onto the given wires
        instruction_context = instruction, qargs, cargs
        self._data.append(instruction_context)

        self._update_parameter_table(instruction)

        # mark as normal circuit if a new instruction is added
        self.duration = None
        self.unit = 'dt'

        return instruction

    def _update_parameter_table(self, instruction):
        for param_index, param in enumerate(instruction.params):
            if isinstance(param, ParameterExpression):
                current_parameters = self._parameter_table

                for parameter in param.parameters:
                    if parameter in current_parameters:
                        if not self._check_dup_param_spec(self._parameter_table[parameter],
                                                          instruction, param_index):
                            self._parameter_table[parameter].append((instruction, param_index))
                    else:
                        if parameter.name in self._parameter_table.get_names():
                            raise CircuitError(
                                'Name conflict on adding parameter: {}'.format(parameter.name))
                        self._parameter_table[parameter] = [(instruction, param_index)]

        return instruction

    def _check_dup_param_spec(self, parameter_spec_list, instruction, param_index):
        for spec in parameter_spec_list:
            if spec[0] is instruction and spec[1] == param_index:
                return True
        return False

    def add_register(self, *regs):
        """Add registers."""
        if not regs:
            return

        if any([isinstance(reg, int) for reg in regs]):
            # QuantumCircuit defined without registers
            if len(regs) == 1 and isinstance(regs[0], int):
                # QuantumCircuit with anonymous quantum wires e.g. QuantumCircuit(2)
                regs = (QuantumRegister(regs[0], 'q'),)
            elif len(regs) == 2 and all([isinstance(reg, int) for reg in regs]):
                # QuantumCircuit with anonymous wires e.g. QuantumCircuit(2, 3)
                regs = (QuantumRegister(regs[0], 'q'), ClassicalRegister(regs[1], 'c'))
            else:
                raise CircuitError("QuantumCircuit parameters can be Registers or Integers."
                                   " If Integers, up to 2 arguments. QuantumCircuit was called"
                                   " with %s." % (regs,))

        for register in regs:
            if register.name in [reg.name for reg in self.qregs + self.cregs]:
                raise CircuitError("register name \"%s\" already exists"
                                   % register.name)

            if isinstance(register, AncillaRegister):
                self._ancillas.extend(register)

            if isinstance(register, QuantumRegister):
                self.qregs.append(register)
                self._qubits.extend(register)
            elif isinstance(register, ClassicalRegister):
                self.cregs.append(register)
                self._clbits.extend(register)
            else:
                raise CircuitError("expected a register")

    def _check_dups(self, qubits):
        """Raise exception if list of qubits contains duplicates."""
        squbits = set(qubits)
        if len(squbits) != len(qubits):
            raise CircuitError("duplicate qubit arguments")

    def _check_qargs(self, qargs):
        """Raise exception if a qarg is not in this circuit or bad format."""
        if not all(isinstance(i, Qubit) for i in qargs):
            raise CircuitError("qarg is not a Qubit")
        if not all(self.has_register(i.register) for i in qargs):
            raise CircuitError("register not in this circuit")

    def _check_cargs(self, cargs):
        """Raise exception if clbit is not in this circuit or bad format."""
        if not all(isinstance(i, Clbit) for i in cargs):
            raise CircuitError("carg is not a Clbit")
        if not all(self.has_register(i.register) for i in cargs):
            raise CircuitError("register not in this circuit")

    def to_instruction(self, parameter_map=None):
        """Create an Instruction out of this circuit.

        Args:
            parameter_map(dict): For parameterized circuits, a mapping from
               parameters in the circuit to parameters to be used in the
               instruction. If None, existing circuit parameters will also
               parameterize the instruction.

        Returns:
            qiskit.circuit.Instruction: a composite instruction encapsulating this circuit
            (can be decomposed back)
        """
        from qiskit.converters.circuit_to_instruction import circuit_to_instruction
        return circuit_to_instruction(self, parameter_map)

    def to_gate(self, parameter_map=None, label=None):
        """Create a Gate out of this circuit.

        Args:
            parameter_map(dict): For parameterized circuits, a mapping from
               parameters in the circuit to parameters to be used in the
               gate. If None, existing circuit parameters will also
               parameterize the gate.
            label (str): Optional gate label.

        Returns:
            Gate: a composite gate encapsulating this circuit
            (can be decomposed back)
        """
        from qiskit.converters.circuit_to_gate import circuit_to_gate
        return circuit_to_gate(self, parameter_map, label=label)

    def decompose(self):
        """Call a decomposition pass on this circuit,
        to decompose one level (shallow decompose).

        Returns:
            QuantumCircuit: a circuit one level decomposed
        """
        # pylint: disable=cyclic-import
        from qiskit.transpiler.passes.basis.decompose import Decompose
        from qiskit.converters.circuit_to_dag import circuit_to_dag
        from qiskit.converters.dag_to_circuit import dag_to_circuit
        pass_ = Decompose()
        decomposed_dag = pass_.run(circuit_to_dag(self))
        return dag_to_circuit(decomposed_dag)

    def _check_compatible_regs(self, rhs):
        """Raise exception if the circuits are defined on incompatible registers"""
        list1 = self.qregs + self.cregs
        list2 = rhs.qregs + rhs.cregs
        for element1 in list1:
            for element2 in list2:
                if element2.name == element1.name:
                    if element1 != element2:
                        raise CircuitError("circuits are not compatible")

    @staticmethod
    def _get_composite_circuit_qasm_from_instruction(instruction):
        """Returns OpenQASM string composite circuit given an instruction.
        The given instruction should be the result of composite_circuit.to_instruction()."""

        gate_parameters = ",".join(["param%i" % num for num in range(len(instruction.params))])
        qubit_parameters = ",".join(["q%i" % num for num in range(instruction.num_qubits)])
        composite_circuit_gates = ""

        for data, qargs, _ in instruction.definition:
            gate_qargs = ",".join(["q%i" % index for index in [qubit.index for qubit in qargs]])
            composite_circuit_gates += "%s %s; " % (data.qasm(), gate_qargs)

        if composite_circuit_gates:
            composite_circuit_gates = composite_circuit_gates.rstrip(' ')

        if gate_parameters:
            qasm_string = "gate %s(%s) %s { %s }" % (instruction.name, gate_parameters,
                                                     qubit_parameters, composite_circuit_gates)
        else:
            qasm_string = "gate %s %s { %s }" % (instruction.name, qubit_parameters,
                                                 composite_circuit_gates)

        return qasm_string

    def qasm(self, formatted=False, filename=None):
        """Return OpenQASM string.

        Args:
            formatted (bool): Return formatted Qasm string.
            filename (str): Save Qasm to file with name 'filename'.

        Returns:
            str: If formatted=False.

        Raises:
            ImportError: If pygments is not installed and ``formatted`` is
                ``True``.
        """
        existing_gate_names = ['ch', 'cp', 'cx', 'cy', 'cz', 'crx', 'cry', 'crz', 'ccx', 'cswap',
                               'csx', 'cu', 'cu1', 'cu3', 'dcx', 'h', 'i', 'id', 'iden', 'iswap',
                               'ms', 'p', 'r', 'rx', 'rxx', 'ry', 'ryy', 'rz', 'rzx', 'rzz', 's',
                               'sdg', 'swap', 'sx', 'x', 'y', 'z', 't', 'tdg', 'u', 'u1', 'u2',
                               'u3']

        existing_composite_circuits = []

        string_temp = self.header + "\n"
        string_temp += self.extension_lib + "\n"
        for register in self.qregs:
            string_temp += register.qasm() + "\n"
        for register in self.cregs:
            string_temp += register.qasm() + "\n"
        unitary_gates = []
        for instruction, qargs, cargs in self._data:
            if instruction.name == 'measure':
                qubit = qargs[0]
                clbit = cargs[0]
                string_temp += "%s %s[%d] -> %s[%d];\n" % (instruction.qasm(),
                                                           qubit.register.name, qubit.index,
                                                           clbit.register.name, clbit.index)
            # If instruction is a root gate or a root instruction (in that case, compositive)
            elif type(instruction) in [Gate, Instruction]:  # pylint: disable=unidiomatic-typecheck
                if instruction not in existing_composite_circuits:
                    if instruction.name in existing_gate_names:
                        old_name = instruction.name
                        instruction.name += "_" + str(id(instruction))

                        warnings.warn("A gate named {} already exists. "
                                      "We have renamed "
                                      "your gate to {}".format(old_name, instruction.name))

                    # Get qasm of composite circuit
                    qasm_string = self._get_composite_circuit_qasm_from_instruction(instruction)

                    # Insert composite circuit qasm definition right after header and extension lib
                    string_temp = string_temp.replace(self.extension_lib,
                                                      "%s\n%s" % (self.extension_lib,
                                                                  qasm_string))

                    existing_composite_circuits.append(instruction)
                    existing_gate_names.append(instruction.name)

                # Insert qasm representation of the original instruction
                string_temp += "%s %s;\n" % (instruction.qasm(),
                                             ",".join(["%s[%d]" % (j.register.name, j.index)
                                                       for j in qargs + cargs]))
            else:
                string_temp += "%s %s;\n" % (instruction.qasm(),
                                             ",".join(["%s[%d]" % (j.register.name, j.index)
                                                       for j in qargs + cargs]))
            if instruction.name == 'unitary':
                unitary_gates.append(instruction)

        # this resets them, so if another call to qasm() is made the gate def is added again
        for gate in unitary_gates:
            gate._qasm_def_written = False

        if filename:
            with open(filename, 'w+') as file:
                file.write(string_temp)
            file.close()

        if formatted:
            if not HAS_PYGMENTS:
                raise ImportError("To use the formatted output pygments>2.4 "
                                  "must be installed. To install pygments run "
                                  '"pip install pygments".')
            code = pygments.highlight(string_temp,
                                      OpenQASMLexer(),
                                      Terminal256Formatter(style=QasmTerminalStyle))
            print(code)
            return None
        else:
            return string_temp

    def draw(self, output=None, scale=None, filename=None, style=None,
             interactive=False, plot_barriers=True,
             reverse_bits=False, justify=None, vertical_compression='medium', idle_wires=True,
             with_layout=True, fold=None, ax=None, initial_state=False, cregbundle=True):
        """Draw the quantum circuit. Use the output parameter to choose the drawing format:

        **text**: ASCII art TextDrawing that can be printed in the console.

        **matplotlib**: images with color rendered purely in Python.

        **latex**: high-quality images compiled via latex.

        **latex_source**: raw uncompiled latex output.

        Args:
            output (str): select the output method to use for drawing the circuit.
                Valid choices are ``text``, ``mpl``, ``latex``, ``latex_source``.
                By default the `text` drawer is used unless the user config file
                (usually ``~/.qiskit/settings.conf``) has an alternative backend set
                as the default. For example, ``circuit_drawer = latex``. If the output
                kwarg is set, that backend will always be used over the default in
                the user config file.
            scale (float): scale of image to draw (shrink if < 1.0). Only used by
                the `mpl`, `latex` and `latex_source` outputs. Defaults to 1.0.
            filename (str): file path to save image to. Defaults to None.
            style (dict or str): dictionary of style or file name of style json file.
                This option is only used by the `mpl` output type. If a str, it
                is used as the path to a json file which contains a style dict.
                The file will be opened, parsed, and then any style elements in the
                dict will replace the default values in the input dict. A file to
                be loaded must end in ``.json``, but the name entered here can omit
                ``.json``. For example, ``style='iqx.json'`` or ``style='iqx'``.
                If `style` is a dict and the ``'name'`` key is set, that name
                will be used to load a json file, followed by loading the other
                items in the style dict. For example, ``style={'name': 'iqx'}``.
                If `style` is not a str and `name` is not a key in the style dict,
                then the default value from the user config file (usually
                ``~/.qiskit/settings.conf``) will be used, for example,
                ``circuit_mpl_style = iqx``.
                If none of these are set, the `default` style will be used.
                The search path for style json files can be specified in the user
                config, for example,
                ``circuit_mpl_style_path = /home/user/styles:/home/user``.
                See: :ref:`Style Dict Doc <style-dict-doc>` for more
                information on the contents.
            interactive (bool): when set to true, show the circuit in a new window
                (for `mpl` this depends on the matplotlib backend being used
                supporting this). Note when used with either the `text` or the
                `latex_source` output type this has no effect and will be silently
                ignored. Defaults to False.
            reverse_bits (bool): when set to True, reverse the bit order inside
                registers for the output visualization. Defaults to False.
            plot_barriers (bool): enable/disable drawing barriers in the output
                circuit. Defaults to True.
            justify (string): options are ``left``, ``right`` or ``none``. If
                anything else is supplied, it defaults to left justified. It refers
                to where gates should be placed in the output circuit if there is
                an option. ``none`` results in each gate being placed in its own
                column.
            vertical_compression (string): ``high``, ``medium`` or ``low``. It
                merges the lines generated by the `text` output so the drawing
                will take less vertical room.  Default is ``medium``. Only used by
                the `text` output, will be silently ignored otherwise.
            idle_wires (bool): include idle wires (wires with no circuit elements)
                in output visualization. Default is True.
            with_layout (bool): include layout information, with labels on the
                physical layout. Default is True.
            fold (int): sets pagination. It can be disabled using -1. In `text`,
                sets the length of the lines. This is useful when the drawing does
                not fit in the console. If None (default), it will try to guess the
                console width using ``shutil.get_terminal_size()``. However, if
                running in jupyter, the default line length is set to 80 characters.
                In `mpl`, it is the number of (visual) layers before folding.
                Default is 25.
            ax (matplotlib.axes.Axes): Only used by the `mpl` backend. An optional
                Axes object to be used for the visualization output. If none is
                specified, a new matplotlib Figure will be created and used.
                Additionally, if specified there will be no returned Figure since
                it is redundant.
            initial_state (bool): optional. Adds ``|0>`` in the beginning of the wire.
                Default is False.
            cregbundle (bool): optional. If set True, bundle classical registers.
                Default is True.

        Returns:
            :class:`TextDrawing` or :class:`matplotlib.figure` or :class:`PIL.Image` or
            :class:`str`:

            * `TextDrawing` (output='text')
                A drawing that can be printed as ascii art.
            * `matplotlib.figure.Figure` (output='mpl')
                A matplotlib figure object for the circuit diagram.
            * `PIL.Image` (output='latex')
                An in-memory representation of the image of the circuit diagram.
            * `str` (output='latex_source')
                The LaTeX source code for visualizing the circuit diagram.

        Raises:
            VisualizationError: when an invalid output method is selected
            ImportError: when the output methods requires non-installed libraries.

        .. _style-dict-doc:

        **Style Dict Details**

        The style dict kwarg contains numerous options that define the style of the
        output circuit visualization. The style dict is only used by the `mpl`
        output. The options available in the style dict are defined below:

        Args:
            name (str): the name of the style. The name can be set to ``iqx``,
                ``bw``, ``default``, or the name of a user-created json file. This
                overrides the setting in the user config file (usually
                ``~/.qiskit/settings.conf``).
            textcolor (str): the color code to use for all text not inside a gate.
                Defaults to ``#000000``
            subtextcolor (str): the color code to use for subtext. Defaults to
                ``#000000``
            linecolor (str): the color code to use for lines. Defaults to
                ``#000000``
            creglinecolor (str): the color code to use for classical register
                lines. Defaults to ``#778899``
            gatetextcolor (str): the color code to use for gate text. Defaults to
                ``#000000``
            gatefacecolor (str): the color code to use for a gate if no color
                specified in the 'displaycolor' dict. Defaults to ``#BB8BFF``
            barrierfacecolor (str): the color code to use for barriers. Defaults to
                ``#BDBDBD``
            backgroundcolor (str): the color code to use for the background.
                Defaults to ``#FFFFFF``
            edgecolor (str): the color code to use for gate edges when using the
                `bw` style. Defaults to ``#000000``.
            fontsize (int): the font size to use for text. Defaults to 13.
            subfontsize (int): the font size to use for subtext. Defaults to 8.
            showindex (bool): if set to True, show the index numbers at the top.
                Defaults to False.
            figwidth (int): the maximum width (in inches) for the output figure.
                If set to -1, the maximum displayable width will be used.
                Defaults to -1.
            dpi (int): the DPI to use for the output image. Defaults to 150.
            margin (list): a list of margin values to adjust spacing around output
                image. Takes a list of 4 ints: [x left, x right, y bottom, y top].
                Defaults to [2.0, 0.1, 0.1, 0.3].
            creglinestyle (str): The style of line to use for classical registers.
                Choices are ``solid``, ``doublet``, or any valid matplotlib
                `linestyle` kwarg value. Defaults to ``doublet``.
            displaytext (dict): a dictionary of the text to use for certain element
                types in the output visualization. These items allow the use of
                LaTeX formatting for gate names. The 'displaytext' dict can contain
                any number of elements from one to the entire dict above.The default
                values are (`default.json`)::

                    {
                        'u1': '$\\mathrm{U}_1$',
                        'u2': '$\\mathrm{U}_2$',
                        'u3': '$\\mathrm{U}_3$',
                        'u': 'U',
                        'p': 'P',
                        'id': 'I',
                        'x': 'X',
                        'y': 'Y',
                        'z': 'Z',
                        'h': 'H',
                        's': 'S',
                        'sdg': '$\\mathrm{S}^\\dagger$',
                        'sx': '$\\sqrt{\\mathrm{X}}$',
                        'sxdg': '$\\sqrt{\\mathrm{X}}^\\dagger$',
                        't': 'T',
                        'tdg': '$\\mathrm{T}^\\dagger$',
                        'dcx': 'Dcx',
                        'iswap': 'Iswap',
                        'ms': 'MS',
                        'r': 'R',
                        'rx': '$\\mathrm{R}_\\mathrm{X}$',
                        'ry': '$\\mathrm{R}_\\mathrm{Y}$',
                        'rz': '$\\mathrm{R}_\\mathrm{Z}$',
                        'rxx': '$\\mathrm{R}_{\\mathrm{XX}}$',
                        'ryy': '$\\mathrm{R}_{\\mathrm{YY}}$',
                        'rzx': '$\\mathrm{R}_{\\mathrm{ZX}}$',
                        'rzz': '$\\mathrm{R}_{\\mathrm{ZZ}}$',
                        'reset': '$\\left|0\\right\\rangle$',
                        'initialize': '$|\\psi\\rangle$'
                    }

            displaycolor (dict): the color codes to use for each circuit element in
                the form (gate_color, text_color). Colors can also be entered without
                the text color, such as 'u1': '#FA74A6', in which case the text color
                will always be `gatetextcolor`. The `displaycolor` dict can contain
                any number of elements from one to the entire dict above. The default
                values are (`default.json`)::

                    {
                        'u1': ('#FA74A6', '#000000'),
                        'u2': ('#FA74A6', '#000000'),
                        'u3': ('#FA74A6', '#000000'),
                        'id': ('#05BAB6', '#000000'),
                        'u': ('#BB8BFF', '#000000'),
                        'p': ('#BB8BFF', '#000000'),
                        'x': ('#05BAB6', '#000000'),
                        'y': ('#05BAB6', '#000000'),
                        'z': ('#05BAB6', '#000000'),
                        'h': ('#6FA4FF', '#000000'),
                        'cx': ('#6FA4FF', '#000000'),
                        'ccx': ('#BB8BFF', '#000000'),
                        'mcx': ('#BB8BFF', '#000000'),
                        'mcx_gray': ('#BB8BFF', '#000000),
                        'cy': ('#6FA4FF', '#000000'),
                        'cz': ('#6FA4FF', '#000000'),
                        'swap': ('#6FA4FF', '#000000'),
                        'cswap': ('#BB8BFF', '#000000'),
                        'ccswap': ('#BB8BFF', '#000000'),
                        'dcx': ('#6FA4FF', '#000000'),
                        'cdcx': ('#BB8BFF', '#000000'),
                        'ccdcx': ('#BB8BFF', '#000000'),
                        'iswap': ('#6FA4FF', '#000000'),
                        's': ('#6FA4FF', '#000000'),
                        'sdg': ('#6FA4FF', '#000000'),
                        't': ('#BB8BFF', '#000000'),
                        'tdg': ('#BB8BFF', '#000000'),
                        'sx': ('#BB8BFF', '#000000'),
                        'sxdg': ('#BB8BFF', '#000000')
                        'r': ('#BB8BFF', '#000000'),
                        'rx': ('#BB8BFF', '#000000'),
                        'ry': ('#BB8BFF', '#000000'),
                        'rz': ('#BB8BFF', '#000000'),
                        'rxx': ('#BB8BFF', '#000000'),
                        'ryy': ('#BB8BFF', '#000000'),
                        'rzx': ('#BB8BFF', '#000000'),
                        'reset': ('#000000', #FFFFFF'),
                        'target': ('#FFFFFF, '#FFFFFF'),
                        'measure': ('#000000', '#FFFFFF'),
                    }

        Example:
            .. jupyter-execute::

                from qiskit import QuantumRegister, ClassicalRegister, QuantumCircuit
                from qiskit.tools.visualization import circuit_drawer
                q = QuantumRegister(1)
                c = ClassicalRegister(1)
                qc = QuantumCircuit(q, c)
                qc.h(q)
                qc.measure(q, c)
                qc.draw('mpl', style={'showindex': True})
        """

        # pylint: disable=cyclic-import
        from qiskit.visualization import circuit_drawer

        return circuit_drawer(self, scale=scale,
                              filename=filename, style=style,
                              output=output,
                              interactive=interactive,
                              plot_barriers=plot_barriers,
                              reverse_bits=reverse_bits,
                              justify=justify,
                              vertical_compression=vertical_compression,
                              idle_wires=idle_wires,
                              with_layout=with_layout,
                              fold=fold,
                              ax=ax,
                              initial_state=initial_state,
                              cregbundle=cregbundle)

    def size(self):
        """Returns total number of gate operations in circuit.

        Returns:
            int: Total number of gate operations.
        """
        gate_ops = 0
        for instr, _, _ in self._data:
            if instr.name not in ['barrier', 'snapshot']:
                gate_ops += 1
        return gate_ops

    def depth(self):
        """Return circuit depth (i.e., length of critical path).
        This does not include compiler or simulator directives
        such as 'barrier' or 'snapshot'.

        Returns:
            int: Depth of circuit.

        Notes:
            The circuit depth and the DAG depth need not be the
            same.
        """
        # Labels the registers by ints
        # and then the qubit position in
        # a register is given by reg_int+qubit_num
        reg_offset = 0
        reg_map = {}
        for reg in self.qregs + self.cregs:
            reg_map[reg.name] = reg_offset
            reg_offset += reg.size

        # If no registers return 0
        if reg_offset == 0:
            return 0

        # A list that holds the height of each qubit
        # and classical bit.
        op_stack = [0] * reg_offset
        # Here we are playing a modified version of
        # Tetris where we stack gates, but multi-qubit
        # gates, or measurements have a block for each
        # qubit or cbit that are connected by a virtual
        # line so that they all stacked at the same depth.
        # Conditional gates act on all cbits in the register
        # they are conditioned on.
        # We treat barriers or snapshots different as
        # They are transpiler and simulator directives.
        # The max stack height is the circuit depth.
        for instr, qargs, cargs in self._data:
            levels = []
            reg_ints = []
            # If count then add one to stack heights
            count = True
            if instr.name in ['barrier', 'snapshot']:
                count = False
            for ind, reg in enumerate(qargs + cargs):
                # Add to the stacks of the qubits and
                # cbits used in the gate.
                reg_ints.append(reg_map[reg.register.name] + reg.index)
                if count:
                    levels.append(op_stack[reg_ints[ind]] + 1)
                else:
                    levels.append(op_stack[reg_ints[ind]])
            # Assuming here that there is no conditional
            # snapshots or barriers ever.
            if instr.condition:
                # Controls operate over all bits in the
                # classical register they use.
                cint = reg_map[instr.condition[0].name]
                for off in range(instr.condition[0].size):
                    if cint + off not in reg_ints:
                        reg_ints.append(cint + off)
                        levels.append(op_stack[cint + off] + 1)

            max_level = max(levels)
            for ind in reg_ints:
                op_stack[ind] = max_level

        return max(op_stack)

    def width(self):
        """Return number of qubits plus clbits in circuit.

        Returns:
            int: Width of circuit.

        """
        return sum(reg.size for reg in self.qregs + self.cregs)

    @property
    def num_qubits(self):
        """Return number of qubits."""
        qubits = 0
        for reg in self.qregs:
            qubits += reg.size
        return qubits

    @property
    def num_ancillas(self):
        """Return the number of ancilla qubits."""
        return len(self.ancillas)

    @property
    def num_clbits(self):
        """Return number of classical bits."""
        return sum(len(reg) for reg in self.cregs)

    def count_ops(self):
        """Count each operation kind in the circuit.

        Returns:
            OrderedDict: a breakdown of how many operations of each kind, sorted by amount.
        """
        count_ops = {}
        for instr, _, _ in self._data:
            count_ops[instr.name] = count_ops.get(instr.name, 0) + 1
        return OrderedDict(sorted(count_ops.items(), key=lambda kv: kv[1], reverse=True))

    def num_nonlocal_gates(self):
        """Return number of non-local gates (i.e. involving 2+ qubits).

        Conditional nonlocal gates are also included.
        """
        multi_qubit_gates = 0
        for instr, _, _ in self._data:
            if instr.num_qubits > 1 and instr.name not in ['barrier', 'snapshot']:
                multi_qubit_gates += 1
        return multi_qubit_gates

    def num_connected_components(self, unitary_only=False):
        """How many non-entangled subcircuits can the circuit be factored to.

        Args:
            unitary_only (bool): Compute only unitary part of graph.

        Returns:
            int: Number of connected components in circuit.
        """
        # Convert registers to ints (as done in depth).
        reg_offset = 0
        reg_map = {}

        if unitary_only:
            regs = self.qregs
        else:
            regs = self.qregs + self.cregs

        for reg in regs:
            reg_map[reg.name] = reg_offset
            reg_offset += reg.size
        # Start with each qubit or cbit being its own subgraph.
        sub_graphs = [[bit] for bit in range(reg_offset)]

        num_sub_graphs = len(sub_graphs)

        # Here we are traversing the gates and looking to see
        # which of the sub_graphs the gate joins together.
        for instr, qargs, cargs in self._data:
            if unitary_only:
                args = qargs
                num_qargs = len(args)
            else:
                args = qargs + cargs
                num_qargs = len(args) + (1 if instr.condition else 0)

            if num_qargs >= 2 and instr.name not in ['barrier', 'snapshot']:
                graphs_touched = []
                num_touched = 0
                # Controls necessarily join all the cbits in the
                # register that they use.
                if instr.condition and not unitary_only:
                    creg = instr.condition[0]
                    creg_int = reg_map[creg.name]
                    for coff in range(creg.size):
                        temp_int = creg_int + coff
                        for k in range(num_sub_graphs):
                            if temp_int in sub_graphs[k]:
                                graphs_touched.append(k)
                                num_touched += 1
                                break

                for item in args:
                    reg_int = reg_map[item.register.name] + item.index
                    for k in range(num_sub_graphs):
                        if reg_int in sub_graphs[k]:
                            if k not in graphs_touched:
                                graphs_touched.append(k)
                                num_touched += 1
                                break

                # If the gate touches more than one subgraph
                # join those graphs together and return
                # reduced number of subgraphs
                if num_touched > 1:
                    connections = []
                    for idx in graphs_touched:
                        connections.extend(sub_graphs[idx])
                    _sub_graphs = []
                    for idx in range(num_sub_graphs):
                        if idx not in graphs_touched:
                            _sub_graphs.append(sub_graphs[idx])
                    _sub_graphs.append(connections)
                    sub_graphs = _sub_graphs
                    num_sub_graphs -= (num_touched - 1)
            # Cannot go lower than one so break
            if num_sub_graphs == 1:
                break
        return num_sub_graphs

    def num_unitary_factors(self):
        """Computes the number of tensor factors in the unitary
        (quantum) part of the circuit only.
        """
        return self.num_connected_components(unitary_only=True)

    def num_tensor_factors(self):
        """Computes the number of tensor factors in the unitary
        (quantum) part of the circuit only.

        Notes:
            This is here for backwards compatibility, and will be
            removed in a future release of Qiskit. You should call
            `num_unitary_factors` instead.
        """
        return self.num_unitary_factors()

    def copy(self, name=None):
        """Copy the circuit.

        Args:
          name (str): name to be given to the copied circuit. If None, then the name stays the same

        Returns:
          QuantumCircuit: a deepcopy of the current circuit, with the specified name
        """

        cpy = copy.copy(self)
        # copy registers correctly, in copy.copy they are only copied via reference
        cpy.qregs = self.qregs.copy()
        cpy.cregs = self.cregs.copy()
        cpy._qubits = self._qubits.copy()
        cpy._clbits = self._clbits.copy()

        instr_instances = {id(instr): instr
                           for instr, _, __ in self._data}

        instr_copies = {id_: instr.copy()
                        for id_, instr in instr_instances.items()}

        cpy._parameter_table = ParameterTable({
            param: [(instr_copies[id(instr)], param_index)
                    for instr, param_index in self._parameter_table[param]]
            for param in self._parameter_table
        })

        cpy._data = [(instr_copies[id(inst)], qargs.copy(), cargs.copy())
                     for inst, qargs, cargs in self._data]

        cpy._calibrations = copy.deepcopy(self._calibrations)

        if name:
            cpy.name = name
        return cpy

    def _create_creg(self, length, name):
        """ Creates a creg, checking if ClassicalRegister with same name exists
        """
        if name in [creg.name for creg in self.cregs]:
            save_prefix = ClassicalRegister.prefix
            ClassicalRegister.prefix = name
            new_creg = ClassicalRegister(length)
            ClassicalRegister.prefix = save_prefix
        else:
            new_creg = ClassicalRegister(length, name)
        return new_creg

    def _create_qreg(self, length, name):
        """ Creates a qreg, checking if QuantumRegister with same name exists
        """
        if name in [qreg.name for qreg in self.qregs]:
            save_prefix = QuantumRegister.prefix
            QuantumRegister.prefix = name
            new_qreg = QuantumRegister(length)
            QuantumRegister.prefix = save_prefix
        else:
            new_qreg = QuantumRegister(length, name)
        return new_qreg

    def measure_active(self, inplace=True):
        """Adds measurement to all non-idle qubits. Creates a new ClassicalRegister with
        a size equal to the number of non-idle qubits being measured.

        Returns a new circuit with measurements if `inplace=False`.

        Args:
            inplace (bool): All measurements inplace or return new circuit.

        Returns:
            QuantumCircuit: Returns circuit with measurements when `inplace = False`.
        """
        from qiskit.converters.circuit_to_dag import circuit_to_dag
        if inplace:
            circ = self
        else:
            circ = self.copy()
        dag = circuit_to_dag(circ)
        qubits_to_measure = [qubit for qubit in circ.qubits if qubit not in dag.idle_wires()]
        new_creg = circ._create_creg(len(qubits_to_measure), 'measure')
        circ.add_register(new_creg)
        circ.barrier()
        circ.measure(qubits_to_measure, new_creg)

        if not inplace:
            return circ
        else:
            return None

    def measure_all(self, inplace=True):
        """Adds measurement to all qubits. Creates a new ClassicalRegister with a
        size equal to the number of qubits being measured.

        Returns a new circuit with measurements if `inplace=False`.

        Args:
            inplace (bool): All measurements inplace or return new circuit.

        Returns:
            QuantumCircuit: Returns circuit with measurements when `inplace = False`.
        """
        if inplace:
            circ = self
        else:
            circ = self.copy()

        new_creg = circ._create_creg(len(circ.qubits), 'meas')
        circ.add_register(new_creg)
        circ.barrier()
        circ.measure(circ.qubits, new_creg)

        if not inplace:
            return circ
        else:
            return None

    def remove_final_measurements(self, inplace=True):
        """Removes final measurement on all qubits if they are present.
        Deletes the ClassicalRegister that was used to store the values from these measurements
        if it is idle.

        Returns a new circuit without measurements if `inplace=False`.

        Args:
            inplace (bool): All measurements removed inplace or return new circuit.

        Returns:
            QuantumCircuit: Returns circuit with measurements removed when `inplace = False`.
        """
        # pylint: disable=cyclic-import
        from qiskit.transpiler.passes import RemoveFinalMeasurements
        from qiskit.converters import circuit_to_dag

        if inplace:
            circ = self
        else:
            circ = self.copy()

        dag = circuit_to_dag(circ)
        remove_final_meas = RemoveFinalMeasurements()
        new_dag = remove_final_meas.run(dag)

        # Set circ cregs and instructions to match the new DAGCircuit's
        circ.data.clear()
        circ.cregs = list(new_dag.cregs.values())

        for node in new_dag.topological_op_nodes():
            qubits = []
            for qubit in node.qargs:
                qubits.append(new_dag.qregs[qubit.register.name][qubit.index])

            clbits = []
            for clbit in node.cargs:
                clbits.append(new_dag.cregs[clbit.register.name][clbit.index])

            # Get arguments for classical condition (if any)
            inst = node.op.copy()
            inst.condition = node.condition
            circ.append(inst, qubits, clbits)

        if not inplace:
            return circ
        else:
            return None

    @staticmethod
    def from_qasm_file(path):
        """Take in a QASM file and generate a QuantumCircuit object.

        Args:
          path (str): Path to the file for a QASM program
        Return:
          QuantumCircuit: The QuantumCircuit object for the input QASM
        """
        qasm = Qasm(filename=path)
        return _circuit_from_qasm(qasm)

    @staticmethod
    def from_qasm_str(qasm_str):
        """Take in a QASM string and generate a QuantumCircuit object.

        Args:
          qasm_str (str): A QASM program string
        Return:
          QuantumCircuit: The QuantumCircuit object for the input QASM
        """
        qasm = Qasm(data=qasm_str)
        return _circuit_from_qasm(qasm)

    @property
    def global_phase(self):
        """Return the global phase of the circuit in radians."""
        return self._global_phase

    @global_phase.setter
    def global_phase(self, angle):
        """Set the phase of the circuit.

        Args:
            angle (float, ParameterExpression): radians
        """
        if isinstance(angle, ParameterExpression):
            self._global_phase = angle
        else:
            # Set the phase to the [-2 * pi, 2 * pi] interval
            angle = float(angle)
            if not angle:
                self._global_phase = 0
            elif angle < 0:
                self._global_phase = angle % (-2 * np.pi)
            else:
                self._global_phase = angle % (2 * np.pi)

    @property
    def parameters(self):
        """Convenience function to get the parameters defined in the parameter table."""
        return self._parameter_table.get_keys()

    @property
    def num_parameters(self):
        """Convenience function to get the number of parameter objects in the circuit."""
        return len(self.parameters)

    def assign_parameters(self, param_dict, inplace=False):
        """Assign parameters to new parameters or values.

        The keys of the parameter dictionary must be Parameter instances in the current circuit. The
        values of the dictionary can either be numeric values or new parameter objects.
        The values can be assigned to the current circuit object or to a copy of it.

        Args:
            param_dict (dict): A dictionary specifying the mapping from ``current_parameter``
                to ``new_parameter``, where ``new_parameter`` can be a new parameter object
                or a numeric value.
            inplace (bool): If False, a copy of the circuit with the bound parameters is
                returned. If True the circuit instance itself is modified.

        Raises:
            CircuitError: If param_dict contains parameters not present in the circuit

        Returns:
            optional(QuantumCircuit): A copy of the circuit with bound parameters, if
                ``inplace`` is True, otherwise None.

        Examples:

            Create a parameterized circuit and assign the parameters in-place.

            .. jupyter-execute::

                from qiskit.circuit import QuantumCircuit, Parameter

                circuit = QuantumCircuit(2)
                params = [Parameter('A'), Parameter('B'), Parameter('C')]
                circuit.ry(params[0], 0)
                circuit.crx(params[1], 0, 1)

                print('Original circuit:')
                print(circuit.draw())

                circuit.assign_parameters({params[0]: params[2]}, inplace=True)

                print('Assigned in-place:')
                print(circuit.draw())

            Bind the values out-of-place and get a copy of the original circuit.

            .. jupyter-execute::

                from qiskit.circuit import QuantumCircuit, ParameterVector

                circuit = QuantumCircuit(2)
                params = ParameterVector('P', 2)
                circuit.ry(params[0], 0)
                circuit.crx(params[1], 0, 1)

                bound_circuit = circuit.assign_parameters({params[0]: 1, params[1]: 2})
                print('Bound circuit:')
                print(bound_circuit.draw())

                print('The original circuit is unchanged:')
                print(circuit.draw())

        """
        # replace in self or in a copy depending on the value of in_place
        bound_circuit = self if inplace else self.copy()

        # unroll the parameter dictionary (needed if e.g. it contains a ParameterVector)
        unrolled_param_dict = self._unroll_param_dict(param_dict)

        # check that only existing parameters are in the parameter dictionary
        if unrolled_param_dict.keys() > self._parameter_table.keys():
            raise CircuitError('Cannot bind parameters ({}) not present in the circuit.'.format(
                [str(p) for p in param_dict.keys() - self._parameter_table]))

        # replace the parameters with a new Parameter ("substitute") or numeric value ("bind")
        for parameter, value in unrolled_param_dict.items():
            bound_circuit._assign_parameter(parameter, value)

        return None if inplace else bound_circuit

    def bind_parameters(self, value_dict):
        """Assign numeric parameters to values yielding a new circuit.

        To assign new Parameter objects or bind the values in-place, without yielding a new
        circuit, use the assign_parameters method.

        Args:
            value_dict (dict): {parameter: value, ...}

        Raises:
            CircuitError: If value_dict contains parameters not present in the circuit
            TypeError: If value_dict contains a ParameterExpression in the values.

        Returns:
            QuantumCircuit: copy of self with assignment substitution.
        """
        if any(isinstance(value, ParameterExpression) for value in value_dict.values()):
            raise TypeError('Found ParameterExpression in values; use assign_parameters instead.')
        return self.assign_parameters(value_dict)

    def _unroll_param_dict(self, value_dict):
        unrolled_value_dict = {}
        for (param, value) in value_dict.items():
            if isinstance(param, ParameterExpression):
                unrolled_value_dict[param] = value
            if isinstance(param, ParameterVector):
                if not len(param) == len(value):
                    raise CircuitError('ParameterVector {} has length {}, which '
                                       'differs from value list {} of '
                                       'len {}'.format(param, len(param), value, len(value)))
                unrolled_value_dict.update(zip(param, value))
        return unrolled_value_dict

    def _assign_parameter(self, parameter, value):
        """Update this circuit where instances of ``parameter`` are replaced by ``value``, which
        can be either a numeric value or a new parameter expression.

        Args:
            parameter (ParameterExpression): Parameter to be bound
            value (Union(ParameterExpression, float, int)): A numeric or parametric expression to
                replace instances of ``parameter``.
        """
        for instr, param_index in self._parameter_table[parameter]:
            instr.params[param_index] = instr.params[param_index].assign(parameter, value)
            self._rebind_definition(instr, parameter, value)

        if isinstance(value, ParameterExpression):
            entry = self._parameter_table.pop(parameter)
            for new_parameter in value.parameters:
                self._parameter_table[new_parameter] = entry
        else:
            del self._parameter_table[parameter]  # clear evaluated expressions

        if (isinstance(self.global_phase, ParameterExpression) and
                parameter in self.global_phase.parameters):
            self.global_phase = self.global_phase.assign(parameter, value)
        self._assign_calibration_parameters(parameter, value)

    def _assign_calibration_parameters(self, parameter, value):
        """Update parameterized pulse gate calibrations, if there are any which contain
        ``parameter``. This updates the calibration mapping as well as the gate definition
        ``Schedule``s, which also may contain ``parameter``.
        """
        for cals in self.calibrations.values():
            for (qubit, cal_params), schedule in copy.copy(cals).items():
                if any(isinstance(p, ParameterExpression) and parameter in p.parameters
                       for p in cal_params):
                    del cals[(qubit, cal_params)]
                    new_cal_params = []
                    for p in cal_params:
                        if isinstance(p, ParameterExpression) and parameter in p.parameters:
                            new_param = p.assign(parameter, value)
                            if not new_param.parameters:
                                new_param = float(new_param)
                            new_cal_params.append(new_param)
                        else:
                            new_cal_params.append(p)
                    schedule.assign_parameters({parameter: value})
                    cals[(qubit, tuple(new_cal_params))] = schedule

    def _rebind_definition(self, instruction, parameter, value):
        if instruction._definition:
            for op, _, _ in instruction._definition:
                for idx, param in enumerate(op.params):
                    if isinstance(param, ParameterExpression) and parameter in param.parameters:
                        if isinstance(value, ParameterExpression):
                            op.params[idx] = param.subs({parameter: value})
                        else:
                            op.params[idx] = param.bind({parameter: value})
                        self._rebind_definition(op, parameter, value)

    def barrier(self, *qargs):
        """Apply :class:`~qiskit.circuit.Barrier`. If qargs is None, applies to all."""
        from .barrier import Barrier
        qubits = []

        if not qargs:  # None
            for qreg in self.qregs:
                for j in range(qreg.size):
                    qubits.append(qreg[j])

        for qarg in qargs:
            if isinstance(qarg, QuantumRegister):
                qubits.extend([qarg[j] for j in range(qarg.size)])
            elif isinstance(qarg, list):
                qubits.extend(qarg)
            elif isinstance(qarg, range):
                qubits.extend(list(qarg))
            elif isinstance(qarg, slice):
                qubits.extend(self.qubits[qarg])
            else:
                qubits.append(qarg)

        return self.append(Barrier(len(qubits)), qubits, [])

    def delay(self, duration, qarg=None, unit='dt'):
        """Apply :class:`~qiskit.circuit.Delay`. If qarg is None, applies to all qubits.
        When applying to multiple qubits, delays with the same duration will be created.

        Args:
            duration (int or float): duration of the delay.
            qarg (Object): qubit argument to apply this delay.
            unit (str): unit of the duration. Supported units: 's', 'ms', 'us', 'ns', 'ps', 'dt'.
                Default is ``dt``, i.e. integer time unit depending on the target backend.

        Returns:
            qiskit.Instruction: the attached delay instruction.

        Raises:
            CircuitError: if arguments have bad format.
        """
        qubits = []
        if qarg is None:  # -> apply delays to all qubits
            for q in self.qubits:
                qubits.append(q)
        else:
            if isinstance(qarg, QuantumRegister):
                qubits.extend([qarg[j] for j in range(qarg.size)])
            elif isinstance(qarg, list):
                qubits.extend(qarg)
            elif isinstance(qarg, (range, tuple)):
                qubits.extend(list(qarg))
            elif isinstance(qarg, slice):
                qubits.extend(self.qubits[qarg])
            else:
                qubits.append(qarg)

        instructions = InstructionSet()
        for q in qubits:
            inst = (Delay(duration, unit), [q], [])
            self.append(*inst)
            instructions.add(*inst)
        return instructions

    def h(self, qubit):  # pylint: disable=invalid-name
        """Apply :class:`~qiskit.circuit.library.HGate`."""
        from .library.standard_gates.h import HGate
        return self.append(HGate(), [qubit], [])

    def ch(self, control_qubit, target_qubit,  # pylint: disable=invalid-name
           label=None, ctrl_state=None):
        """Apply :class:`~qiskit.circuit.library.CHGate`."""
        from .library.standard_gates.h import CHGate
        return self.append(CHGate(label=label, ctrl_state=ctrl_state),
                           [control_qubit, target_qubit], [])

    def i(self, qubit):
        """Apply :class:`~qiskit.circuit.library.IGate`."""
        from .library.standard_gates.i import IGate
        return self.append(IGate(), [qubit], [])

    def id(self, qubit):  # pylint: disable=invalid-name
        """Apply :class:`~qiskit.circuit.library.IGate`."""
        return self.i(qubit)

    def ms(self, theta, qubits):  # pylint: disable=invalid-name
        """Apply :class:`~qiskit.circuit.library.MSGate`."""
        # pylint: disable=cyclic-import
        from .library.generalized_gates.gms import MSGate
        return self.append(MSGate(len(qubits), theta), qubits)

    def p(self, theta, qubit):
        """Apply :class:`~qiskit.circuit.library.PhaseGate`."""
        from .library.standard_gates.p import PhaseGate
        return self.append(PhaseGate(theta), [qubit], [])

    def cp(self, theta, control_qubit, target_qubit, label=None, ctrl_state=None):
        """Apply :class:`~qiskit.circuit.library.CPhaseGate`."""
        from .library.standard_gates.p import CPhaseGate
        return self.append(CPhaseGate(theta, label=label, ctrl_state=ctrl_state),
                           [control_qubit, target_qubit], [])

    def mcp(self, lam, control_qubits, target_qubit):
        """Apply :class:`~qiskit.circuit.library.MCPhaseGate`."""
        from .library.standard_gates.p import MCPhaseGate
        num_ctrl_qubits = len(control_qubits)
        return self.append(MCPhaseGate(lam, num_ctrl_qubits), control_qubits[:] + [target_qubit],
                           [])

    def r(self, theta, phi, qubit):  # pylint: disable=invalid-name
        """Apply :class:`~qiskit.circuit.library.RGate`."""
        from .library.standard_gates.r import RGate
        return self.append(RGate(theta, phi), [qubit], [])

    def rccx(self, control_qubit1, control_qubit2, target_qubit):
        """Apply :class:`~qiskit.circuit.library.RCCXGate`."""
        from .library.standard_gates.x import RCCXGate
        return self.append(RCCXGate(), [control_qubit1, control_qubit2, target_qubit], [])

    def rcccx(self, control_qubit1, control_qubit2, control_qubit3, target_qubit):
        """Apply :class:`~qiskit.circuit.library.RC3XGate`."""
        from .library.standard_gates.x import RC3XGate
        return self.append(RC3XGate(),
                           [control_qubit1, control_qubit2, control_qubit3, target_qubit],
                           [])

    def rx(self, theta, qubit, label=None):  # pylint: disable=invalid-name
        """Apply :class:`~qiskit.circuit.library.RXGate`."""
        from .library.standard_gates.rx import RXGate
        return self.append(RXGate(theta, label=label), [qubit], [])

    def crx(self, theta, control_qubit, target_qubit, label=None, ctrl_state=None):
        """Apply :class:`~qiskit.circuit.library.CRXGate`."""
        from .library.standard_gates.rx import CRXGate
        return self.append(CRXGate(theta, label=label, ctrl_state=ctrl_state),
                           [control_qubit, target_qubit], [])

    def rxx(self, theta, qubit1, qubit2):
        """Apply :class:`~qiskit.circuit.library.RXXGate`."""
        from .library.standard_gates.rxx import RXXGate
        return self.append(RXXGate(theta), [qubit1, qubit2], [])

    def ry(self, theta, qubit, label=None):  # pylint: disable=invalid-name
        """Apply :class:`~qiskit.circuit.library.RYGate`."""
        from .library.standard_gates.ry import RYGate
        return self.append(RYGate(theta, label=label), [qubit], [])

    def cry(self, theta, control_qubit, target_qubit, label=None, ctrl_state=None):
        """Apply :class:`~qiskit.circuit.library.CRYGate`."""
        from .library.standard_gates.ry import CRYGate
        return self.append(CRYGate(theta, label=label, ctrl_state=ctrl_state),
                           [control_qubit, target_qubit], [])

    def ryy(self, theta, qubit1, qubit2):
        """Apply :class:`~qiskit.circuit.library.RYYGate`."""
        from .library.standard_gates.ryy import RYYGate
        return self.append(RYYGate(theta), [qubit1, qubit2], [])

    def rz(self, phi, qubit):  # pylint: disable=invalid-name
        """Apply :class:`~qiskit.circuit.library.RZGate`."""
        from .library.standard_gates.rz import RZGate
        return self.append(RZGate(phi), [qubit], [])

    def crz(self, theta, control_qubit, target_qubit, label=None, ctrl_state=None):
        """Apply :class:`~qiskit.circuit.library.CRZGate`."""
        from .library.standard_gates.rz import CRZGate
        return self.append(CRZGate(theta, label=label, ctrl_state=ctrl_state),
                           [control_qubit, target_qubit], [])

    def rzx(self, theta, qubit1, qubit2):
        """Apply :class:`~qiskit.circuit.library.RZXGate`."""
        from .library.standard_gates.rzx import RZXGate
        return self.append(RZXGate(theta), [qubit1, qubit2], [])

    def rzz(self, theta, qubit1, qubit2):
        """Apply :class:`~qiskit.circuit.library.RZZGate`."""
        from .library.standard_gates.rzz import RZZGate
        return self.append(RZZGate(theta), [qubit1, qubit2], [])

    def s(self, qubit):  # pylint: disable=invalid-name
        """Apply :class:`~qiskit.circuit.library.SGate`."""
        from .library.standard_gates.s import SGate
        return self.append(SGate(), [qubit], [])

    def sdg(self, qubit):
        """Apply :class:`~qiskit.circuit.library.SdgGate`."""
        from .library.standard_gates.s import SdgGate
        return self.append(SdgGate(), [qubit], [])

    def swap(self, qubit1, qubit2):
        """Apply :class:`~qiskit.circuit.library.SwapGate`."""
        from .library.standard_gates.swap import SwapGate
        return self.append(SwapGate(), [qubit1, qubit2], [])

    def iswap(self, qubit1, qubit2):
        """Apply :class:`~qiskit.circuit.library.iSwapGate`."""
        from .library.standard_gates.iswap import iSwapGate
        return self.append(iSwapGate(), [qubit1, qubit2], [])

    def cswap(self, control_qubit, target_qubit1, target_qubit2, label=None, ctrl_state=None):
        """Apply :class:`~qiskit.circuit.library.CSwapGate`."""
        from .library.standard_gates.swap import CSwapGate
        return self.append(CSwapGate(label=label, ctrl_state=ctrl_state),
                           [control_qubit, target_qubit1, target_qubit2], [])

    def fredkin(self, control_qubit, target_qubit1, target_qubit2):
        """Apply :class:`~qiskit.circuit.library.CSwapGate`."""
        return self.cswap(control_qubit, target_qubit1, target_qubit2)

    def sx(self, qubit):  # pylint: disable=invalid-name
        """Apply :class:`~qiskit.circuit.library.SXGate`."""
        from .library.standard_gates.sx import SXGate
        return self.append(SXGate(), [qubit], [])

    def sxdg(self, qubit):
        """Apply :class:`~qiskit.circuit.library.SXdgGate`."""
        from .library.standard_gates.sx import SXdgGate
        return self.append(SXdgGate(), [qubit], [])

    def csx(self, control_qubit, target_qubit, label=None, ctrl_state=None):
        """Apply :class:`~qiskit.circuit.library.CSXGate`."""
        from .library.standard_gates.sx import CSXGate
        return self.append(CSXGate(label=label, ctrl_state=ctrl_state),
                           [control_qubit, target_qubit], [])

    def t(self, qubit):  # pylint: disable=invalid-name
        """Apply :class:`~qiskit.circuit.library.TGate`."""
        from .library.standard_gates.t import TGate
        return self.append(TGate(), [qubit], [])

    def tdg(self, qubit):
        """Apply :class:`~qiskit.circuit.library.TdgGate`."""
        from .library.standard_gates.t import TdgGate
        return self.append(TdgGate(), [qubit], [])

    def u(self, theta, phi, lam, qubit):  # pylint: disable=invalid-name
        """Apply :class:`~qiskit.circuit.library.UGate`."""
        from .library.standard_gates.u import UGate
        return self.append(UGate(theta, phi, lam), [qubit], [])

    def cu(self, theta, phi, lam, gamma,   # pylint: disable=invalid-name
           control_qubit, target_qubit, label=None, ctrl_state=None):
        """Apply :class:`~qiskit.circuit.library.CUGate`."""
        from .library.standard_gates.u import CUGate
        return self.append(CUGate(theta, phi, lam, gamma, label=label, ctrl_state=ctrl_state),
                           [control_qubit, target_qubit], [])

    def u1(self, theta, qubit):  # pylint: disable=invalid-name
        """Apply :class:`~qiskit.circuit.library.U1Gate`."""
        from .library.standard_gates.u1 import U1Gate
        warnings.warn('The QuantumCircuit.u1 method is deprecated as of 0.16.0. It will be removed '
                      'no earlier than 3 months after the release date. You should use the '
                      'QuantumCircuit.p method instead, which acts identically.',
                      DeprecationWarning, stacklevel=2)
        return self.append(U1Gate(theta), [qubit], [])

    def cu1(self, theta, control_qubit, target_qubit, label=None, ctrl_state=None):
        """Apply :class:`~qiskit.circuit.library.CU1Gate`."""
        from .library.standard_gates.u1 import CU1Gate
        warnings.warn('The QuantumCircuit.cu1 method is deprecated as of 0.16.0. It will be '
                      'removed no earlier than 3 months after the release date. You should use the '
                      'QuantumCircuit.cp method instead, which acts identically.',
                      DeprecationWarning, stacklevel=2)
        return self.append(CU1Gate(theta, label=label, ctrl_state=ctrl_state),
                           [control_qubit, target_qubit], [])

    def mcu1(self, lam, control_qubits, target_qubit):
        """Apply :class:`~qiskit.circuit.library.MCU1Gate`."""
        from .library.standard_gates.u1 import MCU1Gate
        warnings.warn('The QuantumCircuit.mcu1 method is deprecated as of 0.16.0. It will be '
                      'removed no earlier than 3 months after the release date. You should use the '
                      'QuantumCircuit.mcp method instead, which acts identically.',
                      DeprecationWarning, stacklevel=2)
        num_ctrl_qubits = len(control_qubits)
        return self.append(MCU1Gate(lam, num_ctrl_qubits), control_qubits[:] + [target_qubit], [])

    def u2(self, phi, lam, qubit):  # pylint: disable=invalid-name
        """Apply :class:`~qiskit.circuit.library.U2Gate`."""
        from .library.standard_gates.u2 import U2Gate
        warnings.warn('The QuantumCircuit.u2 method is deprecated as of 0.16.0. It will be '
                      'removed no earlier than 3 months after the release date. You can use the '
                      'general 1-qubit gate QuantumCircuit.u instead: u2(φ,λ) = u(π/2, φ, λ). '
                      'Alternatively, you can decompose it in terms of QuantumCircuit.p and '
                      'QuantumCircuit.sx: u2(φ,λ) = p(π/2+φ) sx p(π/2+λ) (1 pulse on hardware).',
                      DeprecationWarning, stacklevel=2)
        return self.append(U2Gate(phi, lam), [qubit], [])

    def u3(self, theta, phi, lam, qubit):  # pylint: disable=invalid-name
        """Apply :class:`~qiskit.circuit.library.U3Gate`."""
        from .library.standard_gates.u3 import U3Gate
        warnings.warn('The QuantumCircuit.u3 method is deprecated as of 0.16.0. It will be '
                      'removed no earlier than 3 months after the release date. You should use '
                      'QuantumCircuit.u instead, which acts identically. Alternatively, you can '
                      'decompose u3 in terms of QuantumCircuit.p and QuantumCircuit.sx: '
                      'u3(ϴ,φ,λ) = p(φ+π) sx p(ϴ+π) sx p(λ) (2 pulses on hardware).',
                      DeprecationWarning, stacklevel=2)
        return self.append(U3Gate(theta, phi, lam), [qubit], [])

    def cu3(self, theta, phi, lam, control_qubit, target_qubit, label=None, ctrl_state=None):
        """Apply :class:`~qiskit.circuit.library.CU3Gate`."""
        from .library.standard_gates.u3 import CU3Gate
        warnings.warn('The QuantumCircuit.cu3 method is deprecated as of 0.16.0. It will be '
                      'removed no earlier than 3 months after the release date. You should use the '
                      'QuantumCircuit.cu method instead, where cu3(ϴ,φ,λ) = cu(ϴ,φ,λ,0).',
                      DeprecationWarning, stacklevel=2)
        return self.append(CU3Gate(theta, phi, lam, label=label, ctrl_state=ctrl_state),
                           [control_qubit, target_qubit], [])

    def x(self, qubit, label=None):
        """Apply :class:`~qiskit.circuit.library.XGate`."""
        from .library.standard_gates.x import XGate
        return self.append(XGate(label=label), [qubit], [])

    def cx(self, control_qubit, target_qubit,  # pylint:disable=invalid-name
           label=None, ctrl_state=None):
        """Apply :class:`~qiskit.circuit.library.CXGate`."""
        from .library.standard_gates.x import CXGate
        return self.append(CXGate(label=label, ctrl_state=ctrl_state),
                           [control_qubit, target_qubit], [])

    def cnot(self, control_qubit, target_qubit, label=None, ctrl_state=None):
        """Apply :class:`~qiskit.circuit.library.CXGate`."""
        self.cx(control_qubit, target_qubit, label, ctrl_state)

    def dcx(self, qubit1, qubit2):
        """Apply :class:`~qiskit.circuit.library.DCXGate`."""
        from .library.standard_gates.dcx import DCXGate
        return self.append(DCXGate(), [qubit1, qubit2], [])

    def ccx(self, control_qubit1, control_qubit2, target_qubit):
        """Apply :class:`~qiskit.circuit.library.CCXGate`."""
        from .library.standard_gates.x import CCXGate
        return self.append(CCXGate(),
                           [control_qubit1, control_qubit2, target_qubit], [])

    def toffoli(self, control_qubit1, control_qubit2, target_qubit):
        """Apply :class:`~qiskit.circuit.library.CCXGate`."""
        self.ccx(control_qubit1, control_qubit2, target_qubit)

    def mcx(self, control_qubits, target_qubit, ancilla_qubits=None, mode='noancilla'):
        """Apply :class:`~qiskit.circuit.library.MCXGate`.

        The multi-cX gate can be implemented using different techniques, which use different numbers
        of ancilla qubits and have varying circuit depth. These modes are:
        - 'no-ancilla': Requires 0 ancilla qubits.
        - 'recursion': Requires 1 ancilla qubit if more than 4 controls are used, otherwise 0.
        - 'v-chain': Requires 2 less ancillas than the number of control qubits.
        - 'v-chain-dirty': Same as for the clean ancillas (but the circuit will be longer).
        """
        from .library.standard_gates.x import MCXGrayCode, MCXRecursive, MCXVChain
        num_ctrl_qubits = len(control_qubits)

        available_implementations = {
            'noancilla': MCXGrayCode(num_ctrl_qubits),
            'recursion': MCXRecursive(num_ctrl_qubits),
            'v-chain': MCXVChain(num_ctrl_qubits, False),
            'v-chain-dirty': MCXVChain(num_ctrl_qubits, dirty_ancillas=True),
            # outdated, previous names
            'advanced': MCXRecursive(num_ctrl_qubits),
            'basic': MCXVChain(num_ctrl_qubits, dirty_ancillas=False),
            'basic-dirty-ancilla': MCXVChain(num_ctrl_qubits, dirty_ancillas=True)
        }

        # check ancilla input
        if ancilla_qubits:
            _ = self.qbit_argument_conversion(ancilla_qubits)

        try:
            gate = available_implementations[mode]
        except KeyError:
            all_modes = list(available_implementations.keys())
            raise ValueError('Unsupported mode ({}) selected, choose one of {}'.format(mode,
                                                                                       all_modes))

        if hasattr(gate, 'num_ancilla_qubits') and gate.num_ancilla_qubits > 0:
            required = gate.num_ancilla_qubits
            if ancilla_qubits is None:
                raise AttributeError('No ancillas provided, but {} are needed!'.format(required))

            # convert ancilla qubits to a list if they were passed as int or qubit
            if not hasattr(ancilla_qubits, '__len__'):
                ancilla_qubits = [ancilla_qubits]

            if len(ancilla_qubits) < required:
                actually = len(ancilla_qubits)
                raise ValueError('At least {} ancillas required, but {} given.'.format(required,
                                                                                       actually))
            # size down if too many ancillas were provided
            ancilla_qubits = ancilla_qubits[:required]
        else:
            ancilla_qubits = []

        return self.append(gate, control_qubits[:] + [target_qubit] + ancilla_qubits[:], [])

    def mct(self, control_qubits, target_qubit, ancilla_qubits=None, mode='noancilla'):
        """Apply :class:`~qiskit.circuit.library.MCXGate`."""
        return self.mcx(control_qubits, target_qubit, ancilla_qubits, mode)

    def y(self, qubit):
        """Apply :class:`~qiskit.circuit.library.YGate`."""
        from .library.standard_gates.y import YGate
        return self.append(YGate(), [qubit], [])

    def cy(self, control_qubit, target_qubit,   # pylint: disable=invalid-name
           label=None, ctrl_state=None):
        """Apply :class:`~qiskit.circuit.library.CYGate`."""
        from .library.standard_gates.y import CYGate
        return self.append(CYGate(label=label, ctrl_state=ctrl_state),
                           [control_qubit, target_qubit], [])

    def z(self, qubit):
        """Apply :class:`~qiskit.circuit.library.ZGate`."""
        from .library.standard_gates.z import ZGate
        return self.append(ZGate(), [qubit], [])

    def cz(self, control_qubit, target_qubit,  # pylint: disable=invalid-name
           label=None, ctrl_state=None):
        """Apply :class:`~qiskit.circuit.library.CZGate`."""
        from .library.standard_gates.z import CZGate
        return self.append(CZGate(label=label, ctrl_state=ctrl_state),
                           [control_qubit, target_qubit], [])

    def pauli(self, pauli_string, qubits):  # pylint: disable=invalid-name
        """Apply :class:`~qiskit.circuit.library.PauliGate`."""
        from qiskit.circuit.library.generalized_gates.pauli import PauliGate
        return self.append(PauliGate(pauli_string), qubits, [])

    def add_calibration(self, gate, qubits, schedule, params=None):
        """Register a low-level, custom pulse definition for the given gate.

        Args:
            gate (Union[Gate, str]): Gate information.
            qubits (Union[int, Tuple[int]]): List of qubits to be measured.
            schedule (Schedule): Schedule information.
            params (Optional[List[Union[float, Parameter]]]): A list of parameters.

        Raises:
            Exception: if the gate is of type string and params is None.
        """
        if isinstance(gate, Gate):
            self._calibrations[gate.name][(tuple(qubits), tuple(gate.params))] = schedule
        else:
            self._calibrations[gate][(tuple(qubits), tuple(params or []))] = schedule

    # Functions only for scheduled circuits
    def qubit_duration(self, *qubits: Union[Qubit, int]) -> Union[int, float]:
        """Return the duration between the start and stop time of the first and last instructions,
        excluding delays, over the supplied qubits. Its time unit is ``self.unit``.

        Args:
            *qubits: Qubits within ``self`` to include.

        Returns:
            Return the duration between the first start and last stop time of non-delay instructions
        """
        return self.qubit_stop_time(*qubits) - self.qubit_start_time(*qubits)

    def qubit_start_time(self, *qubits: Union[Qubit, int]) -> Union[int, float]:
        """Return the start time of the first instruction, excluding delays,
        over the supplied qubits. Its time unit is ``self.unit``.

        Return 0 if there are no instructions over qubits

        Args:
            *qubits: Qubits within ``self`` to include. Integers are allowed for qubits, indicating
            indices of ``self.qubits``.

        Returns:
            Return the start time of the first instruction, excluding delays, over the qubits

        Raises:
            CircuitError: if ``self`` is a not-yet scheduled circuit.
        """
        if self.duration is None:
            # circuit has only delays, this is kind of scheduled
            for inst, _, _ in self.data:
                if not isinstance(inst, Delay):
                    raise CircuitError("qubit_start_time is defined only for scheduled circuit.")
            return 0

        qubits = [self.qubits[q] if isinstance(q, int) else q for q in qubits]

        starts = {q: 0 for q in qubits}
        dones = {q: False for q in qubits}
        for inst, qargs, _ in self.data:
            for q in qubits:
                if q in qargs:
                    if isinstance(inst, Delay):
                        if not dones[q]:
                            starts[q] += inst.duration
                    else:
                        dones[q] = True
            if len(qubits) == len([done for done in dones.values() if done]):  # all done
                return min(start for start in starts.values())

        return 0  # If there are no instructions over bits

    def qubit_stop_time(self, *qubits: Union[Qubit, int]) -> Union[int, float]:
        """Return the stop time of the last instruction, excluding delays, over the supplied qubits.
        Its time unit is ``self.unit``.

        Return 0 if there are no instructions over qubits

        Args:
            *qubits: Qubits within ``self`` to include. Integers are allowed for qubits, indicating
            indices of ``self.qubits``.

        Returns:
            Return the stop time of the last instruction, excluding delays, over the qubits

        Raises:
            CircuitError: if ``self`` is a not-yet scheduled circuit.
        """
        if self.duration is None:
            # circuit has only delays, this is kind of scheduled
            for inst, _, _ in self.data:
                if not isinstance(inst, Delay):
                    raise CircuitError("qubit_stop_time is defined only for scheduled circuit.")
            return 0

        qubits = [self.qubits[q] if isinstance(q, int) else q for q in qubits]

        stops = {q: self.duration for q in qubits}
        dones = {q: False for q in qubits}
        for inst, qargs, _ in reversed(self.data):
            for q in qubits:
                if q in qargs:
                    if isinstance(inst, Delay):
                        if not dones[q]:
                            stops[q] -= inst.duration
                    else:
                        dones[q] = True
            if len(qubits) == len([done for done in dones.values() if done]):  # all done
                return max(stop for stop in stops.values())

        return 0  # If there are no instructions over bits


def _circuit_from_qasm(qasm):
    # pylint: disable=cyclic-import
    from qiskit.converters import ast_to_dag
    from qiskit.converters import dag_to_circuit
    ast = qasm.parse()
    dag = ast_to_dag(ast)
    return dag_to_circuit(dag)<|MERGE_RESOLUTION|>--- conflicted
+++ resolved
@@ -154,25 +154,7 @@
 
         if name is None:
             name = self.cls_prefix() + str(self.cls_instances())
-<<<<<<< HEAD
-            # pylint: disable=not-callable
-            # (known pylint bug: https://github.com/PyCQA/pylint/issues/1699)
-            if sys.platform != "win32":
-                if isinstance(mp.current_process(),
-                              (mp.context.ForkProcess, mp.context.SpawnProcess)):
-                    name += '-{}'.format(mp.current_process().pid)
-                elif sys.version_info[0] == 3 \
-                    and (sys.version_info[1] == 5 or sys.version_info[1] == 6) \
-                        and mp.current_process().name != 'MainProcess':
-                    # It seems condition of if-statement doesn't work in python 3.5 and 3.6
-                    # because processes created by "ProcessPoolExecutor" are not
-                    # mp.context.ForkProcess or mp.context.SpawnProcess. As a workaround,
-                    # "name" of the process is checked instead.
-                    name += '-{}'.format(mp.current_process().pid)
-            else:
-=======
-            if sys.platform != "win32" and not is_main_process():
->>>>>>> 8c40b025
+            if not is_main_process():
                 name += '-{}'.format(mp.current_process().pid)
         self._increment_instances()
 
