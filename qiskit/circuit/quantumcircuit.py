--- conflicted
+++ resolved
@@ -619,12 +619,18 @@
                 physical layout. Default is True.
             fold (int): Sets pagination. It can be disabled using -1.
                 In `text`, sets the length of the lines. This useful when the
-<<<<<<< HEAD
                 drawing does not fit in the console. If None (default), it will
                 try to guess the console width using ``shutil.
                 get_terminal_size()``. However, if running in jupyter, the
                 default line length is set to 80 characters. In ``mpl`` is the
                 number of (visual) layers before folding. Default is 25.
+            ax (matplotlib.axes.Axes): An optional Axes object to be used for
+                the visualization output. If none is specified a new matplotlib
+                Figure will be created and used. Additionally, if specified there
+                will be no returned Figure since it is redundant. This is only used
+                when the ``output`` kwarg is set to use the ``mpl`` backend. It
+                will be silently ignored with all other outputs.                
+                
         Returns:
             :class:`PIL.Image` or :class:`matplotlib.figure` or :class:`str` or
             :class:`TextDrawing`:
@@ -638,29 +644,7 @@
                 The LaTeX source code for visualizing the circuit diagram.
             * `TextDrawing` (output='text')
                 A drawing that can be printed as ascii art
-=======
-                drawing does not fit in the console. If None (default), it will try to
-                guess the console width using `shutil.get_terminal_size()`. However, if
-                running in jupyter, the default line length is set to 80 characters.
-                In `mpl` is the amount of operations before folding. Default is 25.
-            ax (matplotlib.axes.Axes): An optional Axes object to be used for
-                the visualization output. If none is specified a new matplotlib
-                Figure will be created and used. Additionally, if specified there
-                will be no returned Figure since it is redundant. This is only used
-                when the ``output`` kwarg is set to use the ``mpl`` backend. It
-                will be silently ignored with all other outputs.
-
-        Returns:
-            PIL.Image or matplotlib.figure or str or TextDrawing:
-                * PIL.Image: (output `latex`) an in-memory representation of the
-                  image of the circuit diagram.
-                * matplotlib.figure: (output `mpl`) a matplotlib figure object
-                  for the circuit diagram, if the ``ax`` kwarg is not set.
-                * str: (output `latex_source`). The LaTeX source code.
-                * TextDrawing: (output `text`). A drawing that can be printed as
-                  ascii art
-
->>>>>>> 017e1b85
+
         Raises:
             VisualizationError: when an invalid output method is selected
             ImportError: when the output methods requires non-installed
