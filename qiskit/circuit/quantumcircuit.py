--- conflicted
+++ resolved
@@ -486,28 +486,10 @@
         # Check registers in LHS are compatible with RHS
         self._check_compatible_regs(rhs)
 
-<<<<<<< HEAD
         warnings.warn("The QuantumCircuit.combine() method is being deprecated."
                       "Use the compose() method which is more flexible w.r.t "
                       "circuit register compatibility.", DeprecationWarning)
         return self.compose(rhs)
-=======
-        # Make new circuit with combined registers
-        combined_qregs = copy.deepcopy(self.qregs)
-        combined_cregs = copy.deepcopy(self.cregs)
-
-        for element in rhs.qregs:
-            if element not in self.qregs:
-                combined_qregs.append(element)
-        for element in rhs.cregs:
-            if element not in self.cregs:
-                combined_cregs.append(element)
-        circuit = QuantumCircuit(*combined_qregs, *combined_cregs)
-        for instruction_context in itertools.chain(self.data, rhs.data):
-            circuit._append(*instruction_context)
-        circuit.global_phase = self.global_phase + rhs.global_phase
-        return circuit
->>>>>>> ab0fd766
 
     def extend(self, rhs):
         """DEPRECATED - Append QuantumCircuit to the RHS if it contains compatible registers.
@@ -531,29 +513,10 @@
         # Check registers in LHS are compatible with RHS
         self._check_compatible_regs(rhs)
 
-<<<<<<< HEAD
         warnings.warn("The QuantumCircuit.extend() method is being deprecated."
                       "Use the compose() method which is more flexible w.r.t "
                       "circuit register compatibility.", DeprecationWarning)
         self.compose(rhs, inplace=True)
-=======
-        # Add new registers
-        for element in rhs.qregs:
-            if element not in self.qregs:
-                self.qregs.append(element)
-        for element in rhs.cregs:
-            if element not in self.cregs:
-                self.cregs.append(element)
-
-        # Copy the circuit data if rhs and self are the same, otherwise the data of rhs is
-        # appended to both self and rhs resulting in an infinite loop
-        data = rhs.data.copy() if rhs is self else rhs.data
-
-        # Add new gates
-        for instruction_context in data:
-            self._append(*instruction_context)
-        self.global_phase += rhs.global_phase
->>>>>>> ab0fd766
         return self
 
     def compose(self, other, qubits=None, clbits=None, front=False, inplace=False):
