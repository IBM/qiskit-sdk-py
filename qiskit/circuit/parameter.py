# This code is part of Qiskit.
#
# (C) Copyright IBM 2017, 2019.
#
# This code is licensed under the Apache License, Version 2.0. You may
# obtain a copy of this license in the LICENSE.txt file in the root directory
# of this source tree or at http://www.apache.org/licenses/LICENSE-2.0.
#
# Any modifications or derivative works of this code must retain this
# copyright notice, and modified files need to carry a notice indicating
# that they have been altered from the originals.
"""
Parameter Class for variable parameters.
"""

from uuid import uuid4

from .parameterexpression import ParameterExpression

try:
    import symengine
    HAS_SYMENGINE = True
except ImportError:
    HAS_SYMENGINE = False


class Parameter(ParameterExpression):
    """Parameter Class for variable parameters."""

    def __new__(cls, name, uuid=None):  # pylint: disable=unused-argument
        # Parameter relies on self._uuid being set prior to other attributes
        # (e.g. symbol_map) which may depend on self._uuid for Parameter's hash
        # or __eq__ functions.
        obj = object.__new__(cls)

        if uuid is None:
            obj._uuid = uuid4()
        else:
            obj._uuid = uuid

        obj._hash = hash(obj._uuid)
        return obj

    def __getnewargs__(self):
        # Unpickling won't in general call __init__ but will always call
        # __new__. Specify arguments to be passed to __new__ when unpickling.

        return (self.name, self._uuid)

    def __init__(self, name: str):
        """Create a new named :class:`Parameter`.

        Args:
            name: name of the ``Parameter``, used for visual representation. This can
                be any unicode string, e.g. "ϕ".
        """
        self._name = name
<<<<<<< HEAD
        if not HAS_SYMENGINE:
            from sympy import Symbol
            symbol = Symbol(name)
        else:
            symbol = symengine.Symbol(name)
=======

        from sympy import Symbol

        symbol = Symbol(name)
>>>>>>> 2eee5661
        super().__init__(symbol_map={self: symbol}, expr=symbol)

    def subs(self, parameter_map: dict):
        """Substitute self with the corresponding parameter in ``parameter_map``."""
        return parameter_map[self]

    @property
    def name(self):
        """Returns the name of the :class:`Parameter`."""
        return self._name

    def __str__(self):
        return self.name

    def __copy__(self):
        return self

    def __deepcopy__(self, memo=None):
        return self

    def __repr__(self):
        return "{}({})".format(self.__class__.__name__, self.name)

    def __eq__(self, other):
        if isinstance(other, Parameter):
            return self._uuid == other._uuid
        elif isinstance(other, ParameterExpression):
            return super().__eq__(other)
        else:
            return False

    def __hash__(self):
        return self._hash

    def __getstate__(self):
        return {'name': self._name}

    def __setstate__(self, state):
        self._name = state['name']
        if not HAS_SYMENGINE:
            from sympy import Symbol
            symbol = Symbol(self._name)
        else:
            symbol = symengine.Symbol(self._name)
        super().__init__(symbol_map={self: symbol}, expr=symbol)<|MERGE_RESOLUTION|>--- conflicted
+++ resolved
@@ -55,18 +55,11 @@
                 be any unicode string, e.g. "ϕ".
         """
         self._name = name
-<<<<<<< HEAD
         if not HAS_SYMENGINE:
             from sympy import Symbol
             symbol = Symbol(name)
         else:
             symbol = symengine.Symbol(name)
-=======
-
-        from sympy import Symbol
-
-        symbol = Symbol(name)
->>>>>>> 2eee5661
         super().__init__(symbol_map={self: symbol}, expr=symbol)
 
     def subs(self, parameter_map: dict):
