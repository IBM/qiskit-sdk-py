--- conflicted
+++ resolved
@@ -376,11 +376,7 @@
                 coeffs_gates.append(c_g)
             return coeffs_gates
 
-<<<<<<< HEAD
-        raise TypeError(f'Unrecognized parametrized gate, {gate}')
-=======
-        raise TypeError('Unrecognized parameterized gate, {}'.format(gate))
->>>>>>> 21e2898c
+        raise TypeError(f'Unrecognized parameterized gate, {gate}')
 
     @staticmethod
     def apply_grad_gate(circuit, gate, param_index, grad_gate, grad_coeff, qr_superpos,
