--- conflicted
+++ resolved
@@ -18,11 +18,8 @@
 from qiskit.circuit.quantumcircuit import QuantumCircuit
 from qiskit.providers import BaseBackend
 from qiskit.providers.models import BackendProperties
-<<<<<<< HEAD
 from qiskit.providers.v2.backend import Backend
-=======
 from qiskit.providers.models.backendproperties import Gate
->>>>>>> f6f60f02
 from qiskit.transpiler import Layout, CouplingMap, PropertySet, PassManager
 from qiskit.transpiler.basepasses import BasePass
 from qiskit.dagcircuit import DAGCircuit
@@ -498,26 +495,20 @@
 def _parse_coupling_map(coupling_map, backend, num_circuits):
     # try getting coupling_map from user, else backend
     if coupling_map is None:
-<<<<<<< HEAD
         if isinstance(backend, Backend):
             coupling_map = backend.target.coupling_map
         else:
             if getattr(backend, 'configuration', None):
                 configuration = backend.configuration()
                 if hasattr(configuration, 'coupling_map') and configuration.coupling_map:
-=======
-        if getattr(backend, 'configuration', None):
-            configuration = backend.configuration()
-            if hasattr(configuration, 'coupling_map') and configuration.coupling_map:
-                faulty_map = _create_faulty_qubits_map(backend)
-                if faulty_map:
-                    coupling_map = CouplingMap()
-                    for qubit1, qubit2 in configuration.coupling_map:
-                        if faulty_map[qubit1] is not None and faulty_map[qubit2] is not None:
-                            coupling_map.add_edge(faulty_map[qubit1], faulty_map[qubit2])
-                else:
->>>>>>> f6f60f02
-                    coupling_map = CouplingMap(configuration.coupling_map)
+                    faulty_map = _create_faulty_qubits_map(backend)
+                    if faulty_map:
+                        coupling_map = CouplingMap()
+                        for qubit1, qubit2 in configuration.coupling_map:
+                            if faulty_map[qubit1] is not None and faulty_map[qubit2] is not None:
+                                coupling_map.add_edge(faulty_map[qubit1], faulty_map[qubit2])
+                    else:
+                        coupling_map = CouplingMap(configuration.coupling_map)
 
     # coupling_map could be None, or a list of lists, e.g. [[0, 1], [2, 1]]
     if coupling_map is None or isinstance(coupling_map, CouplingMap):
@@ -534,40 +525,35 @@
 def _parse_backend_properties(backend_properties, backend, num_circuits):
     # try getting backend_properties from user, else backend
     if backend_properties is None:
-<<<<<<< HEAD
         if isinstance(backend, Backend):
             backend_properties = backend.properties
         else:
             if getattr(backend, 'properties', None):
                 backend_properties = backend.properties()
-=======
-        if getattr(backend, 'properties', None):
-            backend_properties = backend.properties()
-            if backend_properties and \
-                    (backend_properties.faulty_qubits() or backend_properties.faulty_gates()):
-                faulty_qubits = sorted(backend_properties.faulty_qubits(), reverse=True)
-                faulty_edges = [gates.qubits for gates in backend_properties.faulty_gates()]
-                # remove faulty qubits in backend_properties.qubits
-                for faulty_qubit in faulty_qubits:
-                    del backend_properties.qubits[faulty_qubit]
-
-                gates = []
-                for gate in backend_properties.gates:
-                    # remove gates using faulty edges or with faulty qubits (and remap the
-                    # gates in terms of faulty_qubits_map)
-                    faulty_qubits_map = _create_faulty_qubits_map(backend)
-                    if any([faulty_qubits_map[qubits] is not None for qubits in gate.qubits]) or \
-                            gate.qubits in faulty_edges:
-                        continue
-                    gate_dict = gate.to_dict()
-                    replacement_gate = Gate.from_dict(gate_dict)
-                    gate_dict['qubits'] = [faulty_qubits_map[qubit] for qubit in gate.qubits]
-                    args = '_'.join([str(qubit) for qubit in gate_dict['qubits']])
-                    gate_dict['name'] = "%s%s" % (gate_dict['gate'], args)
-                    gates.append(replacement_gate)
-
-                backend_properties.gates = gates
->>>>>>> f6f60f02
+                if backend_properties and \
+                        (backend_properties.faulty_qubits() or backend_properties.faulty_gates()):
+                    faulty_qubits = sorted(backend_properties.faulty_qubits(), reverse=True)
+                    faulty_edges = [gates.qubits for gates in backend_properties.faulty_gates()]
+                    # remove faulty qubits in backend_properties.qubits
+                    for faulty_qubit in faulty_qubits:
+                        del backend_properties.qubits[faulty_qubit]
+    
+                    gates = []
+                    for gate in backend_properties.gates:
+                        # remove gates using faulty edges or with faulty qubits (and remap the
+                        # gates in terms of faulty_qubits_map)
+                        faulty_qubits_map = _create_faulty_qubits_map(backend)
+                        if any([faulty_qubits_map[qubits] is not None for qubits in gate.qubits]) or \
+                                gate.qubits in faulty_edges:
+                            continue
+                        gate_dict = gate.to_dict()
+                        replacement_gate = Gate.from_dict(gate_dict)
+                        gate_dict['qubits'] = [faulty_qubits_map[qubit] for qubit in gate.qubits]
+                        args = '_'.join([str(qubit) for qubit in gate_dict['qubits']])
+                        gate_dict['name'] = "%s%s" % (gate_dict['gate'], args)
+                        gates.append(replacement_gate)
+    
+                    backend_properties.gates = gates
     if not isinstance(backend_properties, list):
         backend_properties = [backend_properties] * num_circuits
     return backend_properties
