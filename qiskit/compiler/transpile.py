# This code is part of Qiskit.
#
# (C) Copyright IBM 2017, 2019.
#
# This code is licensed under the Apache License, Version 2.0. You may
# obtain a copy of this license in the LICENSE.txt file in the root directory
# of this source tree or at http://www.apache.org/licenses/LICENSE-2.0.
#
# Any modifications or derivative works of this code must retain this
# copyright notice, and modified files need to carry a notice indicating
# that they have been altered from the originals.

"""Circuit transpile function"""
import logging
import warnings
from time import time
from typing import List, Union, Dict, Callable, Any, Optional, Tuple

from qiskit import user_config
from qiskit.circuit.quantumcircuit import QuantumCircuit
from qiskit.circuit.quantumregister import Qubit
from qiskit.converters import isinstanceint, isinstancelist
from qiskit.dagcircuit import DAGCircuit
from qiskit.providers import BaseBackend
from qiskit.providers.models import BackendProperties
<<<<<<< HEAD
from qiskit.pulse import Schedule
from qiskit.tools.parallel import parallel_map
=======
from qiskit.providers.models.backendproperties import Gate
>>>>>>> f132cf7f
from qiskit.transpiler import Layout, CouplingMap, PropertySet, PassManager
from qiskit.transpiler.basepasses import BasePass
from qiskit.transpiler.exceptions import TranspilerError
<<<<<<< HEAD
from qiskit.transpiler.instruction_durations import InstructionDurationsType
=======
from qiskit.transpiler.passes import ApplyLayout
from qiskit.converters import isinstanceint, isinstancelist, dag_to_circuit, circuit_to_dag
>>>>>>> f132cf7f
from qiskit.transpiler.passes.basis.ms_basis_decomposer import MSBasisDecomposer
from qiskit.transpiler.passmanager_config import PassManagerConfig
from qiskit.transpiler.preset_passmanagers import (level_0_pass_manager,
                                                   level_1_pass_manager,
                                                   level_2_pass_manager,
                                                   level_3_pass_manager)

LOG = logging.getLogger(__name__)


def transpile(circuits: Union[QuantumCircuit, List[QuantumCircuit]],
              backend: Optional[BaseBackend] = None,
              basis_gates: Optional[List[str]] = None,
              coupling_map: Optional[Union[CouplingMap, List[List[int]]]] = None,
              backend_properties: Optional[BackendProperties] = None,
              initial_layout: Optional[Union[Layout, Dict, List]] = None,
              layout_method: Optional[str] = None,
              routing_method: Optional[str] = None,
              translation_method: Optional[str] = None,
              scheduling_method: Optional[str] = None,
              instruction_durations: Optional[InstructionDurationsType] = None,
              seed_transpiler: Optional[int] = None,
              optimization_level: Optional[int] = None,
              pass_manager: Optional[PassManager] = None,
              callback: Optional[Callable[[BasePass, DAGCircuit, float,
                                           PropertySet, int], Any]] = None,
              output_name: Optional[Union[str, List[str]]] = None) -> Union[QuantumCircuit,
                                                                            List[QuantumCircuit]]:
    """Transpile one or more circuits, according to some desired transpilation targets.

    All arguments may be given as either a singleton or list. In case of a list,
    the length must be equal to the number of circuits being transpiled.

    Transpilation is done in parallel using multiprocessing.

    Args:
        circuits: Circuit(s) to transpile
        backend: If set, transpiler options are automatically grabbed from
            ``backend.configuration()`` and ``backend.properties()``.
            If any other option is explicitly set (e.g., ``coupling_map``), it
            will override the backend's.

            .. note::

                The backend arg is purely for convenience. The resulting
                circuit may be run on any backend as long as it is compatible.
        basis_gates: List of basis gate names to unroll to
            (e.g: ``['u1', 'u2', 'u3', 'cx']``). If ``None``, do not unroll.
        coupling_map: Coupling map (perhaps custom) to target in mapping.
            Multiple formats are supported:

            #. ``CouplingMap`` instance
            #. List, must be given as an adjacency matrix, where each entry
               specifies all two-qubit interactions supported by backend,
               e.g: ``[[0, 1], [0, 3], [1, 2], [1, 5], [2, 5], [4, 1], [5, 3]]``

        backend_properties: properties returned by a backend, including information on gate
            errors, readout errors, qubit coherence times, etc. Find a backend
            that provides this information with: ``backend.properties()``
        initial_layout: Initial position of virtual qubits on physical qubits.
            If this layout makes the circuit compatible with the coupling_map
            constraints, it will be used. The final layout is not guaranteed to be the same,
            as the transpiler may permute qubits through swaps or other means.
            Multiple formats are supported:

            #. ``Layout`` instance
            #. Dict
               * virtual to physical::

                    {qr[0]: 0,
                     qr[1]: 3,
                     qr[2]: 5}

               * physical to virtual::

                    {0: qr[0],
                     3: qr[1],
                     5: qr[2]}

            #. List

               * virtual to physical::

                    [0, 3, 5]  # virtual qubits are ordered (in addition to named)

               * physical to virtual::

                    [qr[0], None, None, qr[1], None, qr[2]]

        layout_method: Name of layout selection pass ('trivial', 'dense', 'noise_adaptive', 'sabre')
            Sometimes a perfect layout can be available in which case the layout_method
            may not run.
        routing_method: Name of routing pass ('basic', 'lookahead', 'stochastic', 'sabre')
        translation_method: Name of translation pass ('unroller', 'translator', 'synthesis')
        scheduling_method: Name of scheduling pass.
            * ``'as_soon_as_possible'``: Schedule instructions greedily, as early as possible
            on a qubit resource. alias: ``'asap'``)
            * ``'as_late_as_possible'``: Schedule instructions late, i.e. keeping qubits
            in the ground state when possible. (alias: ``'alap'``)
            If ``None``, no scheduling will be done.
        instruction_durations: Durations of instructions. Duration must be the number of ``dt``s.
            Note that ``dt`` depends on backend configuration. Instruction is specified by
            a pair of basic instruction name and its acting physical qubits.
            E.g. [('cx', [0, 1], 1000), ('u3', [0], 300)]
            Durations defined in ``backend.properties`` are used as default and
            they are overwritten with the instruction_durations.
        seed_transpiler: Sets random seed for the stochastic parts of the transpiler
        optimization_level: How much optimization to perform on the circuits.
            Higher levels generate more optimized circuits,
            at the expense of longer transpilation time.
            * 0: no optimization
            * 1: light optimization
            * 2: heavy optimization
            * 3: even heavier optimization
            If ``None``, level 1 will be chosen as default.
        pass_manager: The pass manager to use for a custom pipeline of transpiler passes.
            If this arg is present, all other args will be ignored and the
            pass manager will be used directly (Qiskit will not attempt to
            auto-select a pass manager based on transpile options).
        callback: A callback function that will be called after each
            pass execution. The function will be called with 5 keyword
            arguments,
            | ``pass_``: the pass being run.
            | ``dag``: the dag output of the pass.
            | ``time``: the time to execute the pass.
            | ``property_set``: the property set.
            | ``count``: the index for the pass execution.
            The exact arguments passed expose the internals of the pass manager,
            and are subject to change as the pass manager internals change. If
            you intend to reuse a callback function over multiple releases, be
            sure to check that the arguments being passed are the same.
            To use the callback feature, define a function that will
            take in kwargs dict and access the variables. For example::

                def callback_func(**kwargs):
                    pass_ = kwargs['pass_']
                    dag = kwargs['dag']
                    time = kwargs['time']
                    property_set = kwargs['property_set']
                    count = kwargs['count']
                    ...
                transpile(circ, callback=callback_func)

        output_name: A list with strings to identify the output circuits. The length of
            the list should be exactly the length of the ``circuits`` parameter.

    Returns:
        The transpiled circuit(s).

    Raises:
        TranspilerError: in case of bad inputs to transpiler (like conflicting parameters)
            or errors in passes
    """
    circuits = circuits if isinstance(circuits, list) else [circuits]

    # transpiling schedules is not supported yet.
    start_time = time()
    if all(isinstance(c, Schedule) for c in circuits):
        warnings.warn("Transpiling schedules is not supported yet.", UserWarning)
        if len(circuits) == 1:
            end_time = time()
            _log_transpile_time(start_time, end_time)
            return circuits[0]
        end_time = time()
        _log_transpile_time(start_time, end_time)
        return circuits

    if pass_manager is not None:
        _check_conflicting_argument(optimization_level=optimization_level, basis_gates=basis_gates,
                                    coupling_map=coupling_map, seed_transpiler=seed_transpiler,
                                    backend_properties=backend_properties,
                                    initial_layout=initial_layout, layout_method=layout_method,
                                    routing_method=routing_method,
                                    translation_method=translation_method,
                                    backend=backend)

        warnings.warn("The parameter pass_manager in transpile is being deprecated. "
                      "The preferred way to tranpile a circuit using a custom pass manager is"
                      " pass_manager.run(circuit)", DeprecationWarning, stacklevel=2)
        return pass_manager.run(circuits, output_name=output_name, callback=callback)

    if optimization_level is None:
        # Take optimization level from the configuration or 1 as default.
        config = user_config.get_config()
        optimization_level = config.get('transpile_optimization_level', 1)

    if scheduling_method is None:
        if any_delay_in(circuits):
            raise TranspilerError("Invalid arguments: When transpiling circuits with delays, "
                                  "'scheduling_method' is required.")
    else:
        if backend is None and not (basis_gates and instruction_durations):
            raise TranspilerError("Invalid arguments: When scheduling circuits without backend,"
                                  " 'basis_gates' and 'instruction_durations' are required.")

    # Get transpile_args to configure the circuit transpilation job(s)
    transpile_args = _parse_transpile_args(circuits, backend, basis_gates, coupling_map,
                                           backend_properties, initial_layout,
                                           layout_method, routing_method, translation_method,
                                           scheduling_method, instruction_durations,
                                           seed_transpiler, optimization_level,
                                           callback, output_name)

    _check_circuits_coupling_map(circuits, transpile_args, backend)

    # Transpile circuits in parallel
    circuits = parallel_map(_transpile_circuit, list(zip(circuits, transpile_args)))

    if len(circuits) == 1:
        end_time = time()
        _log_transpile_time(start_time, end_time)
        return circuits[0]
    end_time = time()
    _log_transpile_time(start_time, end_time)
    return circuits


def any_delay_in(circuits: Union[List[QuantumCircuit], QuantumCircuit]) -> bool:
    """Check if the circuits have any delay instruction.

    Args:
        circuits: Circuits to be checked

    Returns:
        True if there is any delay in either of the circuit, otherwise False.
    """
    if isinstance(circuits, QuantumCircuit):
        circuits = [circuits]
    has_delay = False
    for qc in circuits:
        if 'delay' in qc.count_ops():
            has_delay = True
            break
    return has_delay


def _check_conflicting_argument(**kargs):
    conflicting_args = [arg for arg, value in kargs.items() if value]
    if conflicting_args:
        raise TranspilerError("The parameters pass_manager conflicts with the following "
                              "parameter(s): {}.".format(', '.join(conflicting_args)))


def _check_circuits_coupling_map(circuits, transpile_args, backend):
    # Check circuit width against number of qubits in coupling_map(s)
    coupling_maps_list = list(config['pass_manager_config'].coupling_map for config in
                              transpile_args)
    for circuit, parsed_coupling_map in zip(circuits, coupling_maps_list):
        # If coupling_map is not None or num_qubits == 1
        num_qubits = len(circuit.qubits)
        max_qubits = None
        if isinstance(parsed_coupling_map, CouplingMap):
            max_qubits = parsed_coupling_map.size()

        # If coupling_map is None, the limit might be in the backend (like in 1Q devices)
        elif backend is not None and not backend.configuration().simulator:
            max_qubits = backend.configuration().n_qubits

        if max_qubits is not None and (num_qubits > max_qubits):
            raise TranspilerError('Number of qubits ({}) '.format(num_qubits) +
                                  'in {} '.format(circuit.name) +
                                  'is greater than maximum ({}) '.format(max_qubits) +
                                  'in the coupling_map')


def _log_transpile_time(start_time, end_time):
    log_msg = "Total Transpile Time - %.5f (ms)" % ((end_time - start_time) * 1000)
    LOG.info(log_msg)


def _transpile_circuit(circuit_config_tuple: Tuple[QuantumCircuit, Dict]) -> QuantumCircuit:
    """Select a PassManager and run a single circuit through it.
    Args:
        circuit_config_tuple (tuple):
            circuit (QuantumCircuit): circuit to transpile
            transpile_config (dict): configuration dictating how to transpile. The
                dictionary has the following format:
                {'optimization_level': int,
                 'output_name': string,
                 'callback': callable,
                 'pass_manager_config': PassManagerConfig}
    Returns:
        The transpiled circuit
    Raises:
        TranspilerError: if transpile_config is not valid or transpilation incurs error
    """
    circuit, transpile_config = circuit_config_tuple

    pass_manager_config = transpile_config['pass_manager_config']

    if transpile_config['faulty_qubits_map']:
        pass_manager_config.initial_layout = _remap_layout_faulty_backend(
            pass_manager_config.initial_layout, transpile_config['faulty_qubits_map'])

    ms_basis_swap = None
    if (pass_manager_config.translation_method == 'unroller'
            and pass_manager_config.basis_gates is not None):
        # Workaround for ion trap support: If basis gates includes
        # Mølmer-Sørensen (rxx) and the circuit includes gates outside the basis,
        # first unroll to u3, cx, then run MSBasisDecomposer to target basis.
        basic_insts = ['measure', 'reset', 'barrier', 'snapshot', 'delay']
        device_insts = set(pass_manager_config.basis_gates).union(basic_insts)
        if 'rxx' in pass_manager_config.basis_gates and \
                not device_insts >= circuit.count_ops().keys():
            ms_basis_swap = pass_manager_config.basis_gates
            pass_manager_config.basis_gates = list(
                {'u3', 'cx'}.union(pass_manager_config.basis_gates))

    # we choose an appropriate one based on desired optimization level
    level = transpile_config['optimization_level']

    if level == 0:
        pass_manager = level_0_pass_manager(pass_manager_config)
    elif level == 1:
        pass_manager = level_1_pass_manager(pass_manager_config)
    elif level == 2:
        pass_manager = level_2_pass_manager(pass_manager_config)
    elif level == 3:
        pass_manager = level_3_pass_manager(pass_manager_config)
    else:
        raise TranspilerError("optimization_level can range from 0 to 3.")

    if ms_basis_swap is not None:
        pass_manager.append(MSBasisDecomposer(ms_basis_swap))

<<<<<<< HEAD
    if pass_manager_config.scheduling_method is not None:
        if 'delay' not in pass_manager_config.basis_gates:
            pass_manager_config.basis_gates.append('delay')

        from qiskit.transpiler.passes.scheduling import RemoveOpsOnIdleQubits
        pass_manager.append(RemoveOpsOnIdleQubits())

    return pass_manager.run(circuit, callback=transpile_config['callback'],
                            output_name=transpile_config['output_name'])
=======
    result = pass_manager.run(circuit, callback=transpile_config['callback'],
                              output_name=transpile_config['output_name'])

    if transpile_config['faulty_qubits_map']:
        return _remap_circuit_faulty_backend(result, transpile_config['backend_num_qubits'],
                                             pass_manager_config.backend_properties,
                                             transpile_config['faulty_qubits_map'])

    return result


def _remap_circuit_faulty_backend(circuit, num_qubits, backend_prop, faulty_qubits_map):
    faulty_qubits = backend_prop.faulty_qubits() if backend_prop else []
    disconnected_qubits = {k for k, v in faulty_qubits_map.items()
                           if v is None}.difference(faulty_qubits)
    faulty_qubits_map_reverse = {v: k for k, v in faulty_qubits_map.items()}
    if faulty_qubits:
        faulty_qreg = circuit._create_qreg(len(faulty_qubits), 'faulty')
    else:
        faulty_qreg = []
    if disconnected_qubits:
        disconnected_qreg = circuit._create_qreg(len(disconnected_qubits), 'disconnected')
    else:
        disconnected_qreg = []

    new_layout = Layout()
    faulty_qubit = 0
    disconnected_qubit = 0

    for real_qubit in range(num_qubits):
        if faulty_qubits_map[real_qubit] is not None:
            new_layout[real_qubit] = circuit._layout[faulty_qubits_map[real_qubit]]
        else:
            if real_qubit in faulty_qubits:
                new_layout[real_qubit] = faulty_qreg[faulty_qubit]
                faulty_qubit += 1
            else:
                new_layout[real_qubit] = disconnected_qreg[disconnected_qubit]
                disconnected_qubit += 1
    physical_layout_dict = {}
    for qubit in circuit.qubits:
        physical_layout_dict[qubit] = faulty_qubits_map_reverse[qubit.index]
    for qubit in faulty_qreg[:] + disconnected_qreg[:]:
        physical_layout_dict[qubit] = new_layout[qubit]
    dag_circuit = circuit_to_dag(circuit)
    apply_layout_pass = ApplyLayout()
    apply_layout_pass.property_set['layout'] = Layout(physical_layout_dict)
    circuit = dag_to_circuit(apply_layout_pass.run(dag_circuit))
    circuit._layout = new_layout
    return circuit


def _remap_layout_faulty_backend(layout, faulty_qubits_map):
    if layout is None:
        return layout
    new_layout = Layout()
    for virtual, physical in layout.get_virtual_bits().items():
        if faulty_qubits_map[physical] is None:
            raise TranspilerError("The initial_layout parameter refers to faulty"
                                  " or disconnected qubits")
        new_layout[virtual] = faulty_qubits_map[physical]
    return new_layout
>>>>>>> f132cf7f


def _parse_transpile_args(circuits, backend,
                          basis_gates, coupling_map, backend_properties,
                          initial_layout, layout_method, routing_method, translation_method,
                          scheduling_method, instruction_durations,
                          seed_transpiler, optimization_level,
                          callback, output_name) -> List[Dict]:
    """Resolve the various types of args allowed to the transpile() function through
    duck typing, overriding args, etc. Refer to the transpile() docstring for details on
    what types of inputs are allowed.

    Here the args are resolved by converting them to standard instances, and prioritizing
    them in case a transpile option is passed through multiple args (explicitly setting an
    arg has more priority than the arg set by backend).

    Returns:
        list[dicts]: a list of transpile parameters.
    """
    if initial_layout is not None and layout_method is not None:
        warnings.warn("initial_layout provided; layout_method is ignored.",
                      UserWarning)
    # Each arg could be single or a list. If list, it must be the same size as
    # number of circuits. If single, duplicate to create a list of that size.
    num_circuits = len(circuits)

    basis_gates = _parse_basis_gates(basis_gates, backend, circuits)
    faulty_qubits_map = _parse_faulty_qubits_map(backend, num_circuits)
    coupling_map = _parse_coupling_map(coupling_map, backend, num_circuits)
    backend_properties = _parse_backend_properties(backend_properties, backend, num_circuits)
    backend_num_qubits = _parse_backend_num_qubits(backend, num_circuits)
    initial_layout = _parse_initial_layout(initial_layout, circuits)
    layout_method = _parse_layout_method(layout_method, num_circuits)
    routing_method = _parse_routing_method(routing_method, num_circuits)
    translation_method = _parse_translation_method(translation_method, num_circuits)
    durations = None
    if scheduling_method is not None:
        from qiskit.transpiler.instruction_durations import InstructionDurations
        durations = InstructionDurations.from_backend(backend).update(instruction_durations)
    scheduling_method = _parse_scheduling_method(scheduling_method, num_circuits)
    durations = _parse_instruction_durations(durations, num_circuits)
    seed_transpiler = _parse_seed_transpiler(seed_transpiler, num_circuits)
    optimization_level = _parse_optimization_level(optimization_level, num_circuits)
    output_name = _parse_output_name(output_name, circuits)
    callback = _parse_callback(callback, num_circuits)

    list_transpile_args = []
<<<<<<< HEAD
    for args in zip(basis_gates, coupling_map, backend_properties, initial_layout,
                    layout_method, routing_method, translation_method, scheduling_method,
                    durations, seed_transpiler, optimization_level,
                    output_name, callback):
=======
    for args in zip(basis_gates, coupling_map, backend_properties,
                    initial_layout, layout_method, routing_method, translation_method,
                    seed_transpiler, optimization_level,
                    output_name, callback, backend_num_qubits, faulty_qubits_map):
>>>>>>> f132cf7f
        transpile_args = {'pass_manager_config': PassManagerConfig(basis_gates=args[0],
                                                                   coupling_map=args[1],
                                                                   backend_properties=args[2],
                                                                   initial_layout=args[3],
                                                                   layout_method=args[4],
                                                                   routing_method=args[5],
                                                                   translation_method=args[6],
<<<<<<< HEAD
                                                                   scheduling_method=args[7],
                                                                   instruction_durations=args[8],
                                                                   seed_transpiler=args[9]),
                          'optimization_level': args[10],
                          'output_name': args[11],
                          'callback': args[12]}
=======
                                                                   seed_transpiler=args[7]),
                          'optimization_level': args[8],
                          'output_name': args[9],
                          'callback': args[10],
                          'backend_num_qubits': args[11],
                          'faulty_qubits_map': args[12]}
>>>>>>> f132cf7f
        list_transpile_args.append(transpile_args)

    return list_transpile_args


def _create_faulty_qubits_map(backend):
    """If the backend has faulty qubits, those should be excluded. A faulty_qubit_map is a map
       from working qubit in the backend to dumnmy qubits that are consecutive and connected."""
    faulty_qubits_map = None
    if backend is not None:
        if backend.properties():
            faulty_qubits = backend.properties().faulty_qubits()
            faulty_edges = [gates.qubits for gates in backend.properties().faulty_gates()]
        else:
            faulty_qubits = []
            faulty_edges = []

        if faulty_qubits or faulty_edges:
            faulty_qubits_map = {}
            configuration = backend.configuration()
            full_coupling_map = configuration.coupling_map
            functional_cm_list = [edge for edge in full_coupling_map
                                  if (set(edge).isdisjoint(faulty_qubits) and
                                      edge not in faulty_edges)]

            connected_working_qubits = CouplingMap(functional_cm_list).largest_connected_component()
            dummy_qubit_counter = 0
            for qubit in range(configuration.n_qubits):
                if qubit in connected_working_qubits:
                    faulty_qubits_map[qubit] = dummy_qubit_counter
                    dummy_qubit_counter += 1
                else:
                    faulty_qubits_map[qubit] = None
    return faulty_qubits_map


def _parse_basis_gates(basis_gates, backend, circuits):
    # try getting basis_gates from user, else backend
    if basis_gates is None:
        if getattr(backend, 'configuration', None):
            basis_gates = getattr(backend.configuration(), 'basis_gates', None)
    # basis_gates could be None, or a list of basis, e.g. ['u3', 'cx']
    if basis_gates is None or (isinstance(basis_gates, list) and
                               all(isinstance(i, str) for i in basis_gates)):
        basis_gates = [basis_gates] * len(circuits)

    return basis_gates


def _parse_coupling_map(coupling_map, backend, num_circuits):
    # try getting coupling_map from user, else backend
    if coupling_map is None:
        if getattr(backend, 'configuration', None):
            configuration = backend.configuration()
            if hasattr(configuration, 'coupling_map') and configuration.coupling_map:
                faulty_map = _create_faulty_qubits_map(backend)
                if faulty_map:
                    coupling_map = CouplingMap()
                    for qubit1, qubit2 in configuration.coupling_map:
                        if faulty_map[qubit1] is not None and faulty_map[qubit2] is not None:
                            coupling_map.add_edge(faulty_map[qubit1], faulty_map[qubit2])
                else:
                    coupling_map = CouplingMap(configuration.coupling_map)

    # coupling_map could be None, or a list of lists, e.g. [[0, 1], [2, 1]]
    if coupling_map is None or isinstance(coupling_map, CouplingMap):
        coupling_map = [coupling_map] * num_circuits
    elif isinstance(coupling_map, list) and all(isinstance(i, list) and len(i) == 2
                                                for i in coupling_map):
        coupling_map = [coupling_map] * num_circuits

    coupling_map = [CouplingMap(cm) if isinstance(cm, list) else cm for cm in coupling_map]

    return coupling_map


def _parse_backend_properties(backend_properties, backend, num_circuits):
    # try getting backend_properties from user, else backend
    if backend_properties is None:
        if getattr(backend, 'properties', None):
            backend_properties = backend.properties()
            if backend_properties and \
                    (backend_properties.faulty_qubits() or backend_properties.faulty_gates()):
                faulty_qubits = sorted(backend_properties.faulty_qubits(), reverse=True)
                faulty_edges = [gates.qubits for gates in backend_properties.faulty_gates()]
                # remove faulty qubits in backend_properties.qubits
                for faulty_qubit in faulty_qubits:
                    del backend_properties.qubits[faulty_qubit]

                gates = []
                for gate in backend_properties.gates:
                    # remove gates using faulty edges or with faulty qubits (and remap the
                    # gates in terms of faulty_qubits_map)
                    faulty_qubits_map = _create_faulty_qubits_map(backend)
                    if any([faulty_qubits_map[qubits] is not None for qubits in gate.qubits]) or \
                            gate.qubits in faulty_edges:
                        continue
                    gate_dict = gate.to_dict()
                    replacement_gate = Gate.from_dict(gate_dict)
                    gate_dict['qubits'] = [faulty_qubits_map[qubit] for qubit in gate.qubits]
                    args = '_'.join([str(qubit) for qubit in gate_dict['qubits']])
                    gate_dict['name'] = "%s%s" % (gate_dict['gate'], args)
                    gates.append(replacement_gate)

                backend_properties.gates = gates
    if not isinstance(backend_properties, list):
        backend_properties = [backend_properties] * num_circuits
    return backend_properties


def _parse_backend_num_qubits(backend, num_circuits):
    if backend is None:
        return [None] * num_circuits
    if not isinstance(backend, list):
        return [backend.configuration().n_qubits] * num_circuits
    backend_num_qubits = []
    for a_backend in backend:
        backend_num_qubits.append(a_backend.configuration().n_qubits)
    return backend_num_qubits


def _parse_initial_layout(initial_layout, circuits):
    # initial_layout could be None, or a list of ints, e.g. [0, 5, 14]
    # or a list of tuples/None e.g. [qr[0], None, qr[1]] or a dict e.g. {qr[0]: 0}
    def _layout_from_raw(initial_layout, circuit):
        if initial_layout is None or isinstance(initial_layout, Layout):
            return initial_layout
        elif isinstancelist(initial_layout):
            if all(isinstanceint(elem) for elem in initial_layout):
                initial_layout = Layout.from_intlist(initial_layout, *circuit.qregs)
            elif all(elem is None or isinstance(elem, Qubit) for elem in initial_layout):
                initial_layout = Layout.from_qubit_list(initial_layout)
        elif isinstance(initial_layout, dict):
            initial_layout = Layout(initial_layout)
        else:
            raise TranspilerError("The initial_layout parameter could not be parsed")
        return initial_layout

    # multiple layouts?
    if isinstance(initial_layout, list) and \
            any(isinstance(i, (list, dict)) for i in initial_layout):
        initial_layout = [_layout_from_raw(lo, circ) if isinstance(lo, (list, dict)) else lo
                          for lo, circ in zip(initial_layout, circuits)]
    else:
        # even if one layout, but multiple circuits, the layout needs to be adapted for each
        initial_layout = [_layout_from_raw(initial_layout, circ) for circ in circuits]

    if not isinstance(initial_layout, list):
        initial_layout = [initial_layout] * len(circuits)

    return initial_layout


def _parse_layout_method(layout_method, num_circuits):
    if not isinstance(layout_method, list):
        layout_method = [layout_method] * num_circuits
    return layout_method


def _parse_routing_method(routing_method, num_circuits):
    if not isinstance(routing_method, list):
        routing_method = [routing_method] * num_circuits
    return routing_method


def _parse_translation_method(translation_method, num_circuits):
    if not isinstance(translation_method, list):
        translation_method = [translation_method] * num_circuits
    return translation_method


def _parse_scheduling_method(scheduling_method, num_circuits):
    if not isinstance(scheduling_method, list):
        scheduling_method = [scheduling_method] * num_circuits
    return scheduling_method


def _parse_instruction_durations(instruction_durations, num_circuits):
    if not isinstance(instruction_durations, list):
        instruction_durations = [instruction_durations] * num_circuits
    return instruction_durations


def _parse_seed_transpiler(seed_transpiler, num_circuits):
    if not isinstance(seed_transpiler, list):
        seed_transpiler = [seed_transpiler] * num_circuits
    return seed_transpiler


def _parse_optimization_level(optimization_level, num_circuits):
    if not isinstance(optimization_level, list):
        optimization_level = [optimization_level] * num_circuits
    return optimization_level


def _parse_pass_manager(pass_manager, num_circuits):
    if not isinstance(pass_manager, list):
        pass_manager = [pass_manager] * num_circuits
    return pass_manager


def _parse_callback(callback, num_circuits):
    if not isinstance(callback, list):
        callback = [callback] * num_circuits
    return callback


def _parse_faulty_qubits_map(backend, num_circuits):
    if backend is None:
        return [None] * num_circuits
    if not isinstance(backend, list):
        return [_create_faulty_qubits_map(backend)] * num_circuits
    faulty_qubits_map = []
    for a_backend in backend:
        faulty_qubits_map.append(_create_faulty_qubits_map(a_backend))
    return faulty_qubits_map


def _parse_output_name(output_name, circuits):
    # naming and returning circuits
    # output_name could be either a string or a list
    if output_name is not None:
        if isinstance(output_name, str):
            # single circuit
            if len(circuits) == 1:
                return [output_name]
            # multiple circuits
            else:
                raise TranspilerError("Expected a list object of length equal " +
                                      "to that of the number of circuits " +
                                      "being transpiled")
        elif isinstance(output_name, list):
            if len(circuits) == len(output_name) and \
                    all(isinstance(name, str) for name in output_name):
                return output_name
            else:
                raise TranspilerError("The length of output_name list "
                                      "must be equal to the number of "
                                      "transpiled circuits and the output_name "
                                      "list should be strings.")
        else:
            raise TranspilerError("The parameter output_name should be a string or a"
                                  "list of strings: %s was used." % type(output_name))
    else:
        return [circuit.name for circuit in circuits]<|MERGE_RESOLUTION|>--- conflicted
+++ resolved
@@ -19,25 +19,18 @@
 from qiskit import user_config
 from qiskit.circuit.quantumcircuit import QuantumCircuit
 from qiskit.circuit.quantumregister import Qubit
-from qiskit.converters import isinstanceint, isinstancelist
+from qiskit.converters import isinstanceint, isinstancelist, dag_to_circuit, circuit_to_dag
 from qiskit.dagcircuit import DAGCircuit
 from qiskit.providers import BaseBackend
 from qiskit.providers.models import BackendProperties
-<<<<<<< HEAD
+from qiskit.providers.models.backendproperties import Gate
 from qiskit.pulse import Schedule
 from qiskit.tools.parallel import parallel_map
-=======
-from qiskit.providers.models.backendproperties import Gate
->>>>>>> f132cf7f
 from qiskit.transpiler import Layout, CouplingMap, PropertySet, PassManager
 from qiskit.transpiler.basepasses import BasePass
 from qiskit.transpiler.exceptions import TranspilerError
-<<<<<<< HEAD
 from qiskit.transpiler.instruction_durations import InstructionDurationsType
-=======
 from qiskit.transpiler.passes import ApplyLayout
-from qiskit.converters import isinstanceint, isinstancelist, dag_to_circuit, circuit_to_dag
->>>>>>> f132cf7f
 from qiskit.transpiler.passes.basis.ms_basis_decomposer import MSBasisDecomposer
 from qiskit.transpiler.passmanager_config import PassManagerConfig
 from qiskit.transpiler.preset_passmanagers import (level_0_pass_manager,
@@ -363,7 +356,6 @@
     if ms_basis_swap is not None:
         pass_manager.append(MSBasisDecomposer(ms_basis_swap))
 
-<<<<<<< HEAD
     if pass_manager_config.scheduling_method is not None:
         if 'delay' not in pass_manager_config.basis_gates:
             pass_manager_config.basis_gates.append('delay')
@@ -371,9 +363,6 @@
         from qiskit.transpiler.passes.scheduling import RemoveOpsOnIdleQubits
         pass_manager.append(RemoveOpsOnIdleQubits())
 
-    return pass_manager.run(circuit, callback=transpile_config['callback'],
-                            output_name=transpile_config['output_name'])
-=======
     result = pass_manager.run(circuit, callback=transpile_config['callback'],
                               output_name=transpile_config['output_name'])
 
@@ -436,7 +425,6 @@
                                   " or disconnected qubits")
         new_layout[virtual] = faulty_qubits_map[physical]
     return new_layout
->>>>>>> f132cf7f
 
 
 def _parse_transpile_args(circuits, backend,
@@ -484,17 +472,10 @@
     callback = _parse_callback(callback, num_circuits)
 
     list_transpile_args = []
-<<<<<<< HEAD
     for args in zip(basis_gates, coupling_map, backend_properties, initial_layout,
                     layout_method, routing_method, translation_method, scheduling_method,
                     durations, seed_transpiler, optimization_level,
-                    output_name, callback):
-=======
-    for args in zip(basis_gates, coupling_map, backend_properties,
-                    initial_layout, layout_method, routing_method, translation_method,
-                    seed_transpiler, optimization_level,
                     output_name, callback, backend_num_qubits, faulty_qubits_map):
->>>>>>> f132cf7f
         transpile_args = {'pass_manager_config': PassManagerConfig(basis_gates=args[0],
                                                                    coupling_map=args[1],
                                                                    backend_properties=args[2],
@@ -502,21 +483,14 @@
                                                                    layout_method=args[4],
                                                                    routing_method=args[5],
                                                                    translation_method=args[6],
-<<<<<<< HEAD
                                                                    scheduling_method=args[7],
                                                                    instruction_durations=args[8],
                                                                    seed_transpiler=args[9]),
                           'optimization_level': args[10],
                           'output_name': args[11],
-                          'callback': args[12]}
-=======
-                                                                   seed_transpiler=args[7]),
-                          'optimization_level': args[8],
-                          'output_name': args[9],
-                          'callback': args[10],
-                          'backend_num_qubits': args[11],
-                          'faulty_qubits_map': args[12]}
->>>>>>> f132cf7f
+                          'callback': args[12],
+                          'backend_num_qubits': args[13],
+                          'faulty_qubits_map': args[14]}
         list_transpile_args.append(transpile_args)
 
     return list_transpile_args
