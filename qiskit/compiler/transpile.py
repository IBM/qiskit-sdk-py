--- conflicted
+++ resolved
@@ -13,12 +13,9 @@
 # that they have been altered from the originals.
 
 """Circuit transpile function"""
-<<<<<<< HEAD
 import logging
 from time import time
-=======
 import warnings
->>>>>>> 3b2bb2c3
 from typing import List, Union, Dict, Callable, Any, Optional, Tuple
 from qiskit.circuit.quantumcircuit import QuantumCircuit
 from qiskit.providers import BaseBackend
@@ -172,18 +169,15 @@
     circuits = circuits if isinstance(circuits, list) else [circuits]
 
     # transpiling schedules is not supported yet.
-<<<<<<< HEAD
     start_time = time()
-    if isinstance(circuits, Schedule) or \
-            (isinstance(circuits, list) and all(isinstance(c, Schedule) for c in circuits)):
-        end_time = time()
-        _log_transpile_time(start_time, end_time)
-=======
     if all(isinstance(c, Schedule) for c in circuits):
         warnings.warn("Transpiling schedules is not supported yet.", UserWarning)
         if len(circuits) == 1:
+            end_time = time()
+            _log_transpile_time(start_time, end_time)
             return circuits[0]
->>>>>>> 3b2bb2c3
+        end_time = time()
+        _log_transpile_time(start_time, end_time)
         return circuits
 
     if pass_manager is not None:
@@ -247,19 +241,6 @@
                                   'in {} '.format(circuit.name) +
                                   'is greater than maximum ({}) '.format(max_qubits) +
                                   'in the coupling_map')
-<<<<<<< HEAD
-    # Transpile circuits in parallel
-    circuits = parallel_map(_transpile_circuit, list(zip(circuits, transpile_args)))
-
-    if len(circuits) == 1:
-        end_time = time()
-        _log_transpile_time(start_time, end_time)
-        return circuits[0]
-    end_time = time()
-    _log_transpile_time(start_time, end_time)
-    return circuits
-=======
->>>>>>> 3b2bb2c3
 
 
 def _log_transpile_time(start_time, end_time):
