# This code is part of Qiskit.
#
# (C) Copyright IBM 2017, 2019.
#
# This code is licensed under the Apache License, Version 2.0. You may
# obtain a copy of this license in the LICENSE.txt file in the root directory
# of this source tree or at http://www.apache.org/licenses/LICENSE-2.0.
#
# Any modifications or derivative works of this code must retain this
# copyright notice, and modified files need to carry a notice indicating
# that they have been altered from the originals.

"""Circuit transpile function"""
import logging
import warnings
from time import time
from typing import List, Union, Dict, Callable, Any, Optional, Tuple

from qiskit import user_config
from qiskit.circuit import Delay
from qiskit.circuit.quantumcircuit import QuantumCircuit
from qiskit.circuit.quantumregister import Qubit
from qiskit.converters import isinstanceint, isinstancelist, dag_to_circuit, circuit_to_dag
from qiskit.dagcircuit import DAGCircuit
from qiskit.providers import BaseBackend
from qiskit.providers.backend import Backend
from qiskit.providers.models import BackendProperties
from qiskit.providers.models.backendproperties import Gate
from qiskit.pulse import Schedule
from qiskit.tools.parallel import parallel_map
from qiskit.transpiler import Layout, CouplingMap, PropertySet, PassManager
from qiskit.transpiler.basepasses import BasePass
from qiskit.transpiler.exceptions import TranspilerError
from qiskit.transpiler.instruction_durations import InstructionDurations, InstructionDurationsType
from qiskit.transpiler.passes import ApplyLayout
from qiskit.transpiler.passmanager_config import PassManagerConfig
from qiskit.transpiler.preset_passmanagers import (level_0_pass_manager,
                                                   level_1_pass_manager,
                                                   level_2_pass_manager,
                                                   level_3_pass_manager)

LOG = logging.getLogger(__name__)


def transpile(circuits: Union[QuantumCircuit, List[QuantumCircuit]],
              backend: Optional[Union[Backend, BaseBackend]] = None,
              basis_gates: Optional[List[str]] = None,
              coupling_map: Optional[Union[CouplingMap, List[List[int]]]] = None,
              backend_properties: Optional[BackendProperties] = None,
              initial_layout: Optional[Union[Layout, Dict, List]] = None,
              layout_method: Optional[str] = None,
              routing_method: Optional[str] = None,
              translation_method: Optional[str] = None,
              scheduling_method: Optional[str] = None,
              instruction_durations: Optional[InstructionDurationsType] = None,
              dt: Optional[float] = None,
              dynamical_decoupling: Optional[str] = None,
              seed_transpiler: Optional[int] = None,
              optimization_level: Optional[int] = None,
              pass_manager: Optional[PassManager] = None,
              callback: Optional[Callable[[BasePass, DAGCircuit, float,
                                           PropertySet, int], Any]] = None,
              output_name: Optional[Union[str, List[str]]] = None) -> Union[QuantumCircuit,
                                                                            List[QuantumCircuit]]:
    """Transpile one or more circuits, according to some desired transpilation targets.

    All arguments may be given as either a singleton or list. In case of a list,
    the length must be equal to the number of circuits being transpiled.

    Transpilation is done in parallel using multiprocessing.

    Args:
        circuits: Circuit(s) to transpile
        backend: If set, transpiler options are automatically grabbed from
            ``backend.configuration()`` and ``backend.properties()``.
            If any other option is explicitly set (e.g., ``coupling_map``), it
            will override the backend's.

            .. note::

                The backend arg is purely for convenience. The resulting
                circuit may be run on any backend as long as it is compatible.
        basis_gates: List of basis gate names to unroll to
            (e.g: ``['u1', 'u2', 'u3', 'cx']``). If ``None``, do not unroll.
        coupling_map: Coupling map (perhaps custom) to target in mapping.
            Multiple formats are supported:

            #. ``CouplingMap`` instance
            #. List, must be given as an adjacency matrix, where each entry
               specifies all two-qubit interactions supported by backend,
               e.g: ``[[0, 1], [0, 3], [1, 2], [1, 5], [2, 5], [4, 1], [5, 3]]``

        backend_properties: properties returned by a backend, including information on gate
            errors, readout errors, qubit coherence times, etc. Find a backend
            that provides this information with: ``backend.properties()``
        initial_layout: Initial position of virtual qubits on physical qubits.
            If this layout makes the circuit compatible with the coupling_map
            constraints, it will be used. The final layout is not guaranteed to be the same,
            as the transpiler may permute qubits through swaps or other means.
            Multiple formats are supported:

            #. ``Layout`` instance
            #. Dict
               * virtual to physical::

                    {qr[0]: 0,
                     qr[1]: 3,
                     qr[2]: 5}

               * physical to virtual::

                    {0: qr[0],
                     3: qr[1],
                     5: qr[2]}

            #. List

               * virtual to physical::

                    [0, 3, 5]  # virtual qubits are ordered (in addition to named)

               * physical to virtual::

                    [qr[0], None, None, qr[1], None, qr[2]]

        layout_method: Name of layout selection pass ('trivial', 'dense', 'noise_adaptive', 'sabre')
        routing_method: Name of routing pass ('basic', 'lookahead', 'stochastic', 'sabre', 'none')
        translation_method: Name of translation pass ('unroller', 'translator', 'synthesis')
        scheduling_method: Name of scheduling pass.
            * ``'as_soon_as_possible'``: Schedule instructions greedily, as early as possible
            on a qubit resource. alias: ``'asap'``)
            * ``'as_late_as_possible'``: Schedule instructions late, i.e. keeping qubits
            in the ground state when possible. (alias: ``'alap'``)
            If ``None``, no scheduling will be done.
        instruction_durations: Durations of instructions.
            The gate lengths defined in ``backend.properties`` are used as default.
            They are overwritten if this ``instruction_durations`` is specified.
            The format of ``instruction_durations`` must be as follows.
            The `instruction_durations` must be given as a list of tuples
            [(instruction_name, qubits, duration, unit), ...].
            | [('cx', [0, 1], 12.3, 'ns'), ('u3', [0], 4.56, 'ns')]
            | [('cx', [0, 1], 1000), ('u3', [0], 300)]
            If unit is omitted, the default is 'dt', which is a sample time depending on backend.
            If the time unit is 'dt', the duration must be an integer.
        dt: Backend sample time (resolution) in seconds.
            If ``None`` (default), ``backend.configuration().dt`` is used.
        dynamical_decoupling: The name of the dynamical decoupling sequence to insert ('xy4').
            Requires ``scheduling_method``; inserts 'as_late_as_possible' by default.
        seed_transpiler: Sets random seed for the stochastic parts of the transpiler
        optimization_level: How much optimization to perform on the circuits.
            Higher levels generate more optimized circuits,
            at the expense of longer transpilation time.
            * 0: no optimization
            * 1: light optimization
            * 2: heavy optimization
            * 3: even heavier optimization
            If ``None``, level 1 will be chosen as default.
        pass_manager: The pass manager to use for a custom pipeline of transpiler passes.
            If this arg is present, all other args will be ignored and the
            pass manager will be used directly (Qiskit will not attempt to
            auto-select a pass manager based on transpile options).
        callback: A callback function that will be called after each
            pass execution. The function will be called with 5 keyword
            arguments,
            | ``pass_``: the pass being run.
            | ``dag``: the dag output of the pass.
            | ``time``: the time to execute the pass.
            | ``property_set``: the property set.
            | ``count``: the index for the pass execution.
            The exact arguments passed expose the internals of the pass manager,
            and are subject to change as the pass manager internals change. If
            you intend to reuse a callback function over multiple releases, be
            sure to check that the arguments being passed are the same.
            To use the callback feature, define a function that will
            take in kwargs dict and access the variables. For example::

                def callback_func(**kwargs):
                    pass_ = kwargs['pass_']
                    dag = kwargs['dag']
                    time = kwargs['time']
                    property_set = kwargs['property_set']
                    count = kwargs['count']
                    ...
                transpile(circ, callback=callback_func)

        output_name: A list with strings to identify the output circuits. The length of
            the list should be exactly the length of the ``circuits`` parameter.

    Returns:
        The transpiled circuit(s).

    Raises:
        TranspilerError: in case of bad inputs to transpiler (like conflicting parameters)
            or errors in passes
    """
    arg_circuits_list = isinstance(circuits, list)
    circuits = circuits if arg_circuits_list else [circuits]

    # transpiling schedules is not supported yet.
    start_time = time()
    if all(isinstance(c, Schedule) for c in circuits):
        warnings.warn("Transpiling schedules is not supported yet.", UserWarning)
        end_time = time()
        _log_transpile_time(start_time, end_time)
        if arg_circuits_list:
            return circuits
        else:
            return circuits[0]

    if pass_manager is not None:
        _check_conflicting_argument(optimization_level=optimization_level, basis_gates=basis_gates,
                                    coupling_map=coupling_map, seed_transpiler=seed_transpiler,
                                    backend_properties=backend_properties,
                                    initial_layout=initial_layout, layout_method=layout_method,
                                    routing_method=routing_method,
                                    translation_method=translation_method,
                                    backend=backend)

        warnings.warn("The parameter pass_manager in transpile is being deprecated. "
                      "The preferred way to tranpile a circuit using a custom pass manager is"
                      " pass_manager.run(circuit)", DeprecationWarning, stacklevel=2)
        return pass_manager.run(circuits, output_name=output_name, callback=callback)

    if optimization_level is None:
        # Take optimization level from the configuration or 1 as default.
        config = user_config.get_config()
        optimization_level = config.get('transpile_optimization_level', 1)

    if scheduling_method is not None and backend is None and not instruction_durations:
        warnings.warn("When scheduling circuits without backend,"
                      " 'instruction_durations' should be usually provided.",
                      UserWarning)

    # Get transpile_args to configure the circuit transpilation job(s)
    transpile_args = _parse_transpile_args(circuits, backend, basis_gates, coupling_map,
                                           backend_properties, initial_layout,
                                           layout_method, routing_method, translation_method,
                                           scheduling_method, instruction_durations, dt,
                                           dynamical_decoupling, seed_transpiler,
                                           optimization_level, callback, output_name)

    _check_circuits_coupling_map(circuits, transpile_args, backend)

    # Transpile circuits in parallel
    circuits = parallel_map(_transpile_circuit, list(zip(circuits, transpile_args)))

    end_time = time()
    _log_transpile_time(start_time, end_time)

    if arg_circuits_list:
        return circuits
    else:
        return circuits[0]


def _check_conflicting_argument(**kargs):
    conflicting_args = [arg for arg, value in kargs.items() if value]
    if conflicting_args:
        raise TranspilerError("The parameters pass_manager conflicts with the following "
                              "parameter(s): {}.".format(', '.join(conflicting_args)))


def _check_circuits_coupling_map(circuits, transpile_args, backend):
    # Check circuit width against number of qubits in coupling_map(s)
    coupling_maps_list = list(config['pass_manager_config'].coupling_map for config in
                              transpile_args)
    for circuit, parsed_coupling_map in zip(circuits, coupling_maps_list):
        # If coupling_map is not None or num_qubits == 1
        num_qubits = len(circuit.qubits)
        max_qubits = None
        if isinstance(parsed_coupling_map, CouplingMap):
            max_qubits = parsed_coupling_map.size()

        # If coupling_map is None, the limit might be in the backend (like in 1Q devices)
        elif backend is not None and not backend.configuration().simulator:
            max_qubits = backend.configuration().n_qubits

        if max_qubits is not None and (num_qubits > max_qubits):
            raise TranspilerError('Number of qubits ({}) '.format(num_qubits) +
                                  'in {} '.format(circuit.name) +
                                  'is greater than maximum ({}) '.format(max_qubits) +
                                  'in the coupling_map')


def _log_transpile_time(start_time, end_time):
    log_msg = "Total Transpile Time - %.5f (ms)" % ((end_time - start_time) * 1000)
    LOG.info(log_msg)


def _transpile_circuit(circuit_config_tuple: Tuple[QuantumCircuit, Dict]) -> QuantumCircuit:
    """Select a PassManager and run a single circuit through it.
    Args:
        circuit_config_tuple (tuple):
            circuit (QuantumCircuit): circuit to transpile
            transpile_config (dict): configuration dictating how to transpile. The
                dictionary has the following format:
                {'optimization_level': int,
                 'output_name': string,
                 'callback': callable,
                 'pass_manager_config': PassManagerConfig}
    Returns:
        The transpiled circuit
    Raises:
        TranspilerError: if transpile_config is not valid or transpilation incurs error
    """
    circuit, transpile_config = circuit_config_tuple

    pass_manager_config = transpile_config['pass_manager_config']

    if transpile_config['faulty_qubits_map']:
        pass_manager_config.initial_layout = _remap_layout_faulty_backend(
            pass_manager_config.initial_layout, transpile_config['faulty_qubits_map'])

    # we choose an appropriate one based on desired optimization level
    level = transpile_config['optimization_level']

    if level == 0:
        pass_manager = level_0_pass_manager(pass_manager_config)
    elif level == 1:
        pass_manager = level_1_pass_manager(pass_manager_config)
    elif level == 2:
        pass_manager = level_2_pass_manager(pass_manager_config)
    elif level == 3:
        pass_manager = level_3_pass_manager(pass_manager_config)
    else:
        raise TranspilerError("optimization_level can range from 0 to 3.")

    result = pass_manager.run(circuit, callback=transpile_config['callback'],
                              output_name=transpile_config['output_name'])

    if transpile_config['faulty_qubits_map']:
        return _remap_circuit_faulty_backend(result, transpile_config['backend_num_qubits'],
                                             pass_manager_config.backend_properties,
                                             transpile_config['faulty_qubits_map'])

    return result


def _remap_circuit_faulty_backend(circuit, num_qubits, backend_prop, faulty_qubits_map):
    faulty_qubits = backend_prop.faulty_qubits() if backend_prop else []
    disconnected_qubits = {k for k, v in faulty_qubits_map.items()
                           if v is None}.difference(faulty_qubits)
    faulty_qubits_map_reverse = {v: k for k, v in faulty_qubits_map.items()}
    if faulty_qubits:
        faulty_qreg = circuit._create_qreg(len(faulty_qubits), 'faulty')
    else:
        faulty_qreg = []
    if disconnected_qubits:
        disconnected_qreg = circuit._create_qreg(len(disconnected_qubits), 'disconnected')
    else:
        disconnected_qreg = []

    new_layout = Layout()
    faulty_qubit = 0
    disconnected_qubit = 0

    for real_qubit in range(num_qubits):
        if faulty_qubits_map[real_qubit] is not None:
            new_layout[real_qubit] = circuit._layout[faulty_qubits_map[real_qubit]]
        else:
            if real_qubit in faulty_qubits:
                new_layout[real_qubit] = faulty_qreg[faulty_qubit]
                faulty_qubit += 1
            else:
                new_layout[real_qubit] = disconnected_qreg[disconnected_qubit]
                disconnected_qubit += 1
    physical_layout_dict = {}
    for qubit in circuit.qubits:
        physical_layout_dict[qubit] = faulty_qubits_map_reverse[qubit.index]
    for qubit in faulty_qreg[:] + disconnected_qreg[:]:
        physical_layout_dict[qubit] = new_layout[qubit]
    dag_circuit = circuit_to_dag(circuit)
    apply_layout_pass = ApplyLayout()
    apply_layout_pass.property_set['layout'] = Layout(physical_layout_dict)
    circuit = dag_to_circuit(apply_layout_pass.run(dag_circuit))
    circuit._layout = new_layout
    return circuit


def _remap_layout_faulty_backend(layout, faulty_qubits_map):
    if layout is None:
        return layout
    new_layout = Layout()
    for virtual, physical in layout.get_virtual_bits().items():
        if faulty_qubits_map[physical] is None:
            raise TranspilerError("The initial_layout parameter refers to faulty"
                                  " or disconnected qubits")
        new_layout[virtual] = faulty_qubits_map[physical]
    return new_layout


def _parse_transpile_args(circuits, backend,
                          basis_gates, coupling_map, backend_properties,
                          initial_layout, layout_method, routing_method, translation_method,
                          scheduling_method, instruction_durations, dt, dynamical_decoupling,
                          seed_transpiler, optimization_level,
                          callback, output_name) -> List[Dict]:
    """Resolve the various types of args allowed to the transpile() function through
    duck typing, overriding args, etc. Refer to the transpile() docstring for details on
    what types of inputs are allowed.

    Here the args are resolved by converting them to standard instances, and prioritizing
    them in case a transpile option is passed through multiple args (explicitly setting an
    arg has more priority than the arg set by backend).

    Returns:
        list[dicts]: a list of transpile parameters.

    Raises:
        TranspilerError: If instruction_durations are required but not supplied or found.
    """
    if initial_layout is not None and layout_method is not None:
        warnings.warn("initial_layout provided; layout_method is ignored.",
                      UserWarning)
    # Each arg could be single or a list. If list, it must be the same size as
    # number of circuits. If single, duplicate to create a list of that size.
    num_circuits = len(circuits)

    basis_gates = _parse_basis_gates(basis_gates, backend, circuits)
    faulty_qubits_map = _parse_faulty_qubits_map(backend, num_circuits)
    coupling_map = _parse_coupling_map(coupling_map, backend, num_circuits)
    backend_properties = _parse_backend_properties(backend_properties, backend, num_circuits)
    backend_num_qubits = _parse_backend_num_qubits(backend, num_circuits)
    initial_layout = _parse_initial_layout(initial_layout, circuits)
    layout_method = _parse_layout_method(layout_method, num_circuits)
    routing_method = _parse_routing_method(routing_method, num_circuits)
    translation_method = _parse_translation_method(translation_method, num_circuits)
<<<<<<< HEAD
    durations = _parse_instruction_durations(backend, instruction_durations, dt,
                                             num_circuits)
    scheduling_method = _parse_scheduling_method(scheduling_method, num_circuits)
    dynamical_decoupling = _parse_dynamical_decoupling_method(dynamical_decoupling, num_circuits)
=======
>>>>>>> 55157175
    seed_transpiler = _parse_seed_transpiler(seed_transpiler, num_circuits)
    optimization_level = _parse_optimization_level(optimization_level, num_circuits)
    output_name = _parse_output_name(output_name, circuits)
    callback = _parse_callback(callback, num_circuits)

    durations = _parse_instruction_durations(backend, instruction_durations, dt, circuits)
    scheduling_method = _parse_scheduling_method(scheduling_method, circuits)
    if scheduling_method and not durations:
        raise TranspilerError("Transpiling a circuit with a scheduling method or with delay "
                              "instructions requires a backend or instruction_durations.")

    list_transpile_args = []
    for args in zip(basis_gates, coupling_map, backend_properties, initial_layout,
                    layout_method, routing_method, translation_method, scheduling_method,
                    durations, dynamical_decoupling, seed_transpiler, optimization_level,
                    output_name, callback, backend_num_qubits, faulty_qubits_map):
        transpile_args = {'pass_manager_config': PassManagerConfig(basis_gates=args[0],
                                                                   coupling_map=args[1],
                                                                   backend_properties=args[2],
                                                                   initial_layout=args[3],
                                                                   layout_method=args[4],
                                                                   routing_method=args[5],
                                                                   translation_method=args[6],
                                                                   scheduling_method=args[7],
                                                                   instruction_durations=args[8],
                                                                   dynamical_decoupling=args[9],
                                                                   seed_transpiler=args[10]),
                          'optimization_level': args[11],
                          'output_name': args[12],
                          'callback': args[13],
                          'backend_num_qubits': args[14],
                          'faulty_qubits_map': args[15]}
        list_transpile_args.append(transpile_args)

    return list_transpile_args


def _create_faulty_qubits_map(backend):
    """If the backend has faulty qubits, those should be excluded. A faulty_qubit_map is a map
       from working qubit in the backend to dumnmy qubits that are consecutive and connected."""
    faulty_qubits_map = None
    if backend is not None:
        if backend.properties():
            faulty_qubits = backend.properties().faulty_qubits()
            faulty_edges = [gates.qubits for gates in backend.properties().faulty_gates()]
        else:
            faulty_qubits = []
            faulty_edges = []

        if faulty_qubits or faulty_edges:
            faulty_qubits_map = {}
            configuration = backend.configuration()
            full_coupling_map = configuration.coupling_map
            functional_cm_list = [edge for edge in full_coupling_map
                                  if (set(edge).isdisjoint(faulty_qubits) and
                                      edge not in faulty_edges)]

            connected_working_qubits = CouplingMap(functional_cm_list).largest_connected_component()
            dummy_qubit_counter = 0
            for qubit in range(configuration.n_qubits):
                if qubit in connected_working_qubits:
                    faulty_qubits_map[qubit] = dummy_qubit_counter
                    dummy_qubit_counter += 1
                else:
                    faulty_qubits_map[qubit] = None
    return faulty_qubits_map


def _parse_basis_gates(basis_gates, backend, circuits):
    # try getting basis_gates from user, else backend
    if basis_gates is None:
        if getattr(backend, 'configuration', None):
            basis_gates = getattr(backend.configuration(), 'basis_gates', None)
    # basis_gates could be None, or a list of basis, e.g. ['u3', 'cx']
    if basis_gates is None or (isinstance(basis_gates, list) and
                               all(isinstance(i, str) for i in basis_gates)):
        basis_gates = [basis_gates] * len(circuits)

    return basis_gates


def _parse_coupling_map(coupling_map, backend, num_circuits):
    # try getting coupling_map from user, else backend
    if coupling_map is None:
        if getattr(backend, 'configuration', None):
            configuration = backend.configuration()
            if hasattr(configuration, 'coupling_map') and configuration.coupling_map:
                faulty_map = _create_faulty_qubits_map(backend)
                if faulty_map:
                    coupling_map = CouplingMap()
                    for qubit1, qubit2 in configuration.coupling_map:
                        if faulty_map[qubit1] is not None and faulty_map[qubit2] is not None:
                            coupling_map.add_edge(faulty_map[qubit1], faulty_map[qubit2])
                else:
                    coupling_map = CouplingMap(configuration.coupling_map)

    # coupling_map could be None, or a list of lists, e.g. [[0, 1], [2, 1]]
    if coupling_map is None or isinstance(coupling_map, CouplingMap):
        coupling_map = [coupling_map] * num_circuits
    elif isinstance(coupling_map, list) and all(isinstance(i, list) and len(i) == 2
                                                for i in coupling_map):
        coupling_map = [coupling_map] * num_circuits

    coupling_map = [CouplingMap(cm) if isinstance(cm, list) else cm for cm in coupling_map]

    return coupling_map


def _parse_backend_properties(backend_properties, backend, num_circuits):
    # try getting backend_properties from user, else backend
    if backend_properties is None:
        if getattr(backend, 'properties', None):
            backend_properties = backend.properties()
            if backend_properties and \
                    (backend_properties.faulty_qubits() or backend_properties.faulty_gates()):
                faulty_qubits = sorted(backend_properties.faulty_qubits(), reverse=True)
                faulty_edges = [gates.qubits for gates in backend_properties.faulty_gates()]
                # remove faulty qubits in backend_properties.qubits
                for faulty_qubit in faulty_qubits:
                    del backend_properties.qubits[faulty_qubit]

                gates = []
                for gate in backend_properties.gates:
                    # remove gates using faulty edges or with faulty qubits (and remap the
                    # gates in terms of faulty_qubits_map)
                    faulty_qubits_map = _create_faulty_qubits_map(backend)
                    if any([faulty_qubits_map[qubits] is not None for qubits in gate.qubits]) or \
                            gate.qubits in faulty_edges:
                        continue
                    gate_dict = gate.to_dict()
                    replacement_gate = Gate.from_dict(gate_dict)
                    gate_dict['qubits'] = [faulty_qubits_map[qubit] for qubit in gate.qubits]
                    args = '_'.join([str(qubit) for qubit in gate_dict['qubits']])
                    gate_dict['name'] = "%s%s" % (gate_dict['gate'], args)
                    gates.append(replacement_gate)

                backend_properties.gates = gates
    if not isinstance(backend_properties, list):
        backend_properties = [backend_properties] * num_circuits
    return backend_properties


def _parse_backend_num_qubits(backend, num_circuits):
    if backend is None:
        return [None] * num_circuits
    if not isinstance(backend, list):
        return [backend.configuration().n_qubits] * num_circuits
    backend_num_qubits = []
    for a_backend in backend:
        backend_num_qubits.append(a_backend.configuration().n_qubits)
    return backend_num_qubits


def _parse_initial_layout(initial_layout, circuits):
    # initial_layout could be None, or a list of ints, e.g. [0, 5, 14]
    # or a list of tuples/None e.g. [qr[0], None, qr[1]] or a dict e.g. {qr[0]: 0}
    def _layout_from_raw(initial_layout, circuit):
        if initial_layout is None or isinstance(initial_layout, Layout):
            return initial_layout
        elif isinstancelist(initial_layout):
            if all(isinstanceint(elem) for elem in initial_layout):
                initial_layout = Layout.from_intlist(initial_layout, *circuit.qregs)
            elif all(elem is None or isinstance(elem, Qubit) for elem in initial_layout):
                initial_layout = Layout.from_qubit_list(initial_layout)
        elif isinstance(initial_layout, dict):
            initial_layout = Layout(initial_layout)
        else:
            raise TranspilerError("The initial_layout parameter could not be parsed")
        return initial_layout

    # multiple layouts?
    if isinstance(initial_layout, list) and \
            any(isinstance(i, (list, dict)) for i in initial_layout):
        initial_layout = [_layout_from_raw(lo, circ) if isinstance(lo, (list, dict)) else lo
                          for lo, circ in zip(initial_layout, circuits)]
    else:
        # even if one layout, but multiple circuits, the layout needs to be adapted for each
        initial_layout = [_layout_from_raw(initial_layout, circ) for circ in circuits]

    if not isinstance(initial_layout, list):
        initial_layout = [initial_layout] * len(circuits)

    return initial_layout


def _parse_layout_method(layout_method, num_circuits):
    if not isinstance(layout_method, list):
        layout_method = [layout_method] * num_circuits
    return layout_method


def _parse_routing_method(routing_method, num_circuits):
    if not isinstance(routing_method, list):
        routing_method = [routing_method] * num_circuits
    return routing_method


def _parse_translation_method(translation_method, num_circuits):
    if not isinstance(translation_method, list):
        translation_method = [translation_method] * num_circuits
    return translation_method


def _parse_scheduling_method(scheduling_method, circuits):
    """If there is a delay in any circuit, implicitly add a default scheduling method."""
    def has_delay(circuit):
        for inst, _, _ in circuit:
            if isinstance(inst, Delay):
                return True
        return False

    if scheduling_method is None:
        for circ in circuits:
            if has_delay(circ):
                scheduling_method = 'alap'
                break

    if not isinstance(scheduling_method, list):
        scheduling_method = [scheduling_method] * len(circuits)
    return scheduling_method


def _parse_instruction_durations(backend, inst_durations, dt, circuits):
    """Create a list of ``InstructionDuration``s. If ``inst_durations`` is provided,
    the backend will be ignored, otherwise, the durations will be populated from the
    backend. If any circuits have gate calibrations, those calibration durations would
    take precedence over backend durations, but be superceded by ``inst_duration``s.
    """
    if not inst_durations:
        backend_durations = InstructionDurations()
        try:
            backend_durations = InstructionDurations.from_backend(backend)
        except AttributeError:
            pass

    durations = []
    for circ in circuits:
        circ_durations = InstructionDurations()
        if not inst_durations:
            circ_durations.update(backend_durations, dt or backend_durations.dt)

        if circ.calibrations:
            cal_durations = []
            for gate, gate_cals in circ.calibrations.items():
                for (qubits, _), schedule in gate_cals.items():
                    cal_durations.append((gate, qubits, schedule.duration))
            circ_durations.update(cal_durations, circ_durations.dt)

        if inst_durations:
            circ_durations.update(inst_durations, dt or getattr(inst_durations, 'dt', None))

        durations.append(circ_durations)
    return durations


def _parse_dynamical_decoupling_method(dynamical_decoupling, num_circuits):
    if not isinstance(dynamical_decoupling, list):
        dynamical_decoupling = [dynamical_decoupling] * num_circuits
    return dynamical_decoupling


def _parse_seed_transpiler(seed_transpiler, num_circuits):
    if not isinstance(seed_transpiler, list):
        seed_transpiler = [seed_transpiler] * num_circuits
    return seed_transpiler


def _parse_optimization_level(optimization_level, num_circuits):
    if not isinstance(optimization_level, list):
        optimization_level = [optimization_level] * num_circuits
    return optimization_level


def _parse_pass_manager(pass_manager, num_circuits):
    if not isinstance(pass_manager, list):
        pass_manager = [pass_manager] * num_circuits
    return pass_manager


def _parse_callback(callback, num_circuits):
    if not isinstance(callback, list):
        callback = [callback] * num_circuits
    return callback


def _parse_faulty_qubits_map(backend, num_circuits):
    if backend is None:
        return [None] * num_circuits
    if not isinstance(backend, list):
        return [_create_faulty_qubits_map(backend)] * num_circuits
    faulty_qubits_map = []
    for a_backend in backend:
        faulty_qubits_map.append(_create_faulty_qubits_map(a_backend))
    return faulty_qubits_map


def _parse_output_name(output_name, circuits):
    # naming and returning circuits
    # output_name could be either a string or a list
    if output_name is not None:
        if isinstance(output_name, str):
            # single circuit
            if len(circuits) == 1:
                return [output_name]
            # multiple circuits
            else:
                raise TranspilerError("Expected a list object of length equal " +
                                      "to that of the number of circuits " +
                                      "being transpiled")
        elif isinstance(output_name, list):
            if len(circuits) == len(output_name) and \
                    all(isinstance(name, str) for name in output_name):
                return output_name
            else:
                raise TranspilerError("The length of output_name list "
                                      "must be equal to the number of "
                                      "transpiled circuits and the output_name "
                                      "list should be strings.")
        else:
            raise TranspilerError("The parameter output_name should be a string or a"
                                  "list of strings: %s was used." % type(output_name))
    else:
        return [circuit.name for circuit in circuits]<|MERGE_RESOLUTION|>--- conflicted
+++ resolved
@@ -425,13 +425,7 @@
     layout_method = _parse_layout_method(layout_method, num_circuits)
     routing_method = _parse_routing_method(routing_method, num_circuits)
     translation_method = _parse_translation_method(translation_method, num_circuits)
-<<<<<<< HEAD
-    durations = _parse_instruction_durations(backend, instruction_durations, dt,
-                                             num_circuits)
-    scheduling_method = _parse_scheduling_method(scheduling_method, num_circuits)
     dynamical_decoupling = _parse_dynamical_decoupling_method(dynamical_decoupling, num_circuits)
-=======
->>>>>>> 55157175
     seed_transpiler = _parse_seed_transpiler(seed_transpiler, num_circuits)
     optimization_level = _parse_optimization_level(optimization_level, num_circuits)
     output_name = _parse_output_name(output_name, circuits)
