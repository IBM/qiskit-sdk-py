--- conflicted
+++ resolved
@@ -13,11 +13,9 @@
 # that they have been altered from the originals.
 
 """Circuit transpile function"""
-<<<<<<< HEAD
 import logging
 from time import time
 from qiskit.transpiler import Layout, CouplingMap
-=======
 from typing import List, Union, Dict, Callable, Any, Optional, Tuple
 from qiskit.circuit.quantumcircuit import QuantumCircuit
 from qiskit.providers import BaseBackend
@@ -25,7 +23,6 @@
 from qiskit.transpiler import Layout, CouplingMap, PropertySet, PassManager
 from qiskit.transpiler.basepasses import BasePass
 from qiskit.dagcircuit import DAGCircuit
->>>>>>> 6df48fd6
 from qiskit.tools.parallel import parallel_map
 from qiskit.transpiler.pass_manager_config import PassManagerConfig
 from qiskit.pulse import Schedule
@@ -210,16 +207,12 @@
     return circuits
 
 
-<<<<<<< HEAD
 def _log_transpile_time(start_time, end_time):
     log_msg = "Total Transpile Time - %.5f (ms)" % ((end_time - start_time) * 1000)
     LOG.info(log_msg)
 
 
-def _transpile_circuit(circuit_config_tuple):
-=======
 def _transpile_circuit(circuit_config_tuple: Tuple[QuantumCircuit, Dict]) -> QuantumCircuit:
->>>>>>> 6df48fd6
     """Select a PassManager and run a single circuit through it.
     Args:
         circuit_config_tuple (tuple):
