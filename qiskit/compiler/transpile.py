# -*- coding: utf-8 -*-

# This code is part of Qiskit.
#
# (C) Copyright IBM 2017, 2019.
#
# This code is licensed under the Apache License, Version 2.0. You may
# obtain a copy of this license in the LICENSE.txt file in the root directory
# of this source tree or at http://www.apache.org/licenses/LICENSE-2.0.
#
# Any modifications or derivative works of this code must retain this
# copyright notice, and modified files need to carry a notice indicating
# that they have been altered from the originals.

"""Circuit transpile function"""
import logging
from time import time
import warnings
from typing import List, Union, Dict, Callable, Any, Optional, Tuple
from qiskit.circuit.quantumcircuit import QuantumCircuit
from qiskit.providers import BaseBackend
from qiskit.providers.models import BackendProperties
from qiskit.transpiler import Layout, CouplingMap, PropertySet, PassManager
from qiskit.transpiler.basepasses import BasePass
from qiskit.dagcircuit import DAGCircuit
from qiskit.tools.parallel import parallel_map
from qiskit.transpiler.passmanager_config import PassManagerConfig
from qiskit.pulse import Schedule
from qiskit.circuit.quantumregister import Qubit
from qiskit import user_config
from qiskit.transpiler.exceptions import TranspilerError
from qiskit.converters import isinstanceint, isinstancelist
from qiskit.transpiler.passes.basis.ms_basis_decomposer import MSBasisDecomposer
from qiskit.transpiler.preset_passmanagers import (level_0_pass_manager,
                                                   level_1_pass_manager,
                                                   level_2_pass_manager,
                                                   level_3_pass_manager)

LOG = logging.getLogger(__name__)


def transpile(circuits: Union[QuantumCircuit, List[QuantumCircuit]],
              backend: Optional[BaseBackend] = None,
              basis_gates: Optional[List[str]] = None,
              coupling_map: Optional[Union[CouplingMap, List[List[int]]]] = None,
              backend_properties: Optional[BackendProperties] = None,
              initial_layout: Optional[Union[Layout, Dict, List]] = None,
              layout_method: Optional[str] = None,
              routing_method: Optional[str] = None,
              translation_method: Optional[str] = None,
              seed_transpiler: Optional[int] = None,
              optimization_level: Optional[int] = None,
              pass_manager: Optional[PassManager] = None,
              callback: Optional[Callable[[BasePass, DAGCircuit, float,
                                           PropertySet, int], Any]] = None,
              output_name: Optional[Union[str, List[str]]] = None) -> Union[QuantumCircuit,
                                                                            List[QuantumCircuit]]:
    """Transpile one or more circuits, according to some desired transpilation targets.

    All arguments may be given as either a singleton or list. In case of a list,
    the length must be equal to the number of circuits being transpiled.

    Transpilation is done in parallel using multiprocessing.

    Args:
        circuits: Circuit(s) to transpile
        backend: If set, transpiler options are automatically grabbed from
            ``backend.configuration()`` and ``backend.properties()``.
            If any other option is explicitly set (e.g., ``coupling_map``), it
            will override the backend's.

            .. note::

                The backend arg is purely for convenience. The resulting
                circuit may be run on any backend as long as it is compatible.
        basis_gates: List of basis gate names to unroll to
            (e.g: ``['u1', 'u2', 'u3', 'cx']``). If ``None``, do not unroll.
        coupling_map: Coupling map (perhaps custom) to target in mapping.
            Multiple formats are supported:

            #. ``CouplingMap`` instance
            #. List, must be given as an adjacency matrix, where each entry
               specifies all two-qubit interactions supported by backend,
               e.g: ``[[0, 1], [0, 3], [1, 2], [1, 5], [2, 5], [4, 1], [5, 3]]``

        backend_properties: properties returned by a backend, including information on gate
            errors, readout errors, qubit coherence times, etc. Find a backend
            that provides this information with: ``backend.properties()``
        initial_layout: Initial position of virtual qubits on physical qubits.
            If this layout makes the circuit compatible with the coupling_map
            constraints, it will be used. The final layout is not guaranteed to be the same,
            as the transpiler may permute qubits through swaps or other means.
            Multiple formats are supported:

            #. ``Layout`` instance
            #. Dict
               * virtual to physical::

                    {qr[0]: 0,
                     qr[1]: 3,
                     qr[2]: 5}

               * physical to virtual::

                    {0: qr[0],
                     3: qr[1],
                     5: qr[2]}

            #. List

               * virtual to physical::

                    [0, 3, 5]  # virtual qubits are ordered (in addition to named)

               * physical to virtual::

                    [qr[0], None, None, qr[1], None, qr[2]]

        layout_method: Name of layout selection pass ('trivial', 'dense', 'noise_adaptive', 'sabre')
            Sometimes a perfect layout can be available in which case the layout_method
            may not run.
        routing_method: Name of routing pass ('basic', 'lookahead', 'stochastic', 'sabre')
<<<<<<< HEAD
=======
        translation_method: Name of translation pass ('unroller', 'translator')
>>>>>>> 905fb431
        seed_transpiler: Sets random seed for the stochastic parts of the transpiler
        optimization_level: How much optimization to perform on the circuits.
            Higher levels generate more optimized circuits,
            at the expense of longer transpilation time.
            * 0: no optimization
            * 1: light optimization
            * 2: heavy optimization
            * 3: even heavier optimization
            If ``None``, level 1 will be chosen as default.
        pass_manager: The pass manager to use for a custom pipeline of transpiler passes.
            If this arg is present, all other args will be ignored and the
            pass manager will be used directly (Qiskit will not attempt to
            auto-select a pass manager based on transpile options).
        callback: A callback function that will be called after each
            pass execution. The function will be called with 5 keyword
            arguments,
            | ``pass_``: the pass being run.
            | ``dag``: the dag output of the pass.
            | ``time``: the time to execute the pass.
            | ``property_set``: the property set.
            | ``count``: the index for the pass execution.
            The exact arguments passed expose the internals of the pass manager,
            and are subject to change as the pass manager internals change. If
            you intend to reuse a callback function over multiple releases, be
            sure to check that the arguments being passed are the same.
            To use the callback feature, define a function that will
            take in kwargs dict and access the variables. For example::

                def callback_func(**kwargs):
                    pass_ = kwargs['pass_']
                    dag = kwargs['dag']
                    time = kwargs['time']
                    property_set = kwargs['property_set']
                    count = kwargs['count']
                    ...
                transpile(circ, callback=callback_func)

        output_name: A list with strings to identify the output circuits. The length of
            the list should be exactly the length of the ``circuits`` parameter.

    Returns:
        The transpiled circuit(s).

    Raises:
        TranspilerError: in case of bad inputs to transpiler (like conflicting parameters)
            or errors in passes
    """
    circuits = circuits if isinstance(circuits, list) else [circuits]

    # transpiling schedules is not supported yet.
    start_time = time()
    if all(isinstance(c, Schedule) for c in circuits):
        warnings.warn("Transpiling schedules is not supported yet.", UserWarning)
        if len(circuits) == 1:
            end_time = time()
            _log_transpile_time(start_time, end_time)
            return circuits[0]
        end_time = time()
        _log_transpile_time(start_time, end_time)
        return circuits

    if pass_manager is not None:
        _check_conflicting_argument(optimization_level=optimization_level, basis_gates=basis_gates,
                                    coupling_map=coupling_map, seed_transpiler=seed_transpiler,
                                    backend_properties=backend_properties,
                                    initial_layout=initial_layout, layout_method=layout_method,
                                    routing_method=routing_method,
                                    translation_method=translation_method,
                                    backend=backend)

        warnings.warn("The parameter pass_manager in transpile is being deprecated. "
                      "The preferred way to tranpile a circuit using a custom pass manager is"
                      " pass_manager.run(circuit)", DeprecationWarning, stacklevel=2)
        return pass_manager.run(circuits, output_name=output_name, callback=callback)

    if optimization_level is None:
        # Take optimization level from the configuration or 1 as default.
        config = user_config.get_config()
        optimization_level = config.get('transpile_optimization_level', 1)

    # Get transpile_args to configure the circuit transpilation job(s)
    transpile_args = _parse_transpile_args(circuits, backend, basis_gates, coupling_map,
                                           backend_properties, initial_layout,
                                           layout_method, routing_method, translation_method,
                                           seed_transpiler, optimization_level,
                                           callback, output_name)

    _check_circuits_coupling_map(circuits, transpile_args, backend)

    # Transpile circuits in parallel
    circuits = parallel_map(_transpile_circuit, list(zip(circuits, transpile_args)))

    if len(circuits) == 1:
        end_time = time()
        _log_transpile_time(start_time, end_time)
        return circuits[0]
    end_time = time()
    _log_transpile_time(start_time, end_time)
    return circuits


def _check_conflicting_argument(**kargs):
    conflicting_args = [arg for arg, value in kargs.items() if value]
    if conflicting_args:
        raise TranspilerError("The parameters pass_manager conflicts with the following "
                              "parameter(s): {}.".format(', '.join(conflicting_args)))


def _check_circuits_coupling_map(circuits, transpile_args, backend):
    # Check circuit width against number of qubits in coupling_map(s)
    coupling_maps_list = list(config['pass_manager_config'].coupling_map for config in
                              transpile_args)
    for circuit, parsed_coupling_map in zip(circuits, coupling_maps_list):
        # If coupling_map is not None or num_qubits == 1
        num_qubits = len(circuit.qubits)
        max_qubits = None
        if isinstance(parsed_coupling_map, CouplingMap):
            max_qubits = parsed_coupling_map.size()

        # If coupling_map is None, the limit might be in the backend (like in 1Q devices)
        elif backend is not None and not backend.configuration().simulator:
            max_qubits = backend.configuration().n_qubits

        if max_qubits is not None and (num_qubits > max_qubits):
            raise TranspilerError('Number of qubits ({}) '.format(num_qubits) +
                                  'in {} '.format(circuit.name) +
                                  'is greater than maximum ({}) '.format(max_qubits) +
                                  'in the coupling_map')


def _log_transpile_time(start_time, end_time):
    log_msg = "Total Transpile Time - %.5f (ms)" % ((end_time - start_time) * 1000)
    LOG.info(log_msg)


def _transpile_circuit(circuit_config_tuple: Tuple[QuantumCircuit, Dict]) -> QuantumCircuit:
    """Select a PassManager and run a single circuit through it.
    Args:
        circuit_config_tuple (tuple):
            circuit (QuantumCircuit): circuit to transpile
            transpile_config (dict): configuration dictating how to transpile. The
                dictionary has the following format:
                {'optimization_level': int,
                 'pass_manager': PassManager,
                 'output_name': string,
                 'callback': callable,
                 'pass_manager_config': PassManagerConfig}
    Returns:
        The transpiled circuit
    Raises:
        TranspilerError: if transpile_config is not valid or transpilation incurs error
    """
    circuit, transpile_config = circuit_config_tuple

    pass_manager_config = transpile_config['pass_manager_config']

    ms_basis_swap = None
    if (pass_manager_config.translation_method == 'unroller'
            and pass_manager_config.basis_gates is not None):
        # Workaround for ion trap support: If basis gates includes
        # Mølmer-Sørensen (rxx) and the circuit includes gates outside the basis,
        # first unroll to u3, cx, then run MSBasisDecomposer to target basis.
        basic_insts = ['measure', 'reset', 'barrier', 'snapshot']
        device_insts = set(pass_manager_config.basis_gates).union(basic_insts)
        if 'rxx' in pass_manager_config.basis_gates and \
                not device_insts >= circuit.count_ops().keys():
            ms_basis_swap = pass_manager_config.basis_gates
            pass_manager_config.basis_gates = list(
                set(['u3', 'cx']).union(pass_manager_config.basis_gates))

    # we choose an appropriate one based on desired optimization level
    level = transpile_config['optimization_level']

    if level == 0:
        pass_manager = level_0_pass_manager(pass_manager_config)
    elif level == 1:
        pass_manager = level_1_pass_manager(pass_manager_config)
    elif level == 2:
        pass_manager = level_2_pass_manager(pass_manager_config)
    elif level == 3:
        pass_manager = level_3_pass_manager(pass_manager_config)
    else:
        raise TranspilerError("optimization_level can range from 0 to 3.")

    if ms_basis_swap is not None:
        pass_manager.append(MSBasisDecomposer(ms_basis_swap))

    return pass_manager.run(circuit, callback=transpile_config['callback'],
                            output_name=transpile_config['output_name'])


def _parse_transpile_args(circuits, backend,
                          basis_gates, coupling_map, backend_properties,
                          initial_layout, layout_method, routing_method, translation_method,
                          seed_transpiler, optimization_level,
                          callback, output_name) -> List[Dict]:
    """Resolve the various types of args allowed to the transpile() function through
    duck typing, overriding args, etc. Refer to the transpile() docstring for details on
    what types of inputs are allowed.

    Here the args are resolved by converting them to standard instances, and prioritizing
    them in case a transpile option is passed through multiple args (explicitly setting an
    arg has more priority than the arg set by backend).

    Returns:
        list[dicts]: a list of transpile parameters.
    """
    if initial_layout is not None and layout_method is not None:
        warnings.warn("initial_layout provided; layout_method is ignored.",
                      UserWarning)
    # Each arg could be single or a list. If list, it must be the same size as
    # number of circuits. If single, duplicate to create a list of that size.
    num_circuits = len(circuits)

    basis_gates = _parse_basis_gates(basis_gates, backend, circuits)
    coupling_map = _parse_coupling_map(coupling_map, backend, num_circuits)
    backend_properties = _parse_backend_properties(backend_properties, backend, num_circuits)
    initial_layout = _parse_initial_layout(initial_layout, circuits)
    layout_method = _parse_layout_method(layout_method, num_circuits)
    routing_method = _parse_routing_method(routing_method, num_circuits)
    translation_method = _parse_translation_method(translation_method, num_circuits)
    seed_transpiler = _parse_seed_transpiler(seed_transpiler, num_circuits)
    optimization_level = _parse_optimization_level(optimization_level, num_circuits)
    output_name = _parse_output_name(output_name, circuits)
    callback = _parse_callback(callback, num_circuits)

    list_transpile_args = []
    for args in zip(basis_gates, coupling_map, backend_properties,
                    initial_layout, layout_method, routing_method, translation_method,
                    seed_transpiler, optimization_level,
                    output_name, callback):
        transpile_args = {'pass_manager_config': PassManagerConfig(basis_gates=args[0],
                                                                   coupling_map=args[1],
                                                                   backend_properties=args[2],
                                                                   initial_layout=args[3],
                                                                   layout_method=args[4],
                                                                   routing_method=args[5],
                                                                   translation_method=args[6],
                                                                   seed_transpiler=args[7]),
                          'optimization_level': args[8],
                          'output_name': args[9],
                          'callback': args[10]}
        list_transpile_args.append(transpile_args)

    return list_transpile_args


def _parse_basis_gates(basis_gates, backend, circuits):
    # try getting basis_gates from user, else backend
    if basis_gates is None:
        if getattr(backend, 'configuration', None):
            basis_gates = getattr(backend.configuration(), 'basis_gates', None)
    # basis_gates could be None, or a list of basis, e.g. ['u3', 'cx']
    if basis_gates is None or (isinstance(basis_gates, list) and
                               all(isinstance(i, str) for i in basis_gates)):
        basis_gates = [basis_gates] * len(circuits)

    return basis_gates


def _parse_coupling_map(coupling_map, backend, num_circuits):
    # try getting coupling_map from user, else backend
    if coupling_map is None:
        if getattr(backend, 'configuration', None):
            configuration = backend.configuration()
            if hasattr(configuration, 'coupling_map') and configuration.coupling_map:
                coupling_map = CouplingMap(configuration.coupling_map)

    # coupling_map could be None, or a list of lists, e.g. [[0, 1], [2, 1]]
    if coupling_map is None or isinstance(coupling_map, CouplingMap):
        coupling_map = [coupling_map] * num_circuits
    elif isinstance(coupling_map, list) and all(isinstance(i, list) and len(i) == 2
                                                for i in coupling_map):
        coupling_map = [coupling_map] * num_circuits

    coupling_map = [CouplingMap(cm) if isinstance(cm, list) else cm for cm in coupling_map]

    return coupling_map


def _parse_backend_properties(backend_properties, backend, num_circuits):
    # try getting backend_properties from user, else backend
    if backend_properties is None:
        if getattr(backend, 'properties', None):
            backend_properties = backend.properties()
    if not isinstance(backend_properties, list):
        backend_properties = [backend_properties] * num_circuits
    return backend_properties


def _parse_initial_layout(initial_layout, circuits):
    # initial_layout could be None, or a list of ints, e.g. [0, 5, 14]
    # or a list of tuples/None e.g. [qr[0], None, qr[1]] or a dict e.g. {qr[0]: 0}
    def _layout_from_raw(initial_layout, circuit):
        if initial_layout is None or isinstance(initial_layout, Layout):
            return initial_layout
        elif isinstancelist(initial_layout):
            if all(isinstanceint(elem) for elem in initial_layout):
                initial_layout = Layout.from_intlist(initial_layout, *circuit.qregs)
            elif all(elem is None or isinstance(elem, Qubit) for elem in initial_layout):
                initial_layout = Layout.from_qubit_list(initial_layout)
        elif isinstance(initial_layout, dict):
            initial_layout = Layout(initial_layout)
        else:
            raise TranspilerError("The initial_layout parameter could not be parsed")
        return initial_layout

    # multiple layouts?
    if isinstance(initial_layout, list) and \
            any(isinstance(i, (list, dict)) for i in initial_layout):
        initial_layout = [_layout_from_raw(lo, circ) if isinstance(lo, (list, dict)) else lo
                          for lo, circ in zip(initial_layout, circuits)]
    else:
        # even if one layout, but multiple circuits, the layout needs to be adapted for each
        initial_layout = [_layout_from_raw(initial_layout, circ) for circ in circuits]
    if not isinstance(initial_layout, list):
        initial_layout = [initial_layout] * len(circuits)
    return initial_layout


def _parse_layout_method(layout_method, num_circuits):
    if not isinstance(layout_method, list):
        layout_method = [layout_method] * num_circuits
    return layout_method


def _parse_routing_method(routing_method, num_circuits):
    if not isinstance(routing_method, list):
        routing_method = [routing_method] * num_circuits
    return routing_method


def _parse_translation_method(translation_method, num_circuits):
    if not isinstance(translation_method, list):
        translation_method = [translation_method] * num_circuits
    return translation_method


def _parse_seed_transpiler(seed_transpiler, num_circuits):
    if not isinstance(seed_transpiler, list):
        seed_transpiler = [seed_transpiler] * num_circuits
    return seed_transpiler


def _parse_optimization_level(optimization_level, num_circuits):
    if not isinstance(optimization_level, list):
        optimization_level = [optimization_level] * num_circuits
    return optimization_level


def _parse_pass_manager(pass_manager, num_circuits):
    if not isinstance(pass_manager, list):
        pass_manager = [pass_manager] * num_circuits
    return pass_manager


def _parse_callback(callback, num_circuits):
    if not isinstance(callback, list):
        callback = [callback] * num_circuits
    return callback


def _parse_output_name(output_name, circuits):
    # naming and returning circuits
    # output_name could be either a string or a list
    if output_name is not None:
        if isinstance(output_name, str):
            # single circuit
            if len(circuits) == 1:
                return [output_name]
            # multiple circuits
            else:
                raise TranspilerError("Expected a list object of length equal " +
                                      "to that of the number of circuits " +
                                      "being transpiled")
        elif isinstance(output_name, list):
            if len(circuits) == len(output_name) and \
                    all(isinstance(name, str) for name in output_name):
                return output_name
            else:
                raise TranspilerError("The length of output_name list "
                                      "must be equal to the number of "
                                      "transpiled circuits and the output_name "
                                      "list should be strings.")
        else:
            raise TranspilerError("The parameter output_name should be a string or a"
                                  "list of strings: %s was used." % type(output_name))
    else:
        return [circuit.name for circuit in circuits]<|MERGE_RESOLUTION|>--- conflicted
+++ resolved
@@ -120,10 +120,7 @@
             Sometimes a perfect layout can be available in which case the layout_method
             may not run.
         routing_method: Name of routing pass ('basic', 'lookahead', 'stochastic', 'sabre')
-<<<<<<< HEAD
-=======
         translation_method: Name of translation pass ('unroller', 'translator')
->>>>>>> 905fb431
         seed_transpiler: Sets random seed for the stochastic parts of the transpiler
         optimization_level: How much optimization to perform on the circuits.
             Higher levels generate more optimized circuits,
