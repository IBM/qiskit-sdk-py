--- conflicted
+++ resolved
@@ -38,18 +38,11 @@
 
     Args:
         circuits: The quantum circuit or circuits to translate
-<<<<<<< HEAD
         backend: A backend instance, which contains hardware-specific data required for scheduling
-        cmd_def: Mapping of circuit operations to pulse schedules. If None, defaults to the
-                 `backend` `cmd_def`
-        meas_map: List of sets of qubits that must be measured together. If `None`, defaults to
-=======
-        backend: A backend instance, which contains hardware specific data required for scheduling
         inst_map: Mapping of circuit operations to pulse schedules. If None, defaults to the
                   `backend` `circuit_instruction_map`
         cmd_def: Deprecated
-        meas_map: List of sets of qubits that must be measured together. If `None` defaults to
->>>>>>> c028aee7
+        meas_map: List of sets of qubits that must be measured together. If `None`, defaults to
                   the `backend` `meas_map`
         method: Optionally specify a particular scheduling method
     Returns:
