--- conflicted
+++ resolved
@@ -134,14 +134,9 @@
     start_time = time()
     experiments = experiments if isinstance(experiments, list) else [experiments]
     qobj_id, qobj_header, run_config_common_dict = _parse_common_args(backend, qobj_id, qobj_header,
-<<<<<<< HEAD
                                                                       shots, memory,
-                                                                      seed_simulator, **run_config)
-=======
-                                                                      shots, memory, max_credits,
                                                                       seed_simulator, init_qubits,
                                                                       **run_config)
->>>>>>> e5f99fd6
 
     # assemble either circuits or schedules
     if all(isinstance(exp, QuantumCircuit) for exp in experiments):
@@ -176,11 +171,7 @@
 
 # TODO: rework to return a list of RunConfigs (one for each experiments), and a global one
 def _parse_common_args(backend, qobj_id, qobj_header, shots,
-<<<<<<< HEAD
-                       memory, seed_simulator,
-=======
-                       memory, max_credits, seed_simulator, init_qubits,
->>>>>>> e5f99fd6
+                       memory, seed_simulator, init_qubits,
                        **run_config):
     """Resolve the various types of args allowed to the assemble() function through
     duck typing, overriding args, etc. Refer to the assemble() docstring for details on
