--- conflicted
+++ resolved
@@ -77,13 +77,12 @@
             Random seed to control sampling, for when backend is a simulator
 
         qubit_lo_freq (list):
-<<<<<<< HEAD
             List of default qubit lo frequencies in Hz. Will be overridden by
             `schedule_los` if set.
 
         meas_lo_freq (list):
-            List of default measurement lo frequencies in Hz. Will be overridden by
-            `schedule_los` if set.
+            List of default measurement lo frequencies in Hz. Will be overridden
+            by `schedule_los` if set.
 
         qubit_lo_range (list):
             List of drive lo ranges each of form `[range_min, range_max]` in Hz.
@@ -92,22 +91,6 @@
         meas_lo_range (list):
             List of measurement lo ranges each of form `[range_min, range_max]` in Hz.
             Used to validate that the supplied qubit los are valid.
-=======
-            List of default qubit LO frequencies. Will be overridden by
-            `schedule_los` if set.
-
-        meas_lo_freq (list):
-            List of default meas LO frequencies. Will be overridden by
-            `schedule_los` if set.
-
-        qubit_lo_range (list):
-            List of drive LO ranges used to validate that the supplied qubit LOs
-            are valid.
-
-        meas_lo_range (list):
-            List of meas LO ranges used to validate that the supplied measurement LOs
-            are valid.
->>>>>>> 2ee7a3ae
 
         schedule_los (None or list[Union[Dict[PulseChannel, float], LoConfig]] or \
                       Union[Dict[PulseChannel, float], LoConfig]):
