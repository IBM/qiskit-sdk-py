# -*- coding: utf-8 -*-

# This code is part of Qiskit.
#
# (C) Copyright IBM 2017, 2019.
#
# This code is licensed under the Apache License, Version 2.0. You may
# obtain a copy of this license in the LICENSE.txt file in the root directory
# of this source tree or at http://www.apache.org/licenses/LICENSE-2.0.
#
# Any modifications or derivative works of this code must retain this
# copyright notice, and modified files need to carry a notice indicating
# that they have been altered from the originals.

"""Assemble function for converting a list of circuits into a qobj"""
import uuid
import copy

from qiskit.circuit import QuantumCircuit
from qiskit.exceptions import QiskitError
from qiskit.pulse import ScheduleComponent, LoConfig
from qiskit.assembler.run_config import RunConfig
from qiskit.assembler import assemble_circuits, assemble_schedules
from qiskit.qobj import QobjHeader
from qiskit.validation.exceptions import ModelValidationError
from qiskit.qobj.utils import MeasLevel, MeasReturnType


# TODO: parallelize over the experiments (serialize each separately, then add global header/config)
def assemble(experiments,
             backend=None,
             qobj_id=None, qobj_header=None,
             shots=1024, memory=False, max_credits=None, seed_simulator=None,
             qubit_lo_freq=None, meas_lo_freq=None,
             qubit_lo_range=None, meas_lo_range=None,
             schedule_los=None, meas_level=MeasLevel.CLASSIFIED,
             meas_return=MeasReturnType.AVERAGE, meas_map=None,
             memory_slot_size=100, rep_time=None, parameter_binds=None,
             parametric_pulses=None,
             **run_config):
    """Assemble a list of circuits or pulse schedules into a Qobj.

    This function serializes the payloads, which could be either circuits or schedules,
    to create Qobj "experiments". It further annotates the experiment payload with
    header and configurations.

    Args:
        experiments (QuantumCircuit or list[QuantumCircuit] or Schedule or list[Schedule]):
            Circuit(s) or pulse schedule(s) to execute

        backend (BaseBackend):
            If set, some runtime options are automatically grabbed from
            backend.configuration() and backend.defaults().
            If any other option is explicitly set (e.g., rep_rate), it
            will override the backend's.
            If any other options is set in the run_config, it will
            also override the backend's.

        qobj_id (str):
            String identifier to annotate the Qobj

        qobj_header (QobjHeader or dict):
            User input that will be inserted in Qobj header, and will also be
            copied to the corresponding Result header. Headers do not affect the run.

        shots (int):
            Number of repetitions of each circuit, for sampling. Default: 1024

        memory (bool):
            If True, per-shot measurement bitstrings are returned as well
            (provided the backend supports it). For OpenPulse jobs, only
            measurement level 2 supports this option. Default: False

        max_credits (int):
            Maximum credits to spend on job. Default: 10

        seed_simulator (int):
            Random seed to control sampling, for when backend is a simulator

        qubit_lo_freq (list):
            List of default qubit LO frequencies in Hz. Will be overridden by
            `schedule_los` if set.

        meas_lo_freq (list):
            List of default measurement LO frequencies in Hz. Will be overridden
            by `schedule_los` if set.

        qubit_lo_range (list):
<<<<<<< HEAD
            List of drive lo ranges used to validate the supplied qubit los.

        meas_lo_range (list):
            List of meas lo ranges used to validate the supplied measurement los.
=======
            List of drive LO ranges each of form `[range_min, range_max]` in Hz.
            Used to validate the supplied qubit frequencies.

        meas_lo_range (list):
            List of measurement LO ranges each of form `[range_min, range_max]` in Hz.
            Used to validate the supplied qubit frequencies.
>>>>>>> 438928f2

        schedule_los (None or list[Union[Dict[PulseChannel, float], LoConfig]] or \
                      Union[Dict[PulseChannel, float], LoConfig]):
            Experiment LO configurations, frequencies are given in Hz.

        meas_level (int or MeasLevel):
            Set the appropriate level of the measurement output for pulse experiments.

        meas_return (str or MeasReturn):
            Level of measurement data for the backend to return.

            For `meas_level` 0 and 1:
                * "single" returns information from every shot.
                * "avg" returns average measurement output (averaged over number of shots).

        meas_map (list):
            List of lists, containing qubits that must be measured together.

        memory_slot_size (int):
            Size of each memory slot if the output is Level 0.

        rep_time (int): repetition time of the experiment in μs.
            The delay between experiments will be rep_time.
            Must be from the list provided by the device.

        parameter_binds (list[dict{Parameter: Value}]):
            List of Parameter bindings over which the set of experiments will be
            executed. Each list element (bind) should be of the form
            {Parameter1: value1, Parameter2: value2, ...}. All binds will be
            executed across all experiments; e.g., if parameter_binds is a
            length-n list, and there are m experiments, a total of m x n
            experiments will be run (one for each experiment/bind pair).

        parametric_pulses (list[str]):
            A list of pulse shapes which are supported internally on the backend.
            Example: ['gaussian', 'constant']

        **run_config (dict):
            extra arguments used to configure the run (e.g., for Aer configurable
            backends). Refer to the backend documentation for details on these
            arguments.

    Returns:
            Qobj: a qobj that can be run on a backend. Depending on the type of input,
            this will be either a QasmQobj or a PulseQobj.

    Raises:
        QiskitError: if the input cannot be interpreted as either circuits or schedules
    """
    experiments = experiments if isinstance(experiments, list) else [experiments]
    qobj_id, qobj_header, run_config_common_dict = _parse_common_args(backend, qobj_id, qobj_header,
                                                                      shots, memory, max_credits,
                                                                      seed_simulator, **run_config)

    # assemble either circuits or schedules
    if all(isinstance(exp, QuantumCircuit) for exp in experiments):
        run_config = _parse_circuit_args(parameter_binds, **run_config_common_dict)

        # If circuits are parameterized, bind parameters and remove from run_config
        bound_experiments, run_config = _expand_parameters(circuits=experiments,
                                                           run_config=run_config)
        return assemble_circuits(circuits=bound_experiments, qobj_id=qobj_id,
                                 qobj_header=qobj_header, run_config=run_config)

    elif all(isinstance(exp, ScheduleComponent) for exp in experiments):
        run_config = _parse_pulse_args(backend, qubit_lo_freq, meas_lo_freq,
                                       qubit_lo_range, meas_lo_range,
                                       schedule_los, meas_level, meas_return,
                                       meas_map, memory_slot_size, rep_time,
                                       parametric_pulses,
                                       **run_config_common_dict)

        return assemble_schedules(schedules=experiments, qobj_id=qobj_id,
                                  qobj_header=qobj_header, run_config=run_config)

    else:
        raise QiskitError("bad input to assemble() function; "
                          "must be either circuits or schedules")


# TODO: rework to return a list of RunConfigs (one for each experiments), and a global one
def _parse_common_args(backend, qobj_id, qobj_header, shots,
                       memory, max_credits, seed_simulator,
                       **run_config):
    """Resolve the various types of args allowed to the assemble() function through
    duck typing, overriding args, etc. Refer to the assemble() docstring for details on
    what types of inputs are allowed.

    Here the args are resolved by converting them to standard instances, and prioritizing
    them in case a run option is passed through multiple args (explicitly setting an arg
    has more priority than the arg set by backend)

    Returns:
        RunConfig: a run config, which is a standardized object that configures the qobj
            and determines the runtime environment.

    Raises:
        QiskitError: if the memory arg is True and the backend does not support
        memory.
    """
    # grab relevant info from backend if it exists
    backend_config = None
    if backend:
        backend_config = backend.configuration()
        # check for memory flag applied to backend that does not support memory
        if memory and not backend_config.memory:
            raise QiskitError("memory not supported by backend {}"
                              .format(backend_config.backend_name))

    # an identifier for the Qobj
    qobj_id = qobj_id or str(uuid.uuid4())

    # The header that goes at the top of the Qobj (and later Result)
    # we process it as dict, then write entries that are not None to a QobjHeader object
    qobj_header = qobj_header or {}
    if isinstance(qobj_header, QobjHeader):
        qobj_header = qobj_header.to_dict()
    backend_name = getattr(backend_config, 'backend_name', None)
    backend_version = getattr(backend_config, 'backend_version', None)
    qobj_header = {**dict(backend_name=backend_name, backend_version=backend_version),
                   **qobj_header}
    qobj_header = QobjHeader(**{k: v for k, v in qobj_header.items() if v is not None})

    # create run configuration and populate
    run_config_dict = dict(shots=shots,
                           memory=memory,
                           max_credits=max_credits,
                           seed_simulator=seed_simulator,
                           **run_config)

    return qobj_id, qobj_header, run_config_dict


def _parse_pulse_args(backend, qubit_lo_freq, meas_lo_freq, qubit_lo_range,
                      meas_lo_range, schedule_los, meas_level,
                      meas_return, meas_map,
                      memory_slot_size, rep_time,
                      parametric_pulses,
                      **run_config):
    """Build a pulse RunConfig replacing unset arguments with defaults derived from the `backend`.
    See `assemble` for more information on the required arguments.

    Returns:
        RunConfig: a run config, which is a standardized object that configures the qobj
            and determines the runtime environment.
    """
    # grab relevant info from backend if it exists
    backend_config = None
    backend_default = None
    if backend:
        backend_config = backend.configuration()
        try:
            backend_default = backend.defaults()
        except (ModelValidationError, AttributeError):
            from collections import namedtuple
            backend_config_defaults = getattr(backend_config, 'defaults', {})
            BackendDefault = namedtuple('BackendDefault', ('qubit_freq_est', 'meas_freq_est'))
            backend_default = BackendDefault(
                qubit_freq_est=backend_config_defaults.get('qubit_freq_est'),
                meas_freq_est=backend_config_defaults.get('meas_freq_est')
            )

    meas_map = meas_map or getattr(backend_config, 'meas_map', None)

    schedule_los = schedule_los or []
    if isinstance(schedule_los, (LoConfig, dict)):
        schedule_los = [schedule_los]

    # Convert to LoConfig if LO configuration supplied as dictionary
    schedule_los = [lo_config if isinstance(lo_config, LoConfig) else LoConfig(lo_config)
                    for lo_config in schedule_los]

    if not qubit_lo_freq and hasattr(backend_default, 'qubit_freq_est'):
        qubit_lo_freq = backend_default.qubit_freq_est
    if not meas_lo_freq and hasattr(backend_default, 'meas_freq_est'):
        meas_lo_freq = backend_default.meas_freq_est

    qubit_lo_range = qubit_lo_range or getattr(backend_config, 'qubit_lo_range', None)
    meas_lo_range = meas_lo_range or getattr(backend_config, 'meas_lo_range', None)

    rep_time = rep_time or getattr(backend_config, 'rep_times', None)
    if isinstance(rep_time, list):
        rep_time = rep_time[0]

    parametric_pulses = parametric_pulses or getattr(backend_config, 'parametric_pulses', [])

    # create run configuration and populate
    run_config_dict = dict(qubit_lo_freq=qubit_lo_freq,
                           meas_lo_freq=meas_lo_freq,
                           qubit_lo_range=qubit_lo_range,
                           meas_lo_range=meas_lo_range,
                           schedule_los=schedule_los,
                           meas_level=meas_level,
                           meas_return=meas_return,
                           meas_map=meas_map,
                           memory_slot_size=memory_slot_size,
                           rep_time=rep_time,
                           parametric_pulses=parametric_pulses,
                           **run_config)
    run_config = RunConfig(**{k: v for k, v in run_config_dict.items() if v is not None})

    return run_config


def _parse_circuit_args(parameter_binds, **run_config):
    """Build a circuit RunConfig replacing unset arguments with defaults derived from the `backend`.
    See `assemble` for more information on the required arguments.

    Returns:
        RunConfig: a run config, which is a standardized object that configures the qobj
            and determines the runtime environment.
    """
    parameter_binds = parameter_binds or []

    # create run configuration and populate
    run_config_dict = dict(parameter_binds=parameter_binds, **run_config)
    run_config = RunConfig(**{k: v for k, v in run_config_dict.items() if v is not None})

    return run_config


def _expand_parameters(circuits, run_config):
    """Verifies that there is a single common set of parameters shared between
    all circuits and all parameter binds in the run_config. Returns an expanded
    list of circuits (if parameterized) with all parameters bound, and a copy of
    the run_config with parameter_binds cleared.

    If neither the circuits nor the run_config specify parameters, the two are
    returned unmodified.

    Raises:
        QiskitError: if run_config parameters are not compatible with circuit parameters

    Returns:
        Tuple(List[QuantumCircuit], RunConfig):
          - List of input circuits expanded and with parameters bound
          - RunConfig with parameter_binds removed
    """

    parameter_binds = run_config.parameter_binds
    if parameter_binds or \
       any(circuit.parameters for circuit in circuits):

        all_bind_parameters = [bind.keys()
                               for bind in parameter_binds]
        all_circuit_parameters = [circuit.parameters for circuit in circuits]

        # Collect set of all unique parameters across all circuits and binds
        unique_parameters = {param
                             for param_list in all_bind_parameters + all_circuit_parameters
                             for param in param_list}

        # Check that all parameters are common to all circuits and binds
        if not all_bind_parameters \
           or not all_circuit_parameters \
           or any(unique_parameters != bind_params for bind_params in all_bind_parameters) \
           or any(unique_parameters != parameters for parameters in all_circuit_parameters):
            raise QiskitError(
                ('Mismatch between run_config.parameter_binds and all circuit parameters. ' +
                 'Parameter binds: {} ' +
                 'Circuit parameters: {}').format(all_bind_parameters, all_circuit_parameters))

        circuits = [circuit.bind_parameters(binds)
                    for circuit in circuits
                    for binds in parameter_binds]

        # All parameters have been expanded and bound, so remove from run_config
        run_config = copy.deepcopy(run_config)
        run_config.parameter_binds = []

    return circuits, run_config<|MERGE_RESOLUTION|>--- conflicted
+++ resolved
@@ -86,19 +86,12 @@
             by `schedule_los` if set.
 
         qubit_lo_range (list):
-<<<<<<< HEAD
-            List of drive lo ranges used to validate the supplied qubit los.
-
-        meas_lo_range (list):
-            List of meas lo ranges used to validate the supplied measurement los.
-=======
             List of drive LO ranges each of form `[range_min, range_max]` in Hz.
             Used to validate the supplied qubit frequencies.
 
         meas_lo_range (list):
             List of measurement LO ranges each of form `[range_min, range_max]` in Hz.
             Used to validate the supplied qubit frequencies.
->>>>>>> 438928f2
 
         schedule_los (None or list[Union[Dict[PulseChannel, float], LoConfig]] or \
                       Union[Dict[PulseChannel, float], LoConfig]):
