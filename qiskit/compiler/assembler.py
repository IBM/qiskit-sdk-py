--- conflicted
+++ resolved
@@ -174,8 +174,7 @@
         return assemble_circuits(circuits=bound_experiments, qobj_id=qobj_id,
                                  qobj_header=qobj_header, run_config=run_config)
 
-<<<<<<< HEAD
-    elif all(isinstance(exp, (Schedule, Instruction)) for exp in experiments):
+    elif all(isinstance(exp, (ScheduleBlock, Schedule, Instruction)) for exp in experiments):
         run_config = _parse_pulse_args(
             backend,
             meas_level,
@@ -186,15 +185,6 @@
             parametric_pulses,
             **run_config_common_dict
         )
-=======
-    elif all(isinstance(exp, (ScheduleBlock, Schedule, Instruction)) for exp in experiments):
-        run_config = _parse_pulse_args(backend, qubit_lo_freq, meas_lo_freq,
-                                       qubit_lo_range, meas_lo_range,
-                                       schedule_los, meas_level, meas_return,
-                                       meas_map, memory_slot_size,
-                                       rep_time, parametric_pulses,
-                                       **run_config_common_dict)
->>>>>>> 82635d57
 
         end_time = time()
         _log_assembly_time(start_time, end_time)
