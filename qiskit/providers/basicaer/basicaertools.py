--- conflicted
+++ resolved
@@ -35,12 +35,8 @@
     Returns:
         array: A numpy array representing the matrix
     Raises:
-<<<<<<< HEAD
-        QiskitError: if an invalid gate is passed in
-=======
         QiskitError: If a gate outside the supported set is passed in for the
             ``Gate`` argument.
->>>>>>> fb6830ce
     """
     if params is None:
         params = []
