# -*- coding: utf-8 -*-

# Copyright 2019, IBM.
#
# This source code is licensed under the Apache License, Version 2.0 found in
# the LICENSE.txt file in the root directory of this source tree.

"""Model and schema for pulse defaults."""

from marshmallow.validate import Length, Range

from qiskit.validation import BaseModel, BaseSchema, bind_schema
from qiskit.validation.base import ObjSchema
from qiskit.validation.fields import (Complex, Integer, List, Nested, Number,
                                      String)


class PulseLibraryItemSchema(BaseSchema):
    """Schema for PulseLibraryItem."""

    # Required properties.
    name = String(required=True)
    samples = List(Complex(), required=True,
                   validate=Length(min=1))


class MeasurementKernelSchema(BaseSchema):
    """Schema for MeasurementKernel."""

    # Optional properties.
    name = String()
    params = Nested(ObjSchema)


class DiscriminatorSchema(BaseSchema):
    """Schema for Discriminator."""

    # Optional properties.
    name = String()
    params = Nested(ObjSchema)


class PulseCommandSchema(BaseSchema):
    """Schema for PulseCommand."""

    # Required properties.
    name = String(required=True)

    # Optional properties.
    qubits = List(Integer(validate=Range(min=0)),
                  validate=Length(min=1))
    sequence = Nested(ObjSchema, many=True)


class PulseDefaultsSchema(BaseSchema):
    """Schema for PulseDefaults."""

    # Required properties.
    qubit_freq_est = List(Number(), required=True, validate=Length(min=1))
    meas_freq_est = List(Number(), required=True, validate=Length(min=1))
<<<<<<< HEAD
    buffer = Integer(required=False, validate=Range(min=0))
=======
    buffer = Integer(required=True, validate=Range(min=0))
>>>>>>> 0798ae69
    pulse_library = Nested(PulseLibraryItemSchema, required=True, many=True)
    cmd_def = Nested(PulseCommandSchema, many=True, required=True)

    # Optional properties.
    meas_kernel = Nested(MeasurementKernelSchema)
    discriminator = Nested(DiscriminatorSchema)


@bind_schema(PulseLibraryItemSchema)
class PulseLibraryItem(BaseModel):
    """Model for PulseLibraryItem.

    Please note that this class only describes the required fields. For the
    full description of the model, please check ``PulseLibraryItemSchema``.

    Attributes:
        name (str): Pulse name.
        samples (list[complex]): Pulse samples.
    """
    def __init__(self, name, samples, **kwargs):
        self.name = name
        self.samples = samples

        super().__init__(**kwargs)


@bind_schema(MeasurementKernelSchema)
class MeasurementKernel(BaseModel):
    """Model for MeasurementKernel.

    Please note that this class only describes the required fields. For the
    full description of the model, please check ``MeasurementKernelSchema``.
    """
    pass


@bind_schema(DiscriminatorSchema)
class Discriminator(BaseModel):
    """Model for Discriminator.

    Please note that this class only describes the required fields. For the
    full description of the model, please check ``DiscriminatorSchema``.
    """
    pass


@bind_schema(PulseCommandSchema)
class PulseCommand(BaseModel):
    """Model for PulseCommand.

    Please note that this class only describes the required fields. For the
    full description of the model, please check ``PulseCommandSchema``.

    Attributes:
        name (str): Pulse command name.
    """
    def __init__(self, name, **kwargs):
        self.name = name

        super().__init__(**kwargs)


@bind_schema(PulseDefaultsSchema)
class PulseDefaults(BaseModel):
    """Model for PulseDefaults.

    Please note that this class only describes the required fields. For the
    full description of the model, please check ``PulseDefaultsSchema``.

    Attributes:
        qubit_freq_est (list[number]): Estimated qubit frequencies in GHz.
        meas_freq_est (list[number]): Estimated measurement cavity frequencies
            in GHz.
        buffer (int): Default buffer time (in units of dt) between pulses.
        pulse_library (list[PulseLibraryItem]): Backend pulse library.
        cmd_def (list[PulseCommand]): Backend command definition.
    """

    def __init__(self, qubit_freq_est, meas_freq_est, buffer,
                 pulse_library, cmd_def, **kwargs):
        self.qubit_freq_est = qubit_freq_est
        self.meas_freq_est = meas_freq_est
        self.buffer = buffer
        self.pulse_library = pulse_library
        self.cmd_def = cmd_def

        super().__init__(**kwargs)<|MERGE_RESOLUTION|>--- conflicted
+++ resolved
@@ -58,11 +58,7 @@
     # Required properties.
     qubit_freq_est = List(Number(), required=True, validate=Length(min=1))
     meas_freq_est = List(Number(), required=True, validate=Length(min=1))
-<<<<<<< HEAD
-    buffer = Integer(required=False, validate=Range(min=0))
-=======
     buffer = Integer(required=True, validate=Range(min=0))
->>>>>>> 0798ae69
     pulse_library = Nested(PulseLibraryItemSchema, required=True, many=True)
     cmd_def = Nested(PulseCommandSchema, many=True, required=True)
 
