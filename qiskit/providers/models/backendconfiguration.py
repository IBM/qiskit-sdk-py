# -*- coding: utf-8 -*-

# This code is part of Qiskit.
#
# (C) Copyright IBM 2017, 2018.
#
# This code is licensed under the Apache License, Version 2.0. You may
# obtain a copy of this license in the LICENSE.txt file in the root directory
# of this source tree or at http://www.apache.org/licenses/LICENSE-2.0.
#
# Any modifications or derivative works of this code must retain this
# copyright notice, and modified files need to carry a notice indicating
# that they have been altered from the originals.

"""Model and schema for backend configuration."""
from typing import Dict, List
import warnings

from marshmallow.validate import Length, OneOf, Range, Regexp

from qiskit.pulse.channels import DriveChannel, MeasureChannel, ControlChannel, AcquireChannel
from qiskit.validation import BaseModel, BaseSchema, bind_schema
from qiskit.validation import fields
from qiskit.validation.validate import PatternProperties
from qiskit.providers.exceptions import BackendConfigurationError


class GateConfigSchema(BaseSchema):
    """Schema for GateConfig."""

    # Required properties.
    name = fields.String(required=True)
    parameters = fields.List(fields.String(), required=True)
    qasm_def = fields.String(required=True)

    # Optional properties.
    coupling_map = fields.List(fields.List(fields.Integer(),
                                           validate=Length(min=1)),
                               validate=Length(min=1))
    latency_map = fields.List(fields.List(fields.Integer(validate=OneOf([0, 1])),
                                          validate=Length(min=1)),
                              validate=Length(min=1))
    conditional = fields.Boolean()
    description = fields.String()


class UchannelLOSchema(BaseSchema):
    """Schema for uchannel LO."""

    # Required properties.
    q = fields.Integer(required=True, validate=Range(min=0))
    scale = fields.Complex(required=True)


class PulseHamiltonianSchema(BaseSchema):
    """Schema for PulseHamiltonian."""

    # Required properties.
    h_str = fields.List(fields.String(), validate=Length(min=1), required=True)
    dim_osc = fields.List(fields.Integer(validate=Range(min=1)), required=True)
    dim_qub = fields.List(fields.Integer(validate=Range(min=2)), required=True)
    vars = fields.Dict(validate=PatternProperties({
        Regexp('^([a-z0-9])+$'): fields.InstructionParameter()
    }), required=True)


class BackendConfigurationSchema(BaseSchema):
    """Schema for BackendConfiguration."""
    # Required properties.
    backend_name = fields.String(required=True)
    backend_version = fields.String(required=True,
                                    validate=Regexp("[0-9]+.[0-9]+.[0-9]+$"))
    n_qubits = fields.Integer(required=True, validate=Range(min=1))
    basis_gates = fields.List(fields.String(), required=True)
    gates = fields.Nested(GateConfigSchema, required=True, many=True)
    local = fields.Boolean(required=True)
    simulator = fields.Boolean(required=True)
    conditional = fields.Boolean(required=True)
    open_pulse = fields.Boolean(required=True)
    memory = fields.Boolean(required=True)
    max_shots = fields.Integer(required=True, validate=Range(min=1))
    coupling_map = fields.List(fields.List(fields.Integer(), validate=Length(min=1)),
                               validate=Length(min=1), allow_none=True, required=True)

    # Optional properties.
    max_experiments = fields.Integer(validate=Range(min=1))
    sample_name = fields.String()
    n_registers = fields.Integer(validate=Range(min=1))
    register_map = fields.List(fields.List(fields.Integer(validate=OneOf([0, 1])),
                                           validate=Length(min=1)),
                               validate=Length(min=1))
    configurable = fields.Boolean()
    credits_required = fields.Boolean()
    online_date = fields.DateTime()
    display_name = fields.String()
    description = fields.String()
    tags = fields.List(fields.String())


class QasmBackendConfigurationSchema(BackendConfigurationSchema):
    """Schema for Qasm backend."""
    open_pulse = fields.Boolean(required=True, validate=OneOf([False]))


class PulseBackendConfigurationSchema(QasmBackendConfigurationSchema):
    """Schema for pulse backend"""
    # Required properties.
    open_pulse = fields.Boolean(required=True, validate=OneOf([True]))
    n_uchannels = fields.Integer(required=True, validate=Range(min=0))
    u_channel_lo = fields.List(fields.Nested(UchannelLOSchema, validate=Length(min=1),
                                             required=True, many=True))
    meas_levels = fields.List(fields.Integer(), validate=Length(min=1), required=True)
    qubit_lo_range = fields.List(fields.List(fields.Float(validate=Range(min=0)),
                                             validate=Length(equal=2)), required=True)
    meas_lo_range = fields.List(fields.List(fields.Float(validate=Range(min=0)),
                                            validate=Length(equal=2)), required=True)
    dt = fields.Float(required=True, validate=Range(min=0))  # pylint: disable=invalid-name
    dtm = fields.Float(required=True, validate=Range(min=0))
    rep_times = fields.List(fields.Integer(validate=Range(min=0)), required=True)
    meas_kernels = fields.List(fields.String(), required=True)
    discriminators = fields.List(fields.String(), required=True)

    # Optional properties.
    meas_map = fields.List(fields.List(fields.Integer(), validate=Length(min=1)))
    channel_bandwidth = fields.List(fields.List(fields.Float(), validate=Length(equal=2)))
    acquisition_latency = fields.List(fields.List(fields.Integer()))
    conditional_latency = fields.List(fields.List(fields.Integer()))
    hamiltonian = PulseHamiltonianSchema()


@bind_schema(GateConfigSchema)
class GateConfig(BaseModel):
    """Model for GateConfig.

    Please note that this class only describes the required fields. For the
    full description of the model, please check ``GateConfigSchema``.

    Attributes:
        name: the gate name as it will be referred to in Qasm.
        parameters: variable names for the gate parameters (if any).
        qasm_def: definition of this gate in terms of Qasm primitives U
                  and CX.
    """

    def __init__(self, name: str, parameters: List[str], qasm_def: str, **kwargs):
        self.name = name
        self.parameters = parameters
        self.qasm_def = qasm_def

        super().__init__(**kwargs)


@bind_schema(UchannelLOSchema)
class UchannelLO(BaseModel):
    """Model for GateConfig.

    Please note that this class only describes the required fields. For the
    full description of the model, please check ``GateConfigSchema``.

    Attributes:
        q: Qubit that scale corresponds too.
        scale: Scale factor for qubit frequency.
    """

    def __init__(self, q: int, scale: complex, **kwargs):
        self.q = q
        self.scale = scale

        super().__init__(q=q, scale=scale, **kwargs)


@bind_schema(BackendConfigurationSchema)
class BackendConfiguration(BaseModel):
    """Model for BackendConfiguration.

    Please note that this class only describes the required fields. For the
    full description of the model, please check ``BackendConfigurationSchema``.
    Attributes:
        backend_name: backend name.
        backend_version: backend version in the form X.Y.Z.
        n_qubits: number of qubits.
        basis_gates: list of basis gates names on the backend.
        gates: list of basis gates on the backend.
        local: backend is local or remote.
        simulator: backend is a simulator.
        conditional: backend supports conditional operations.
        open_pulse: backend supports open pulse.
        memory: backend supports memory.
        max_shots: maximum number of shots supported.
        **kwargs: Optional fields.
    """

    def __init__(self,
                 backend_name: str,
                 backend_version: str,
                 n_qubits: int,
                 basis_gates: List[str],
                 gates: GateConfig,
                 local: bool,
                 simulator: bool,
                 conditional: bool,
                 open_pulse: bool,
                 memory: bool,
                 max_shots: int,
                 **kwargs):
        self.backend_name = backend_name
        self.backend_version = backend_version
        self.n_qubits = n_qubits
        self.basis_gates = basis_gates
        self.gates = gates
        self.local = local
        self.simulator = simulator
        self.conditional = conditional
        self.open_pulse = open_pulse
        self.memory = memory
        self.max_shots = max_shots

        super().__init__(**kwargs)


@bind_schema(QasmBackendConfigurationSchema)
class QasmBackendConfiguration(BackendConfiguration):
    """Model for QasmBackendConfiguration.

    Please note that this class only describes the required fields. For the
    full description of the model, please check ``QasmBackendConfigurationSchema``.
    Attributes:
        backend_name: backend name.
        backend_version: backend version in the form X.Y.Z.
        n_qubits: number of qubits.
        basis_gates: list of basis gates names on the backend.
        gates: list of basis gates on the backend.
        local: backend is local or remote.
        simulator: backend is a simulator.
        conditional: backend supports conditional operations.
        open_pulse: backend supports open pulse.
        memory: backend supports memory.
        max_shots: maximum number of shots supported.
        **kwargs: Optional fields.
    """

    def __init__(self,
                 backend_name: str,
                 backend_version: str,
                 n_qubits: int,
                 basis_gates: List[str],
                 gates: GateConfig,
                 local: bool,
                 simulator: bool,
                 conditional: bool,
                 open_pulse: bool,
                 memory: bool,
                 max_shots: int,
                 **kwargs):
        super().__init__(backend_name=backend_name, backend_version=backend_version,
                         n_qubits=n_qubits, basis_gates=basis_gates, gates=gates,
                         local=local, simulator=simulator, conditional=conditional,
                         open_pulse=open_pulse, memory=memory, max_shots=max_shots,
                         **kwargs)


@bind_schema(PulseBackendConfigurationSchema)
class PulseBackendConfiguration(BackendConfiguration):
    """Static configuration state for an OpenPulse enabled backend. This contains information
    about the set up of the device which can be useful for building Pulse programs.
    """

    _dt_warning_done = False
    _rep_time_warning_done = False

    def __init__(self,
                 backend_name: str,
                 backend_version: str,
                 n_qubits: int,
                 basis_gates: List[str],
                 gates: GateConfig,
                 local: bool,
                 simulator: bool,
                 conditional: bool,
                 open_pulse: bool,
                 memory: bool,
                 max_shots: int,
                 n_uchannels: int,
                 u_channel_lo: List[UchannelLO],
                 meas_levels: List[int],
                 qubit_lo_range: List[List[float]],
                 meas_lo_range: List[List[float]],
                 dt: float,
                 dtm: float,
                 rep_times: List[float],
                 meas_kernels: List[str],
                 discriminators: List[str],
                 hamiltonian: Dict[str, str] = None,
                 **kwargs):
        """
        Initialize a backend configuration that contains all the extra configuration that is made
        available for OpenPulse backends.

        Args:
            backend_name: backend name.
            backend_version: backend version in the form X.Y.Z.
            n_qubits: number of qubits.
            basis_gates: list of basis gates names on the backend.
            gates: list of basis gates on the backend.
            local: backend is local or remote.
            simulator: backend is a simulator.
            conditional: backend supports conditional operations.
            open_pulse: backend supports open pulse.
            memory: backend supports memory.
            max_shots: maximum number of shots supported.
            n_uchannels: Number of u-channels.
            u_channel_lo: U-channel relationship on device los.
            meas_levels: Supported measurement levels.
            qubit_lo_range: Qubit lo ranges for each qubit with form (min, max) in GHz.
            meas_lo_range: Measurement lo ranges for each qubit with form (min, max) in GHz.
            dt: Qubit drive channel timestep in nanoseconds.
            dtm: Measurement drive channel timestep in nanoseconds.
            rep_times: Supported repetition times for device in microseconds.
            meas_kernels: Supported measurement kernels.
            discriminators: Supported discriminators.
            hamiltonian: An optional dictionary with fields characterizing the system hamiltonian.
            **kwargs: Optional fields.
        """
        self.n_uchannels = n_uchannels
        self.u_channel_lo = u_channel_lo
        self.meas_levels = meas_levels
<<<<<<< HEAD
        self.qubit_lo_range = qubit_lo_range
        self.meas_lo_range = meas_lo_range
        self.meas_kernels = meas_kernels
        self.discriminators = discriminators
        self.hamiltonian = hamiltonian
        self._rep_times = [_rt * 1e-6 for _rt in rep_times]
        self._dt = dt*1e-9
        self._dtm = dtm*1e-9
=======
        self.qubit_lo_range = [[min_range * 1e9, max_range * 1e9] for
                               (min_range, max_range) in qubit_lo_range]
        self.meas_lo_range = [[min_range * 1e9, max_range * 1e9] for
                              (min_range, max_range) in meas_lo_range]
        self.rep_times = rep_times
        self.meas_kernels = meas_kernels
        self.discriminators = discriminators
        self.hamiltonian = hamiltonian

        self._dt = dt * 1e-9
        self._dtm = dtm * 1e-9

        channel_bandwidth = kwargs.pop('channel_bandwidth', None)
        if channel_bandwidth:
            self.channel_bandwidth = [[min_range * 1e9, max_range * 1e9] for
                                      (min_range, max_range) in channel_bandwidth]
>>>>>>> 2fe50554

        super().__init__(backend_name=backend_name, backend_version=backend_version,
                         n_qubits=n_qubits, basis_gates=basis_gates, gates=gates,
                         local=local, simulator=simulator, conditional=conditional,
                         open_pulse=open_pulse, memory=memory, max_shots=max_shots,
<<<<<<< HEAD
                         n_uchannels=n_uchannels, u_channel_lo=u_channel_lo,
                         meas_levels=meas_levels, qubit_lo_range=qubit_lo_range,
                         meas_lo_range=meas_lo_range,
                         meas_kernels=meas_kernels,
                         discriminators=discriminators, **kwargs)
=======
                         **kwargs)
>>>>>>> 2fe50554

    @property
    def dt(self) -> float:  # pylint: disable=invalid-name
        """Drive channel sampling time in seconds(s)."""
        # only raise dt warning once
        if not PulseBackendConfiguration._dt_warning_done:
            warnings.warn('`dt` and `dtm` now have units of seconds(s) rather '
                          'than nanoseconds(ns).')
            PulseBackendConfiguration._dt_warning_done = True

        return self._dt

    @property
    def dtm(self) -> float:  # pylint: disable=invalid-name
        """Measure channel sampling time in seconds(s)."""
        # only raise dt warning once
        if not PulseBackendConfiguration._dt_warning_done:
            warnings.warn('`dt` and `dtm` now have units of seconds(s) rather '
                          'than nanoseconds(ns).')
            PulseBackendConfiguration._dt_warning_done = True

        return self._dtm

    @property
    def rep_times(self) -> List[float]:  # pylint: disable=invalid-name
        """Supported repetition times for device in seconds."""
        # only raise rep_time warning once
        if not PulseBackendConfiguration._rep_time_warning_done:
            warnings.warn('`rep_time` now has units of seconds(s) rather '
                          'than microseconds(mu s).')
            PulseBackendConfiguration._rep_time_warning_done = True

        return self._rep_times

    @property
    def sample_rate(self) -> float:
        """Sample rate of the signal channels in Hz (1/dt)."""
        return 1.0 / self.dt

    def drive(self, qubit: int) -> DriveChannel:
        """
        Return the drive channel for the given qubit.

        Raises:
            BackendConfigurationError: If the qubit is not a part of the system.
        Returns:
            Qubit drive channel.
        """
        if not 0 <= qubit < self.n_qubits:
            raise BackendConfigurationError("Invalid index for {}-qubit system.".format(qubit))
        return DriveChannel(qubit)

    def measure(self, qubit: int) -> MeasureChannel:
        """
        Return the measure stimulus channel for the given qubit.

        Raises:
            BackendConfigurationError: If the qubit is not a part of the system.
        Returns:
            Qubit measurement stimulus line.
        """
        if not 0 <= qubit < self.n_qubits:
            raise BackendConfigurationError("Invalid index for {}-qubit system.".format(qubit))
        return MeasureChannel(qubit)

    def acquire(self, qubit: int) -> AcquireChannel:
        """
        Return the acquisition channel for the given qubit.

        Raises:
            BackendConfigurationError: If the qubit is not a part of the system.
        Returns:
            Qubit measurement acquisition line.
        """
        if not 0 <= qubit < self.n_qubits:
            raise BackendConfigurationError("Invalid index for {}-qubit systems.".format(qubit))
        return AcquireChannel(qubit)

    def control(self, channel: int) -> ControlChannel:
        """
        Return the secondary drive channel for the given qubit -- typically utilized for
        controlling multiqubit interactions. This channel is derived from other channels.

        Returns:
            Qubit control channel.
        """
        # TODO: Determine this from the hamiltonian.
        return ControlChannel(channel)

    def describe(self, channel: ControlChannel) -> Dict[DriveChannel, complex]:
        """
        Return a basic description of the channel dependency. Derived channels are given weights
        which describe how their frames are linked to other frames.
        For instance, the backend could be configured with this setting:
            u_channel_lo = [
                [UchannelLO(q=0, scale=1. + 0.j)],
                [UchannelLO(q=0, scale=-1. + 0.j), UchannelLO(q=1, scale=1. + 0.j)]
            ]
        Then, this method can be used as follows:
            backend.configuration().describe(ControlChannel(1))
            >>> {DriveChannel(0): -1, DriveChannel(1): 1}

        Args:
            channel: The derived channel to describe.
        Raises:
            BackendConfigurationError: If channel is not a ControlChannel.
        Returns:
            Control channel derivations.
        """
        if not isinstance(channel, ControlChannel):
            raise BackendConfigurationError("Can only describe ControlChannels.")
        result = {}
        for u_chan_lo in self.u_channel_lo[channel.index]:
            result[DriveChannel(u_chan_lo.q)] = u_chan_lo.scale
        return result<|MERGE_RESOLUTION|>--- conflicted
+++ resolved
@@ -324,16 +324,6 @@
         self.n_uchannels = n_uchannels
         self.u_channel_lo = u_channel_lo
         self.meas_levels = meas_levels
-<<<<<<< HEAD
-        self.qubit_lo_range = qubit_lo_range
-        self.meas_lo_range = meas_lo_range
-        self.meas_kernels = meas_kernels
-        self.discriminators = discriminators
-        self.hamiltonian = hamiltonian
-        self._rep_times = [_rt * 1e-6 for _rt in rep_times]
-        self._dt = dt*1e-9
-        self._dtm = dtm*1e-9
-=======
         self.qubit_lo_range = [[min_range * 1e9, max_range * 1e9] for
                                (min_range, max_range) in qubit_lo_range]
         self.meas_lo_range = [[min_range * 1e9, max_range * 1e9] for
@@ -343,6 +333,7 @@
         self.discriminators = discriminators
         self.hamiltonian = hamiltonian
 
+        self._rep_times = [_rt * 1e-6 for _rt in rep_times]
         self._dt = dt * 1e-9
         self._dtm = dtm * 1e-9
 
@@ -350,21 +341,12 @@
         if channel_bandwidth:
             self.channel_bandwidth = [[min_range * 1e9, max_range * 1e9] for
                                       (min_range, max_range) in channel_bandwidth]
->>>>>>> 2fe50554
 
         super().__init__(backend_name=backend_name, backend_version=backend_version,
                          n_qubits=n_qubits, basis_gates=basis_gates, gates=gates,
                          local=local, simulator=simulator, conditional=conditional,
                          open_pulse=open_pulse, memory=memory, max_shots=max_shots,
-<<<<<<< HEAD
-                         n_uchannels=n_uchannels, u_channel_lo=u_channel_lo,
-                         meas_levels=meas_levels, qubit_lo_range=qubit_lo_range,
-                         meas_lo_range=meas_lo_range,
-                         meas_kernels=meas_kernels,
-                         discriminators=discriminators, **kwargs)
-=======
                          **kwargs)
->>>>>>> 2fe50554
 
     @property
     def dt(self) -> float:  # pylint: disable=invalid-name
