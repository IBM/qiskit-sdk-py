--- conflicted
+++ resolved
@@ -61,12 +61,9 @@
     operations (+,-,*,/). (#2537)
 -   A `ParmeterVector` class has been added to ease the construction of circuits
     requiring a large number of parameters. (#2379)
-<<<<<<< HEAD
 -   A new PassManager controller: ``rollback_if``. If the condition is true, the
     passes appended in that set, will be "rolled back". (#2969)
-=======
 -   dag.draw() method to visualize DAGCircuit objects (#3016)
->>>>>>> 5a3ac84d
 
 
 ### Changed
