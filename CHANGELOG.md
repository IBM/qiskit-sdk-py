--- conflicted
+++ resolved
@@ -26,12 +26,9 @@
 -   The `as_dict` method of Qobj is deprecated in favor of `to_dict`.
 
 ### Added
-<<<<<<< HEAD
-
-=======
+
 -   Ability to check for equality of pulse `Schedule` and `Instruction`.
 -   Added tests for `gate_map` and reference images for testing `plot_gate_map`
->>>>>>> bb2ea373
 -   New `CountOpsLongest` analysis pass to retrieve the number of operations
     on the longest path of the DAGCircuit.
 -   Added `sech` and `sech_deriv` pulses in `qiskit.pulse.pulse_lib`.
@@ -69,15 +66,12 @@
 
 ### Changed
 
-<<<<<<< HEAD
 -   Pulse samples are now clipped if their norm is between 1 and 1+epsilon.
     Otherwise an error is raised.
-=======
 -   `Schedule.instructions` now returns with time-ordering.
 -   More informative errors are now raised if `qubit_lo_freq` and
     `meas_lo_freq` are not supplied to `assemble_schedules`.
 -   `pulse.samplers` module has now been moved to `pulse.pulse_lib.samplers`.
->>>>>>> bb2ea373
 -   The number of memory slots required will now be inferred from the supplied
     schedules if `memory_slots` is not supplied.
 -   All circuit drawers now express most commonly used fractions
