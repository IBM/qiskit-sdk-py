--- conflicted
+++ resolved
@@ -22,21 +22,6 @@
 
         sched += Delay(5, DriveChannel(0))
         sched += ShiftPhase(np.pi, DriveChannel(0))
-<<<<<<< HEAD
-upgrade:
-  - |
-    FrameChange and FrameChangeInstruction have been deprecated and replaced
-    by ShiftPhase. The changes are:
-
-        FrameChange(<phase>)(<channel>) -> ShiftPhase(<phase>, <channel)
-        FrameChangeInstruction(FrameChange(<phase>), <channel>)
-            -> ShiftPhase(<phase>, <channel)
-
-    Until the deprecation period is over, the previous FrameChange syntax of
-    calling a command on a channel will be supported:
-
-        ShiftPhase(<phase>)(<channel>)
-=======
 deprecations:
   - |
     ``DelayInstruction`` has been deprecated and replaced by
@@ -53,4 +38,15 @@
         Delay(<phase>)(<channel>)
 
     The new ``Delay`` instruction does not support a ``command`` attribute.
->>>>>>> aedf2f71
+  - |
+    FrameChange and FrameChangeInstruction have been deprecated and replaced
+    by ShiftPhase. The changes are:
+
+        FrameChange(<phase>)(<channel>) -> ShiftPhase(<phase>, <channel)
+        FrameChangeInstruction(FrameChange(<phase>), <channel>)
+            -> ShiftPhase(<phase>, <channel)
+
+    Until the deprecation period is over, the previous FrameChange syntax of
+    calling a command on a channel will be supported:
+
+        ShiftPhase(<phase>)(<channel>)