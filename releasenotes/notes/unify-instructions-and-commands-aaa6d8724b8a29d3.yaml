---
features:
  - |
    There has been a significant simplification to the style in which Pulse
    instructions are built.

    With the previous style, ``Command`` s were called with channels to make
    an :py:class:`~qiskit.pulse.instruction.Instruction`. The usage of both
    commands and instructions was a point of confusion. This was the previous
    style::

        sched += Delay(5)(DriveChannel(0))
        sched += ShiftPhase(np.pi)(DriveChannel(0))
<<<<<<< HEAD
        sched += SamplePulse([1.0, ...])(DriveChannel(0))
=======
        sched += Acquire(100)(AcquireChannel(0), MemorySlot(0))
>>>>>>> 47f87af5

    or, equivalently (though less used)::

        sched += DelayInstruction(Delay(5), DriveChannel(0))
        sched += ShiftPhaseInstruction(ShiftPhase(np.pi), DriveChannel(0))
<<<<<<< HEAD
        sched += PulseInstruction(SamplePulse([1.0, ...], DriveChannel(0))
=======
        sched += AcquireInstruction(Acquire(100), AcquireChannel(0),
                                    MemorySlot(0))
>>>>>>> 47f87af5

    Now, rather than build a command *and* an instruction, each command has
    been migrated into an instruction::

        sched += Delay(5, DriveChannel(0))
        sched += ShiftPhase(np.pi, DriveChannel(0))
<<<<<<< HEAD
        sched += Play(SamplePulse([1.0, ...], DriveChannel(0))
        sched += SetFrequency(5.5, DriveChannel(0))
  - |
    There is now a :py:class:`~qiskit.pulse.instructions.Play` instruction
    which takes a description of a pulse envelope and a channel. The pulse
    description must subclass from :py:class:`~qiskit.pulse.pulse_lib.Pulse`.
    py:class:`~qiskit.pulse.pulse_lib.SamplePulse` and
    py:class:`~qiskit.pulse.pulse_lib.ParametricPulse` s (e.g. ``Gaussian``)
    now subclass from ``Pulse`` and have been moved to the `pulse_lib`.

    For example::
=======
        sched += Acquire(100, AcquireChannel(0), MemorySlot(0))
        sched += SetFrequency(5.5, DriveChannel(0))  # New instruction!
>>>>>>> 47f87af5

        Play(SamplePulse[0.1]*10, DriveChannel(0))
        Play(ConstantPulse(duration=10, amp=0.1), DriveChannel(0))
deprecations:
  - |
    ``DelayInstruction`` has been deprecated and replaced by
    :py:class:`~qiskit.pulse.instruction.Delay`. This new instruction has been
    taken over the previous ``Command`` ``Delay``. The migration pattern is::

        Delay(<duration>)(<channel>) -> Delay(<duration>, <channel>)
        DelayInstruction(Delay(<duration>), <channel>)
            -> Delay(<duration>, <channel>)

    Until the deprecation period is over, the previous ``Delay`` syntax of
    calling a command on a channel will also be supported::

        Delay(<phase>)(<channel>)

    The new ``Delay`` instruction does not support a ``command`` attribute.
  - |
    ``FrameChange`` and ``FrameChangeInstruction`` have been deprecated and replaced
    by :py:class:`~qiskit.pulse.instructions.ShiftPhase`. The changes are::

        FrameChange(<phase>)(<channel>) -> ShiftPhase(<phase>, <channel>)
        FrameChangeInstruction(FrameChange(<phase>), <channel>)
            -> ShiftPhase(<phase>, <channel>)

    Until the deprecation period is over, the previous FrameChange syntax of
    calling a command on a channel will be supported::

        ShiftPhase(<phase>)(<channel>)
  - |
<<<<<<< HEAD
    The call method of py:class:`~qiskit.pulse.pulse_lib.SamplePulse` and
    py:class:`~qiskit.pulse.pulse_lib.ParametricPulse`s has been deprecated.
    The migration is as follows::

        Pulse(<*args>)(<channel>) -> Play(Pulse(*args), <channel>)
=======
    ``AcquireInstruction`` has been deprecated and replaced by
    :py:class:`~qiskit.pulse.instructions.Acquire`. The changes are::

        Acquire(<duration>)(<**channels>) -> Acquire(<duration>, <**channels>)
        AcquireInstruction(Acquire(<duration>), <**channels>)
            -> Acquire(<duration>, <**channels>)

    Until the deprecation period is over, the previous Acquire syntax of
    calling the command on a channel will be supported::

        Acquire(<duration>)(<**channels>)
>>>>>>> 47f87af5
<|MERGE_RESOLUTION|>--- conflicted
+++ resolved
@@ -11,31 +11,25 @@
 
         sched += Delay(5)(DriveChannel(0))
         sched += ShiftPhase(np.pi)(DriveChannel(0))
-<<<<<<< HEAD
         sched += SamplePulse([1.0, ...])(DriveChannel(0))
-=======
         sched += Acquire(100)(AcquireChannel(0), MemorySlot(0))
->>>>>>> 47f87af5
 
     or, equivalently (though less used)::
 
         sched += DelayInstruction(Delay(5), DriveChannel(0))
         sched += ShiftPhaseInstruction(ShiftPhase(np.pi), DriveChannel(0))
-<<<<<<< HEAD
         sched += PulseInstruction(SamplePulse([1.0, ...], DriveChannel(0))
-=======
         sched += AcquireInstruction(Acquire(100), AcquireChannel(0),
                                     MemorySlot(0))
->>>>>>> 47f87af5
 
     Now, rather than build a command *and* an instruction, each command has
     been migrated into an instruction::
 
         sched += Delay(5, DriveChannel(0))
         sched += ShiftPhase(np.pi, DriveChannel(0))
-<<<<<<< HEAD
         sched += Play(SamplePulse([1.0, ...], DriveChannel(0))
-        sched += SetFrequency(5.5, DriveChannel(0))
+        sched += SetFrequency(5.5, DriveChannel(0))  # New instruction!
+        sched += Acquire(100, AcquireChannel(0), MemorySlot(0))
   - |
     There is now a :py:class:`~qiskit.pulse.instructions.Play` instruction
     which takes a description of a pulse envelope and a channel. The pulse
@@ -45,10 +39,6 @@
     now subclass from ``Pulse`` and have been moved to the `pulse_lib`.
 
     For example::
-=======
-        sched += Acquire(100, AcquireChannel(0), MemorySlot(0))
-        sched += SetFrequency(5.5, DriveChannel(0))  # New instruction!
->>>>>>> 47f87af5
 
         Play(SamplePulse[0.1]*10, DriveChannel(0))
         Play(ConstantPulse(duration=10, amp=0.1), DriveChannel(0))
@@ -81,13 +71,12 @@
 
         ShiftPhase(<phase>)(<channel>)
   - |
-<<<<<<< HEAD
     The call method of py:class:`~qiskit.pulse.pulse_lib.SamplePulse` and
     py:class:`~qiskit.pulse.pulse_lib.ParametricPulse`s has been deprecated.
     The migration is as follows::
 
         Pulse(<*args>)(<channel>) -> Play(Pulse(*args), <channel>)
-=======
+  - |
     ``AcquireInstruction`` has been deprecated and replaced by
     :py:class:`~qiskit.pulse.instructions.Acquire`. The changes are::
 
@@ -98,5 +87,4 @@
     Until the deprecation period is over, the previous Acquire syntax of
     calling the command on a channel will be supported::
 
-        Acquire(<duration>)(<**channels>)
->>>>>>> 47f87af5
+        Acquire(<duration>)(<**channels>)