# Copyright 2017, IBM.
#
# This source code is licensed under the Apache License, Version 2.0 found in
# the LICENSE.txt file in the root directory of this source tree.

version: 1.0.{build}

environment:
    matrix:
        - PYTHON: C:\Python35
        - PYTHON: C:\Python36
        - PYTHON: C:\Python37
    # Set Travis CI variables for skipping the CI-unavailable tests.
    TRAVIS_PULL_REQUEST_SLUG: invalid
    TRAVIS_REPO_SLUG: invalid-but-different

build: false
deploy: false
skip_branch_with_pr: true

install:
    - "%PYTHON%\\python.exe -m venv venv"
    - venv\Scripts\activate.bat
    - pip.exe install -r requirements.txt
    - pip.exe install pytest
<<<<<<< HEAD
    - pip.exe install jsonschema
    - pip.exe install comtypes
=======
    - pip.exe install vcrpy
>>>>>>> 197bb695

# Use py.test for output of xunit test results.
test_script:
    - py.test -v --tb=short --junit-xml=test_results.xml

# Upload the test results to appveyor so they are shown on the "Tests" tab.
on_finish:
    - ps: $wc = New-Object 'System.Net.WebClient'
    - ps: $wc.UploadFile("https://ci.appveyor.com/api/testresults/junit/$($env:APPVEYOR_JOB_ID)", (Resolve-Path .\test_results.xml))<|MERGE_RESOLUTION|>--- conflicted
+++ resolved
@@ -23,12 +23,8 @@
     - venv\Scripts\activate.bat
     - pip.exe install -r requirements.txt
     - pip.exe install pytest
-<<<<<<< HEAD
     - pip.exe install jsonschema
-    - pip.exe install comtypes
-=======
     - pip.exe install vcrpy
->>>>>>> 197bb695
 
 # Use py.test for output of xunit test results.
 test_script:
