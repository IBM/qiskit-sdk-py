
Changelog
---------

All notable changes to this project will be documented in this file.

The format is based on `Keep a Changelog`_.

  **Types of changes:**

  - **Added**: for new features.
  - **Changed**: for changes in existing functionality.
  - **Deprecated**: for soon-to-be removed features.
  - **Removed**: for now removed features.
  - **Fixed**: for any bug fixes.
  - **Security**: in case of vulnerabilities.


`UNRELEASED`_
^^^^^^^^^^^^^


Added
"""""

- Added DAG visualizer which requires `Graphivz <https://www.graphviz.org/>`_
  (#1059)
- Added an ASCII art circuit visualizer (#909)
- Added a new kwarg `filename` to
  `qiskit.tools.visualization.plot_bloch_vector()` to optionally write the
  rendered bloch sphere to a file instead of displaying it (#1096)
- Added a new kwarg `filename` to `plot_state()` to optionally write the
  rendered plot to a file instead of displaying it (#1096)
- The QuantumCircuit class now returns an ASCII art visualization when treated
  as a string (#911)
- The QuantumCircuit class now has a `draw()` method which behaves the same
  as the `qiskit.tools.visualization.circuit_drawer()` function for visualizing
  the quantum circuit (#911)
- A new method `hinton` can be used on
  `qiskit.tools.visualization.plot_state()` to draw a hinton diagram (#1246)
- Two new constructor methods, `from_qasm_str()` and `from_qasm_file()`, to
  create a QuantumCircuit object from OpenQASM were added to the
  QuantumCircuit class. (#1172)
- New methods in QuantumCircuit for common circuit metrics:
  `size()`, `depth()`, `width()`, `count_ops()`, `num_tensor_factors()` (#1285)
<<<<<<< HEAD
- Added a `Layout` object (#1313)
=======
- New `plot_bloch_multivector()` to plot Bloch vectors from a tensored state
  vector or density matrix. (#1359)
>>>>>>> f57f633a

Changed
"""""""

- Evolved pass-based transpiler to support advanced functionality (#1060)
- Avoid consuming results during `.retrieve_job()` and `.jobs()` (#1082).
- Make `backend.status()` dictionary conform with schema.
- The different output backends for the circuit_drawer() visualizations
  have been moved into separate private modules in
  `qiskit.tools.visualizations`. (#1105, #1111)
- DAG nodes contain pointers to Register and Instruction objects, rather
  than their string names (#1189).
- Upgraded some external dependencies to:
   -  networkx>=2.2 (#1267).
- The `qiskit.tools.visualization.circuit_drawer()` method now returns
  a matplotlib.Figure object when the `mpl` output is used and a
  `TextDrawer` object when `text` output is used. (#1224, #1181)
- Speed up the Pauli class and extended its operators (#1271 #1166).
- `IBMQ.save_account()` now takes an `overwrite` option to replace an existing
  account on disk. Default is False (#1295).
- Backend and Provider methods defined in the specification use model objects
  rather than dicts, along with validation against schemas (#1249, #1277). The
  updated methods include:
    - ``backend.status()``(#1301).
    - ``backend.configuration()`` (and ``__init__``) (#1323).
    - ``backend.properties()`` (#1331).
    - ``qiskit.Result`` (#1360).
- ``backend.provider()`` is now a method instead of a property (#1312).
- Remove local backend (Aer) fallback (#1303)
- The signatures for the plotting functions in 
  `qiskit.tools.visualization._counts_visualization.py`,
  `qiskit.tools.visualization._state_visualization.py`, and 
  `qiskit.tools.visualization.interactive` have been modified to make them 
  in-line with standard Matplotlib calling conventions (#1359).
- Remove local backend (Aer) fallback (#1303).
- DAGCircuits store Instruction and Register objects, instead of name
  references. The DAGCircuit class methods are updated accordingly (#1210).
- Different unrollers are deprecated. The only unrolling happens
  from DAG to DAG (#1210).
- ``transpile()`` now takes QuantumCircuit(s) to QuantumCircuit(s), and DAG
  processing is only done internally (#1397).

Deprecated
""""""""""

- ``plot_circuit()``, ``latex_circuit_drawer()``, ``generate_latex_source()``,
   and ``matplotlib_circuit_drawer()`` from qiskit.tools.visualization are
   deprecated. Instead the ``circuit_drawer()`` function from the same module
   should be used. (#1055)
- The current default output of ``circuit_drawer()`` (using latex and falling
   back on python) is deprecated and will be changed in the future. (#1055)
- The `qiskit.wrapper.load_qasm_string()` and `qiskit.wrapper.load_qasm_file()`
  functions are deprecated and the `QuantumCircuit.from_qasm_str()` and
  `QuantumCircuit.from_qasm_file()` contstructor methods should be used instead
  (#1172)
- The ``plot_barriers`` and ``reverse_bits`` keys in the ``style`` kwarg dict
  are deprecated, instead the `qiskit.tools.visualization.circuit_drawer()`
  kwargs ``plot_barriers`` and ``reverse_bits`` should be used instead. (#1180)
- The transpiler methods do not support emitting multiple output `format`
  anymore (#1319).
- Several methods of ``qiskit.Result`` have been deprecated (#1360).
- The functions `plot_state()` and `iplot_state()` have been depreciated.
  Instead the functions `plot_state_*()` and `iplot_state_*()` should be 
  called. (#1359)

Fixed
"""""

- Fixed a variety of typos throughout sources (#1139)
- Fixed horizontal spacing when drawing barriers before CCNOT gates in latex
  circuit plots (#1051)
- Use case insensitive matching when comparing premium account URLs. (#1102)
- Fixed AerJob status when the submitted Job is in a PENDING state. (#1215)
- Add fallback for when CPU count can't be determined (#1214)
- Fix `random_state` from returning nan (#1258)
- The Clifford simulator `run()` method now works correctly with the updated
  AerJob usage (#1125)
- Fixed an edge case when connection checks would raise an unhandled exception
  (#1226)
- Fixed a bug where the transpiler moved middle-of-circuit measurements to the
  end (#1334)
- The`number_to_keep` kwarg in `plot_histgram()`now functions correctly (#1359).
- parallel_map no longer creates a progress bar for a single circuit (#1394).

Removed
"""""""

- Remove register, available_backends (#1131).
- Remove tools/apps (#1184).
- Removed the dependency on `IBMQuantumExperience`, as it is now included
  in `qiskit.backends.IBMQ` (#1198).
- ``matplotlib`` is no longer in the package requirements and is now an optional
  dependency. In order to use any matplotlib based visualizations (which
  includes the `qiskit.tools.visualization.circuit_drawer()` `mpl` output,
  `qiskit.tools.visualization.plot_state`,
  `qiskit.tools.visualization.plot_histogram`, and
  `qiskit.tools.visualization.plot_bloch_vector` you will now need to ensure
  you manually install and configure matplotlib independently.
- The ``basis`` kwarg for the ``circuit_drawer()`` function to provide an
  alternative list of basis gates has been removed. Instead users should adjust
  the basis gates prior to visualizing the circuit. (#1151)
- ``backend.parameters()`` and ``backend.calibration()`` have been fully
  deprecated, in favour of ``backend.properties()`` (#1305).
- The ``qiskit.tools.file_io`` module has been removed. Conversion between
  ``qiskit.Result`` and json can be achieved using ``.to_dict()`` and
  ``.from_dict()`` directly (#1360).
- The ``qiskit.Result`` class method for ``len()`` and indexing have been
  removed, along with the functions that perform post-processing (#1351).
- The ``get_snapshot()`` and ``get_snapshots()`` method from the ``Result``
  class has been removed. Instead you can access the snapshots in a Result
  using ``Result.data()['snapshots']``.

`0.6.0`_ - 2018-10-04
^^^^^^^^^^^^^^^^^^^^^


Added
"""""

- Added `SchemaValidationError` to be thrown when schema validation fails (#881)
- Generalized Qobj schema validation functions for all qiskit schemas (#882).
- Added decorator to check for C++ simulator availability (#662)
- It is possible to cancel jobs in non comercial backends (#687)
- Introduced new `qiskit.IBMQ` provider, with centralized handling of IBMQ
  credentials (qiskitrc file, environment variables). (#547, #948, #1000)
- Add OpenMP parallelization for Apple builds of the cpp simulator (#698).
- Add parallelization utilities (#701)
- Parallelize transpilation (#701)
- New interactive visualizations (#765).
- Added option to reverse the qubit order when plotting a circuit. (#762, #786)
- Jupyter notebook magic function qiskit_job_status, qiskit_progress_bar (#701, #734)
- Add a new function ``qobj_to_circuits`` to convert a Qobj object to
  a list of QuantumCircuit objects (#877)
- Allow selective loading of accounts from disk via hub/group/project
  filters to `IBMQ.load_accounts()`.
- Add new `job_monitor` function to automaically check the status of a job (#975).


Changed
"""""""

- Schema tests in `tests/schemas/test_schemas.py` replaced with proper
  unit test (#834).
- Renamed ``QISKit`` to ``Qiskit`` in the documentation. (#634)
- Use ``Qobj`` as the formally defined schema for sending information to the devices:
  - introduce the ``qiskit.qobj`` module. (#589, #655)
  - update the ``Qobj`` JSON schema. (#668, #677, #703, #709)
  - update the local simulators for accepting ``Qobj`` as input. (#667)
  - update the ``Result`` class. (#773)
- Use ``get_status_job()`` for checking IBMQJob status. (#641)
- Q network hub/group/project credentials replaced by new url format. (#740)
- Breaking change: ``Jobs`` API simplification. (#686)
- Breaking change: altered tomography APIs to not use QuantumProgram. (#818)
- Breaking change: ``BaseBackend`` API changed, properties are now methods (#858)
- When ``plot_histogram()`` or ``plot_state()`` are called from a jupyter
  notebook if there is network connectivity the interactive plots will be used
  by default (#862, #866)
- Breaking change: ``BaseJob`` API changed, any job constructor must be passed
  the backend used to run them and a unique job id (#936).
- Add support for drawing circuit barriers to the latex circuit drawer. This
  requires having the LaTeX qcircuit package version >=2.6.0 installed (#764)


Deprecated
""""""""""

- The ``number_to_keep`` kwarg on the ``plot_histogram()`` function is now
  deprecated. A field of the same name should be used in the ``option``
  dictionary kwarg instead. (#866)
- Breaking change: ``backend.properties()`` instead of ``backend.calibration()``
  and ``backend.parameters()`` (#870)


Removed
"""""""

- Removed the QuantumProgram class. (#724)


Fixed
"""""

- Fixed ``get_ran_qasm`` methods on ``Result`` instances (#688).
- Fixed ``probabilities_ket`` computation in C++ simulator (#580).
- Fixed bug in the definition of ``cswap`` gate and its test (#685).
- Fixed the examples to be compatible with version 0.5+ (#672).
- Fixed swap mapper using qubits after measurement (#691).
- Fixed error in cpp simulator for 3+ qubit operations (#698).
- Fixed issue with combining or extending circuits that contain CompositeGate (#710).
- Fixed the random unitary generation from the Haar measure (#760).
- Fixed the issue with control lines spanning through several classical registers (#762).
- Fixed visualizations crashing when using simulator extensions (#885).
- Fixed check for network connection when loading interactive visualizations (#892).
- Fixed bug in checking that a circuit already matches a coupling map (#1024).


`0.5.7`_ - 2018-07-19
^^^^^^^^^^^^^^^^^^^^^


Changed
"""""""

- Add new backend names support, with aliasing for the old ones.


`0.5.6`_ - 2018-07-06
^^^^^^^^^^^^^^^^^^^^^


Changed
"""""""

- Rename repository to ``qiskit-terra`` (#606).
- Update Bloch sphere to QuTiP version (#618).
- Adjust margin of matplotlib_circuit_drawer (#632)


Removed
"""""""

- Remove OpenQuantumCompiler (#610).


Fixed
"""""

- Fixed broken process error and simulator slowdown on Windows (#613).
- Fixed yzy_to_zyz bugs (#520, #607) by moving to quaternions (#626).


`0.5.5`_ - 2018-07-02
^^^^^^^^^^^^^^^^^^^^^


Added
"""""

- Retrieve IBM Q jobs from server (#563, #585).
- Add German introductory documentation (``doc/de``) (#592).
- Add ``unregister()`` for removing previously registered providers (#584).
- Add matplotlib-based circuit drawer (#579).
- Adding backend filtering by least busy (#575).
- Allow running with new display names for IBMQ devices,
  and return those from ``available_backends()`` (#566)
- Introduce Qiskit Transpiler and refactor compilation flow (#578)
- Add CXCancellation pass (#578)


Changed
"""""""

- Remove backend filtering in individual providers, keep only in wrapper (#575).
- Single source of version information (#581)
- Bumped IBMQuantumExperience dependency to 1.9.6 (#600).
- For backend status, `status['available']` is now `status['operational']` (#609).
- Added support for registering third-party providers in `register()` (#602).
- Order strings in the output of ``available_backends()`` (#566)


Removed
"""""""

- Remove Clifford simulator from default available_backends, until its stable
  release (#555).
- Remove ProjectQ simulators for moving to new repository (#553).
- Remove QuantumJob class (#616)


Fixed
"""""

- Fix issue with unintended inversion of initializer gates (#573).
- Fix issue with skip_transpiler causing some gates to be ignored silently (#562).


`0.5.4`_ - 2018-06-11
^^^^^^^^^^^^^^^^^^^^^


Added
"""""

- Performance improvements:
    - remove deepcopies from dagcircuit, and extra check on qasm() (#523).


Changed
"""""""

- Rename repository to ``qiskit-core`` (#530).
- Repository improvements: new changelog format (#535), updated issue templates
  (#531).
- Renamed the specification schemas (#464).
- Convert ``LocalJob`` tests into unit-tests. (#526)
- Move wrapper ``load_qasm_*`` methods to a submodule (#533).


Removed
"""""""

- Remove Sympy simulators for moving to new repository (#514)


Fixed
"""""

- Fix erroneous density matrix and probabilities in C++ simulator (#518)
- Fix hardcoded backend mapping tests (#521)
- Removed ``_modifiers call`` from ``reapply`` (#534)
- Fix circuit drawer issue with filename location on windows (#543)
- Change initial qubit layout only if the backend coupling map is not satisfied (#527)
- Fix incorrect unrolling of t to tdg in CircuitBackend (#557)
- Fix issue with simulator extension commands not reapplying correctly (#556)


`0.5.3`_ - 2018-05-29
^^^^^^^^^^^^^^^^^^^^^


Added
"""""

- load_qasm_file / load_qasm_string methods


Changed
"""""""

- Dependencies version bumped


Fixed
"""""

- Crash in the cpp simulator for some linux platforms
- Fixed some minor bugs


`0.5.2`_ - 2018-05-21
^^^^^^^^^^^^^^^^^^^^^


Changed
"""""""

- Adding Result.get_unitary()


Deprecated
""""""""""

- Deprecating ``ibmqx_hpc_qasm_simulator`` and ``ibmqx_qasm_simulator`` in favor
  of ``ibmq_qasm_simulator``.


Fixed
"""""

- Fixing a Mapper issue.
- Fixing Windows 7 builds.


`0.5.1`_ - 2018-05-15
^^^^^^^^^^^^^^^^^^^^^

- There are no code changes.

  MacOS simulator has been rebuilt with external user libraries compiled
  statically, so there’s no need for users to have a preinstalled gcc
  environment.

  Pypi forces us to bump up the version number if we want to upload a new
  package, so this is basically what have changed.


`0.5.0`_ - 2018-05-11
^^^^^^^^^^^^^^^^^^^^^


Improvements
""""""""""""

- Introduce providers and rework backends (#376).
    - Split backends into ``local`` and ``ibmq``.
    - Each provider derives from the following classes for its specific
      requirements (``BaseProvider``, ``BaseBackend``, ``BaseJob``).
    - Allow querying result by both circuit name and QuantumCircuit instance.
- Introduce the Qiskit ``wrapper`` (#376).
    - Introduce convenience wrapper functions around commonly used Qiskit
      components (e.g. ``compile`` and ``execute`` functions).
    - Introduce the DefaultQISKitProvider, which acts as a context manager for
      the current session (e.g. providing easy access to all
      ``available_backends``).
    - Avoid relying on QuantumProgram (eventual deprecation).
    - The functions are also available as top-level functions (for example,
      ``qiskit.get_backend()``).
- Introduce ``BaseJob`` class and asynchronous jobs (#403).
    - Return ``BaseJob`` after ``run()``.
    - Mechanisms for querying ``status`` and ``results``, or to ``cancel`` a
      job.
- Introduce a ``skip_transpiler`` flag for ``compile()`` (#411).
- Introduce schemas for validating interfaces between qiskit and backends (#434)
    - qobj_schema
    - result_schema
    - job_status_schema
    - default_pulse_config_schema
    - backend_config_schema
    - backend_props_schema
    - backend_status_schema
- Improve C++ simulator (#386)
    - Add ``tensor_index.hpp`` for multi-partite qubit vector indexing.
    - Add ``qubit_vector.hpp`` for multi-partite qubit vector algebra.
    - Rework C++ simulator backends to use QubitVector class instead of
      ``std::vector``.
- Improve interface to simulator backends (#435)
    - Introduce ``local_statevector_simulator_py`` and
      ``local_statevector_simulator_cpp``.
    - Introduce aliased and deprecated backend names and mechanisms for
      resolving them.
    - Introduce optional ``compact`` flag to query backend names only by unique
      function.
    - Introduce result convenience functions ``get_statevector``,
      ``get_unitary``
    - Add ``snapshot`` command for caching a copy of the current simulator
      state.
- Introduce circuit drawing via ``circuit_drawer()`` and
  ``plot_circuit()`` (#295, #414)
- Introduce benchmark suite for performance testing
  (``test/performance``) (#277)
- Introduce more robust probability testing via assertDictAlmostEqual (#390)
- Allow combining circuits across both depth and width (#389)
- Enforce string token names (#395)


Fixed
"""""

- Fix coherent error bug in ``local_qasm_simulator_cpp`` (#318)
- Fix the order and format of result bits obtained from device backends (#430)
- Fix support for noises in the idle gate of
  ``local_clifford_simulator_cpp`` (#440)
- Fix JobProcessor modifying input qobj (#392) (and removed JobProcessor
  during #403)
- Fix ability to apply all gates on register (#369)


Deprecated
""""""""""

- Some methods of ``QuantumProgram`` are soon to be deprecated. Please use the
  top-level functions instead.
- The ``Register`` instantiation now expects ``size, name``. Using
  ``name, size`` is still supported but will be deprecated in the future.
- Simulators no longer return wavefunction by setting shots=1. Instead,
  use the ``local_statevector_simulator``, or explicitly ask for ``snapshot``.
- Return ``job`` instance after ``run()``, rather than ``result``.
- Rename simulators according to ``PROVIDERNAME_SIMPLEALIAS_simulator_LANGUAGEORPROJECT``
- Move simulator extensions to ``qiskit/extensions/simulator``
- Move Rzz and CSwap to standard extension library


`0.4.15`_ - 2018-05-07
^^^^^^^^^^^^^^^^^^^^^


Fixed
"""""

- Fixed an issue with legacy code that was affecting Developers Challenge.


`0.4.14`_ - 2018-04-18
^^^^^^^^^^^^^^^^^^^^^


Fixed
"""""

- Fixed an issue about handling Basis Gates parameters on backend
  configurations.


`0.4.13`_ - 2018-04-16
^^^^^^^^^^^^^^^^^^^^^^


Changed
"""""""

- OpenQuantumCompiler.dag2json() restored for backward compatibility.


Fixed
"""""

- Fixes an issue regarding barrier gate misuse in some circumstances.


`0.4.12`_ - 2018-03-11
^^^^^^^^^^^^^^^^^^^^^^


Changed
"""""""

- Improved circuit visualization.
- Improvements in infrastructure code, mostly tests and build system.
- Better documentation regarding contributors.


Fixed
"""""

- A bunch of minor bugs have been fixed.


`0.4.11`_ - 2018-03-13
^^^^^^^^^^^^^^^^^^^^^^


Added
"""""

- More testing :)


Changed
"""""""

- Stabilizing code related to external dependencies.


Fixed
"""""

- Fixed bug in circuit drawing where some gates in the standard library
  were not plotting correctly.


`0.4.10`_ - 2018-03-06
^^^^^^^^^^^^^^^^^^^^^^


Added
"""""

- Chinese translation of README.


Changed
"""""""

- Changes related with infrastructure (linter, tests, automation)
  enhancement.


Fixed
"""""

- Fix installation issue when simulator cannot be built.
- Fix bug with auto-generated CNOT coherent error matrix in C++ simulator.
- Fix a bug in the async code.


`0.4.9`_ - 2018-02-12
^^^^^^^^^^^^^^^^^^^^^


Changed
"""""""

- CMake integration.
- QASM improvements.
- Mapper optimizer improvements.


Fixed
"""""

- Some minor C++ Simulator bug-fixes.


`0.4.8`_ - 2018-01-29
^^^^^^^^^^^^^^^^^^^^^


Fixed
"""""

- Fix parsing U_error matrix in C++ Simulator python helper class.
- Fix display of code-blocks on ``.rst`` pages.


`0.4.7`_ - 2018-01-26
^^^^^^^^^^^^^^^^^^^^^


Changed
"""""""

- Changes some naming conventions for ``amp_error`` noise parameters to
  ``calibration_error``.


Fixed
"""""

- Fixes several bugs with noise implementations in the simulator.
- Fixes many spelling mistakes in simulator README.


`0.4.6`_ - 2018-01-22
^^^^^^^^^^^^^^^^^^^^^


Changed
"""""""

- We have upgraded some of out external dependencies to:

   -  matplotlib >=2.1,<2.2
   -  networkx>=1.11,<2.1
   -  numpy>=1.13,<1.15
   -  ply==3.10
   -  scipy>=0.19,<1.1
   -  Sphinx>=1.6,<1.7
   -  sympy>=1.0


`0.4.4`_ - 2018-01-09
^^^^^^^^^^^^^^^^^^^^^


Changed
"""""""

- Update dependencies to more recent versions.


Fixed
"""""

- Fix bug with process tomography reversing qubit preparation order.


`0.4.3`_ - 2018-01-08
^^^^^^^^^^^^^^^^^^^^^


Removed
"""""""

- Static compilation has been removed because it seems to be failing while
  installing Qiskit via pip on Mac.


`0.4.2`_ - 2018-01-08
^^^^^^^^^^^^^^^^^^^^^


Fixed
"""""

- Minor bug fixing related to pip installation process.


`0.4.0`_ - 2018-01-08
^^^^^^^^^^^^^^^^^^^^^


Added
"""""

- Job handling improvements.
    - Allow asynchronous job submission.
    - New JobProcessor class: utilizes concurrent.futures.
    - New QuantumJob class: job description.
- Modularize circuit "compilation".
    Takes quantum circuit and information about backend to transform circuit
    into one which can run on the backend.
- Standardize job description.
    All backends take QuantumJob objects which wraps ``qobj`` program
    description.
- Simplify addition of backends, where circuits are run/simulated.
    - ``qiskit.backends`` package added.
    - Real devices and simulators are considered "backends" which inherent from
      ``BaseBackend``.
- Reorganize and improve Sphinx documentation.
- Improve unittest framework.
- Add tools for generating random circuits.
- New utilities for fermionic Hamiltonians (``qiskit/tools/apps/fermion``).
- New utilities for classical optimization and chemistry
  (``qiskit/tools/apps/optimization``).
- Randomized benchmarking data handling.
- Quantum tomography (``qiskit/tools/qcvv``).
    Added functions for generating, running and fitting process tomography
    experiments.
- Quantum information functions (``qiskit/tools/qi``).
    - Partial trace over subsystems of multi-partite vector.
    - Partial trace over subsystems of multi-partite matrix.
    - Flatten an operator to a vector in a specified basis.
    - Generate random unitary matrix.
    - Generate random density matrix.
    - Generate normally distributed complex matrix.
    - Generate random density matrix from Hilbert-Schmidt metric.
    - Generate random density matrix from the Bures metric.
    - Compute Shannon entropy of probability vector.
    - Compute von Neumann entropy of quantum state.
    - Compute mutual information of a bipartite state.
    - Compute the entanglement of formation of quantum state.
- Visualization improvements (``qiskit/tools``).
    - Wigner function representation.
    - Latex figure of circuit.
- Use python logging facility for info, warnings, etc.
- Auto-deployment of sphinx docs to github pages.
- Check IBMQuantumExperience version at runtime.
- Add QuantumProgram method to reconfigure already generated qobj.
- Add Japanese introductory documentation (``doc/ja``).
- Add Korean translation of readme (``doc/ko``).
- Add appveyor for continuous integration on Windows.
- Enable new IBM Q parameters for hub/group/project.
- Add QuantumProgram methods for destroying registers and circuits.
- Use Sympy for evaluating expressions.
- Add support for ibmqx_hpc_qasm_simulator backend.
- Add backend interface to Project Q C++ simulator.
    Requires installation of Project Q.
- Introduce ``InitializeGate`` class.
    Generates circuit which initializes qubits in arbitrary state.
- Introduce ``local_qiskit_simulator`` a C++ simulator with realistic noise.
    Requires C++ build environment for ``make``-based build.
- Introduce ``local_clifford_simulator`` a C++ Clifford simulator.
    Requires C++ build environment for ``make``-based build.


Changed
"""""""

- The standard extension for creating U base gates has been modified to be
  consistent with the rest of the gate APIs (see #203).


Removed
"""""""

- The ``silent`` parameter has been removed from a number of ``QuantumProgram``
  methods. The same behaviour can be achieved now by using the
  ``enable_logs()`` and ``disable_logs()`` methods, which use the standard
  Python logging.


Fixed
"""""

- Fix basis gates (#76).
- Enable QASM parser to work in multiuser environments.
- Correct operator precedence when parsing expressions (#190).
- Fix "math domain error" in mapping (#111, #151).

.. _UNRELEASED: https://github.com/Qiskit/qiskit-terra/compare/0.6.0...HEAD
.. _0.6.0: https://github.com/Qiskit/qiskit-terra/compare/0.5.7...0.6.0
.. _0.5.7: https://github.com/Qiskit/qiskit-terra/compare/0.5.6...0.5.7
.. _0.5.6: https://github.com/Qiskit/qiskit-terra/compare/0.5.5...0.5.6
.. _0.5.5: https://github.com/Qiskit/qiskit-terra/compare/0.5.4...0.5.5
.. _0.5.4: https://github.com/Qiskit/qiskit-terra/compare/0.5.3...0.5.4
.. _0.5.3: https://github.com/Qiskit/qiskit-terra/compare/0.5.2...0.5.3
.. _0.5.2: https://github.com/Qiskit/qiskit-terra/compare/0.5.1...0.5.2
.. _0.5.1: https://github.com/Qiskit/qiskit-terra/compare/0.5.0...0.5.1
.. _0.5.0: https://github.com/Qiskit/qiskit-terra/compare/0.4.15...0.5.0
.. _0.4.15: https://github.com/Qiskit/qiskit-terra/compare/0.4.14...0.4.15
.. _0.4.14: https://github.com/Qiskit/qiskit-terra/compare/0.4.13...0.4.14
.. _0.4.13: https://github.com/Qiskit/qiskit-terra/compare/0.4.12...0.4.13
.. _0.4.12: https://github.com/Qiskit/qiskit-terra/compare/0.4.11...0.4.12
.. _0.4.11: https://github.com/Qiskit/qiskit-terra/compare/0.4.10...0.4.11
.. _0.4.10: https://github.com/Qiskit/qiskit-terra/compare/0.4.9...0.4.10
.. _0.4.9: https://github.com/Qiskit/qiskit-terra/compare/0.4.8...0.4.9
.. _0.4.8: https://github.com/Qiskit/qiskit-terra/compare/0.4.7...0.4.8
.. _0.4.7: https://github.com/Qiskit/qiskit-terra/compare/0.4.6...0.4.7
.. _0.4.6: https://github.com/Qiskit/qiskit-terra/compare/0.4.5...0.4.6
.. _0.4.4: https://github.com/Qiskit/qiskit-terra/compare/0.4.3...0.4.4
.. _0.4.3: https://github.com/Qiskit/qiskit-terra/compare/0.4.2...0.4.3
.. _0.4.2: https://github.com/Qiskit/qiskit-terra/compare/0.4.1...0.4.2
.. _0.4.0: https://github.com/Qiskit/qiskit-terra/compare/0.3.16...0.4.0

.. _Keep a Changelog: http://keepachangelog.com/en/1.0.0/<|MERGE_RESOLUTION|>--- conflicted
+++ resolved
@@ -43,12 +43,9 @@
   QuantumCircuit class. (#1172)
 - New methods in QuantumCircuit for common circuit metrics:
   `size()`, `depth()`, `width()`, `count_ops()`, `num_tensor_factors()` (#1285)
-<<<<<<< HEAD
 - Added a `Layout` object (#1313)
-=======
 - New `plot_bloch_multivector()` to plot Bloch vectors from a tensored state
   vector or density matrix. (#1359)
->>>>>>> f57f633a
 
 Changed
 """""""
