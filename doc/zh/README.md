--- conflicted
+++ resolved
@@ -195,9 +195,5 @@
 Luciano Bello, Jim Challenger, Andrew Cross, Ismael Faro, Jay Gambetta, Juan Gomez,
 Ali Javadi-Abhari, Paco Martin, Diego Moreda, Jesus Perez, Erick Winston and Chris Wood.
 
-<<<<<<< HEAD
-And continues to grow with the help and work of [many people](https://github.com/Qiskit/qiskit-terra/tree/master/CONTRIBUTORS.md) who contribute
-=======
 And continues to grow with the help and work of [many people](https://github.com/Qiskit/qiskit-terra/graphs/contributors) who contribute
->>>>>>> 1212d6c6
 to the project at different levels.