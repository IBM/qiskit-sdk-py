# This code is part of Qiskit.
#
# (C) Copyright IBM 2017.
#
# This code is licensed under the Apache License, Version 2.0. You may
# obtain a copy of this license in the LICENSE.txt file in the root directory
# of this source tree or at http://www.apache.org/licenses/LICENSE-2.0.
#
# Any modifications or derivative works of this code must retain this
# copyright notice, and modified files need to carry a notice indicating
# that they have been altered from the originals.

notifications:
  email: false

cache:
  pip: true
  directories:
    - .stestr

os: linux
dist: bionic
language: python
python: 3.7
install:
  # Install step for jobs that require compilation and qa.
  - pip install -U -r requirements.txt -c constraints.txt
  - pip install -U -r requirements-dev.txt coveralls -c constraints.txt
  - pip install -c constraints.txt -e .
  - pip install "qiskit-ibmq-provider" -c constraints.txt
  - pip install "qiskit-aer"
script:
  # Compile the executables and run the tests.
  - python setup.py build_ext --inplace
  - export PYTHONHASHSEED=$(python -S -c "import random; print(random.  randint(1, 4294967295))")
  - echo "PYTHONHASHSEED=$PYTHONHASHSEED"
  - stestr run
after_failure:
    - python tools/report_ci_failure.py

jobs:
  fast_finish: true
  allow_failures:
    - name: Randomized tests
  include:
    - name: Python 3.6 Tests and Coverage Linux
      python: 3.6
      env:
        - PYTHON="coverage run --source qiskit --parallel-mode"
        - QISKIT_TEST_CAPTURE_STREAMS=1
      after_success:
        - coverage combine || true
        - coveralls || true
        - coverage xml || true
        - pip install diff-cover || true
        - diff-cover --compare-branch master coverage.xml || true

    # Randomized testing
    - name: Randomized tests
      cache:
        pip: true
        directories:
        - .hypothesis
      script:
      - pip install -U pip
      - python setup.py build_ext --inplace
<<<<<<< HEAD
      - make test_randomized
=======
      - pip install "qiskit-aer"
      - make test_randomized

    - name: Build aarch64 wheels
      arch: arm64
      services:
        - docker
      install:
        - echo ""
      env:
        - CIBW_BEFORE_BUILD="pip install -U Cython"
        - CIBW_SKIP="cp27-* cp34-* cp35-* pp*"
        - TWINE_USERNAME=qiskit
        - CIBW_TEST_COMMAND="python {project}/examples/python/stochastic_swap.py"
      if: tag IS present
      script:
        - pip install -U twine importlib-metadata keyring cibuildwheel==1.9.0
        - cibuildwheel --output-dir wheelhouse
        - twine upload wheelhouse/*
>>>>>>> fb6830ce
<|MERGE_RESOLUTION|>--- conflicted
+++ resolved
@@ -64,10 +64,6 @@
       script:
       - pip install -U pip
       - python setup.py build_ext --inplace
-<<<<<<< HEAD
-      - make test_randomized
-=======
-      - pip install "qiskit-aer"
       - make test_randomized
 
     - name: Build aarch64 wheels
@@ -85,5 +81,4 @@
       script:
         - pip install -U twine importlib-metadata keyring cibuildwheel==1.9.0
         - cibuildwheel --output-dir wheelhouse
-        - twine upload wheelhouse/*
->>>>>>> fb6830ce
+        - twine upload wheelhouse/*